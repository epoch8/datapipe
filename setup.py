--- conflicted
+++ resolved
@@ -2,11 +2,7 @@
 
 setuptools.setup(
     name='datapipe',
-<<<<<<< HEAD
-    version='0.5.0+ls1',
-=======
-    version='0.5.2',
->>>>>>> ad06c246
+    version='0.5.3',
     include_package_data=True,
     packages=setuptools.find_packages(),
     install_requires=[
@@ -38,4 +34,4 @@
         ]
     },
     python_requires='>=3.8'
-)
+)