<<<<<<< HEAD
import os
import pandas as pd
from datapipe.store.pandas import TableStoreJsonLine
=======
import pandas as pd

from datapipe.compute import build_compute, run_steps
from datapipe.metastore import MetaStore
from datapipe.dsl import Catalog, ExternalTable, Pipeline, BatchTransform, Table
from datapipe.store.pandas import TableStoreJsonLine

from .util import dbconn, tmp_dir
>>>>>>> 0d93b249


def test_table_store_json_line_reading(tmp_dir):
    test_df = pd.DataFrame({
        # NOTE если записать сюда числа, даже строками, 
        # Pandas преобразует их в RangeIndex с dtype=int при чтении из JSON
        "id": ["id1", "id2", "id3"],
        "record": ["rec1", "rec2", "rec3"]
    })
    test_fname = tmp_dir / "table-pandas.json"
    test_df.to_json(test_fname, orient="records", lines=True)

    store = TableStoreJsonLine(
        filename=test_fname,
        index_columns=['id']
    )
    df = store.load_file()
<<<<<<< HEAD

=======
>>>>>>> 0d93b249
    assert all(df.reset_index(drop=False)["id"].values == test_df["id"].values)
    assert all(df["record"].values == test_df["record"].values)
    

def make_file1(file):
    with open(file, 'w') as out:
        out.write('{"id": "0", "text": "text0"}\n')
        out.write('{"id": "1", "text": "text1"}\n')
        out.write('{"id": "2", "text": "text2"}\n')


def make_file2(file):
    with open(file, 'w') as out:
        out.write('{"id": "0", "text": "text0"}\n')
        out.write('{"id": "2", "text": "text2"}\n')


def test_table_store_json_line_with_deleting(dbconn, tmp_dir):
    input_file = tmp_dir / "data.json"

    ms = MetaStore(dbconn)
    catalog = Catalog({
        "input_data": ExternalTable(
            store=TableStoreJsonLine(tmp_dir / "data.json"),
        ),
        "transfomed_data": Table(
            store=TableStoreJsonLine(tmp_dir / "data_transformed.json"),
        )
    })
    pipeline = Pipeline([
        BatchTransform(
            lambda df: df,
            inputs=["input_data"],
            outputs=["transfomed_data"]
        )
    ])

    # Create data, pipeline it
    make_file1(input_file)

    steps = build_compute(ms, catalog, pipeline)
    run_steps(ms, steps)

    assert len(catalog.get_datatable(ms, 'input_data').get_data()) == 3
    assert len(catalog.get_datatable(ms, 'transfomed_data').get_data()) == 3

    # Remove {"id": "0"} from file, pipeline it
    make_file2(input_file)
    run_steps(ms, steps)

    # TODO: uncomment follow when we make files deletion
    # assert len(list(tmp_dir.glob('tbl2/*.png'))) == 2
    assert len(catalog.get_datatable(ms, 'input_data').get_data()) == 2
    assert len(catalog.get_datatable(ms, 'transfomed_data').get_data()) == 2<|MERGE_RESOLUTION|>--- conflicted
+++ resolved
@@ -1,17 +1,9 @@
-<<<<<<< HEAD
-import os
-import pandas as pd
-from datapipe.store.pandas import TableStoreJsonLine
-=======
 import pandas as pd
 
 from datapipe.compute import build_compute, run_steps
 from datapipe.metastore import MetaStore
 from datapipe.dsl import Catalog, ExternalTable, Pipeline, BatchTransform, Table
 from datapipe.store.pandas import TableStoreJsonLine
-
-from .util import dbconn, tmp_dir
->>>>>>> 0d93b249
 
 
 def test_table_store_json_line_reading(tmp_dir):
@@ -29,13 +21,9 @@
         index_columns=['id']
     )
     df = store.load_file()
-<<<<<<< HEAD
-
-=======
->>>>>>> 0d93b249
     assert all(df.reset_index(drop=False)["id"].values == test_df["id"].values)
     assert all(df["record"].values == test_df["record"].values)
-    
+
 
 def make_file1(file):
     with open(file, 'w') as out:
