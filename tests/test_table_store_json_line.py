--- conflicted
+++ resolved
@@ -1,4 +1,3 @@
-<<<<<<< HEAD
 import pandas as pd
 
 from datapipe.compute import build_compute, run_steps
@@ -7,26 +6,6 @@
 from datapipe.store.pandas import TableStoreJsonLine
 
 from .util import dbconn, tmp_dir
-
-
-def make_file1(file):
-    with open(file, 'w') as out:
-        out.write('{"id": "0", "text": "text0"}\n')
-        out.write('{"id": "1", "text": "text1"}\n')
-        out.write('{"id": "2", "text": "text2"}\n')
-
-
-def make_file2(file):
-    with open(file, 'w') as out:
-        out.write('{"id": "0", "text": "text0"}\n')
-        out.write('{"id": "2", "text": "text2"}\n')
-=======
-import os
-import pandas as pd
-from datapipe.store.pandas import TableStoreJsonLine
-
-from .util import tmp_dir
->>>>>>> 3b9524ed
 
 
 def test_table_store_json_line_reading(tmp_dir):
@@ -43,6 +22,19 @@
     df = store.load_file()
     assert all(df.reset_index(drop=False)["id"].values == test_df["id"].values)
     assert all(df["record"].values == test_df["record"].values)
+    
+
+def make_file1(file):
+    with open(file, 'w') as out:
+        out.write('{"id": "0", "text": "text0"}\n')
+        out.write('{"id": "1", "text": "text1"}\n')
+        out.write('{"id": "2", "text": "text2"}\n')
+
+
+def make_file2(file):
+    with open(file, 'w') as out:
+        out.write('{"id": "0", "text": "text0"}\n')
+        out.write('{"id": "2", "text": "text2"}\n')
 
 
 def test_table_store_json_line_with_deleting(dbconn, tmp_dir):
