import pandas as pd

from datapipe.compute import build_compute, run_steps
from datapipe.metastore import MetaStore
from datapipe.dsl import Catalog, ExternalTable, Pipeline, BatchTransform, Table
from datapipe.store.pandas import TableStoreJsonLine

<<<<<<< HEAD
=======
from .util import dbconn, tmp_dir

>>>>>>> 0d93b249

def test_table_store_json_line_reading(tmp_dir):
    test_df = pd.DataFrame({
        "id": ["0", "1", "2"],
        "record": ["rec1", "rec2", "rec3"]
    })
    test_fname = tmp_dir / "table-pandas.json"
    test_df.to_json(test_fname, orient="records", lines=True)

    store = TableStoreJsonLine(
        filename=test_fname
    )
    df = store.load_file()
    assert all(df.reset_index(drop=False)["id"].values == test_df["id"].values)
    assert all(df["record"].values == test_df["record"].values)
    

def make_file1(file):
    with open(file, 'w') as out:
        out.write('{"id": "0", "text": "text0"}\n')
        out.write('{"id": "1", "text": "text1"}\n')
        out.write('{"id": "2", "text": "text2"}\n')


def make_file2(file):
    with open(file, 'w') as out:
        out.write('{"id": "0", "text": "text0"}\n')
        out.write('{"id": "2", "text": "text2"}\n')


def test_table_store_json_line_with_deleting(dbconn, tmp_dir):
    input_file = tmp_dir / "data.json"

    ms = MetaStore(dbconn)
    catalog = Catalog({
        "input_data": ExternalTable(
            store=TableStoreJsonLine(tmp_dir / "data.json"),
        ),
        "transfomed_data": Table(
            store=TableStoreJsonLine(tmp_dir / "data_transformed.json"),
        )
    })
    pipeline = Pipeline([
        BatchTransform(
            lambda df: df,
            inputs=["input_data"],
            outputs=["transfomed_data"]
        )
    ])

    # Create data, pipeline it
    make_file1(input_file)

    steps = build_compute(ms, catalog, pipeline)
    run_steps(ms, steps)

    assert len(catalog.get_datatable(ms, 'input_data').get_data()) == 3
    assert len(catalog.get_datatable(ms, 'transfomed_data').get_data()) == 3

    # Remove {"id": "0"} from file, pipeline it
    make_file2(input_file)
    run_steps(ms, steps)

    # TODO: uncomment follow when we make files deletion
    # assert len(list(tmp_dir.glob('tbl2/*.png'))) == 2
    assert len(catalog.get_datatable(ms, 'input_data').get_data()) == 2
    assert len(catalog.get_datatable(ms, 'transfomed_data').get_data()) == 2<|MERGE_RESOLUTION|>--- conflicted
+++ resolved
@@ -5,11 +5,6 @@
 from datapipe.dsl import Catalog, ExternalTable, Pipeline, BatchTransform, Table
 from datapipe.store.pandas import TableStoreJsonLine
 
-<<<<<<< HEAD
-=======
-from .util import dbconn, tmp_dir
-
->>>>>>> 0d93b249
 
 def test_table_store_json_line_reading(tmp_dir):
     test_df = pd.DataFrame({
@@ -25,7 +20,7 @@
     df = store.load_file()
     assert all(df.reset_index(drop=False)["id"].values == test_df["id"].values)
     assert all(df["record"].values == test_df["record"].values)
-    
+
 
 def make_file1(file):
     with open(file, 'w') as out:
