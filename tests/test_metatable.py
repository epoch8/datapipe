from typing import cast
import pandas as pd

from sqlalchemy import Integer
from sqlalchemy.sql.schema import Column

from datapipe.metastore import MetaTable
from datapipe.store.database import DBConn
from datapipe.types import DataDF

import pytest
from pytest_cases import parametrize_with_cases, parametrize
from .util import assert_df_equal


class CasesTestDF:
    @parametrize('N', [pytest.param(N) for N in [10, 100, 1000, 10000]])
    def case_test_df(self, N):
        return cast(DataDF, pd.DataFrame(
            {
                'id': range(N),
                'a': range(N)
            },
        ))


@parametrize_with_cases('test_df', cases=CasesTestDF, import_fixtures=True)
def test_insert_rows(dbconn: DBConn, test_df: DataDF):
    mt = MetaTable(
        name='test',
        dbconn=dbconn,
        primary_schema=[
            Column('id', Integer, primary_key=True)
        ]
    )

<<<<<<< HEAD
    new_df, changed_df, new_meta_df, changed_meta_df = mt.get_changes_for_store_chunk(test_df)
    assert_df_equal(new_df, test_df)
=======
    new_df, changed_df, new_meta_df, changed_meta_df = mt.get_changes_for_store_chunk(TEST_DF)
    assert_df_equal(new_df, TEST_DF)

    assert(len(new_df) == len(TEST_DF))
    assert(len(new_meta_df) == len(TEST_DF))
>>>>>>> a08c362e
    assert(len(changed_df) == 0)
    assert(len(changed_meta_df) == 0)

    assert_df_equal(new_meta_df[['id']], new_df[['id']])

    mt.insert_meta_for_store_chunk(new_meta_df=new_meta_df)
    mt.update_meta_for_store_chunk(changed_meta_df=changed_meta_df)

    meta_df = mt.get_metadata()

    assert_df_equal(meta_df[['id']], test_df[['id']])

    assert(not meta_df['hash'].isna().any())<|MERGE_RESOLUTION|>--- conflicted
+++ resolved
@@ -34,16 +34,10 @@
         ]
     )
 
-<<<<<<< HEAD
     new_df, changed_df, new_meta_df, changed_meta_df = mt.get_changes_for_store_chunk(test_df)
     assert_df_equal(new_df, test_df)
-=======
-    new_df, changed_df, new_meta_df, changed_meta_df = mt.get_changes_for_store_chunk(TEST_DF)
-    assert_df_equal(new_df, TEST_DF)
-
-    assert(len(new_df) == len(TEST_DF))
-    assert(len(new_meta_df) == len(TEST_DF))
->>>>>>> a08c362e
+    assert(len(new_df) == len(test_df))
+    assert(len(new_meta_df) == len(test_df))
     assert(len(changed_df) == 0)
     assert(len(changed_meta_df) == 0)
 
