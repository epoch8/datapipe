--- conflicted
+++ resolved
@@ -10,11 +10,7 @@
 from datapipe.store.filedir import PILFile, JSONFile, TableStoreFiledir
 from datapipe.dsl import Catalog, Table
 
-<<<<<<< HEAD
-from .util import assert_df_equal, assert_idx_equal
-=======
 from .util import tmp_dir, assert_df_equal, assert_idx_equal
->>>>>>> 3b9524ed
 
 TEST_DF = pd.DataFrame(
     {
