--- conflicted
+++ resolved
@@ -1,12 +1,8 @@
-<<<<<<< HEAD
+# flake8: noqa
 import pytest
 
-import glob
 import tempfile
-=======
-# flake8: noqa
 
->>>>>>> 0d93b249
 import pandas as pd
 import numpy as np
 from PIL import Image
@@ -15,19 +11,13 @@
 from datapipe.metastore import MetaStore
 from datapipe.datatable import DataTable, gen_process, inc_process
 from datapipe.store.filedir import TableStoreFiledir, PILFile
-<<<<<<< HEAD
-from datapipe.compute import run_pipeline
+from datapipe.compute import build_compute, run_pipeline, run_steps
 
 
 @pytest.fixture
 def tmp_dir():
     with tempfile.TemporaryDirectory() as d:
         yield d
-=======
-from datapipe.compute import build_compute, run_pipeline, run_steps
-
-from .util import dbconn, tmp_dir
->>>>>>> 0d93b249
 
 
 def make_df():
