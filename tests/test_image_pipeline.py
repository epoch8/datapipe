--- conflicted
+++ resolved
@@ -10,11 +10,6 @@
 from datapipe.store.filedir import TableStoreFiledir, PILFile
 from datapipe.compute import build_compute, run_pipeline, run_steps
 
-<<<<<<< HEAD
-=======
-from .util import dbconn, tmp_dir
-
->>>>>>> 0d93b249
 
 def make_df():
     idx = [f'im_{i}' for i in range(10)]
