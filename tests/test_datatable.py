import pytest

import cloudpickle
import pandas as pd
from sqlalchemy import Column, Numeric

from datapipe.store.database import TableStoreDB
from datapipe.datatable import DataTable, gen_process, gen_process_many, inc_process, inc_process_many
from datapipe.metastore import MetaStore

from .util import assert_df_equal, assert_idx_equal


TEST_SCHEMA = [
    Column('a', Numeric),
]

TEST_DF = pd.DataFrame(
    {
        'a': range(10)
    },
    index=[f'id_{i}' for i in range(10)]
)


TEST_DF_INC1 = TEST_DF.assign(a=lambda df: df['a'] + 1)
TEST_DF_INC2 = TEST_DF.assign(a=lambda df: df['a'] + 2)
TEST_DF_INC3 = TEST_DF.assign(a=lambda df: df['a'] + 3)


def yield_df(data):
    def f(*args, **kwargs):
        yield pd.DataFrame.from_records(data, columns=['id', 'a']).set_index('id')

    return f


def test_cloudpickle(dbconn) -> None:
    ms = MetaStore(dbconn)

    tbl = DataTable(
        'test',
        meta_table=ms.create_meta_table('test'),
        table_store=TableStoreDB(dbconn, 'test_data', TEST_SCHEMA, True)
    )

    cloudpickle.dumps([ms, tbl])


def test_simple(dbconn) -> None:
    ms = MetaStore(dbconn)

    tbl = DataTable(
        'test',
        meta_table=ms.create_meta_table('test'),
        table_store=TableStoreDB(dbconn, 'test_data', TEST_SCHEMA, True)
    )

    tbl.store(TEST_DF)


def test_store_less_values(dbconn) -> None:
    ms = MetaStore(dbconn)

    tbl = DataTable(
        'test',
        meta_table=ms.create_meta_table('test'),
        table_store=TableStoreDB(dbconn, 'test_data', TEST_SCHEMA, True))

    tbl.store(TEST_DF)
    assert_idx_equal(tbl.get_metadata().index, TEST_DF.index)

    tbl.store(TEST_DF[:5])
    assert_idx_equal(tbl.get_metadata().index, TEST_DF[:5].index)


def test_get_process_ids(dbconn) -> None:
    ms = MetaStore(dbconn)

    tbl1 = DataTable(
        'tbl1',
        meta_table=ms.create_meta_table('tbl1'),
        table_store=TableStoreDB(dbconn, 'tbl1_data', TEST_SCHEMA, True))
    tbl2 = DataTable(
        'tbl2',
        meta_table=ms.create_meta_table('tbl2'),
        table_store=TableStoreDB(dbconn, 'tbl2_data', TEST_SCHEMA, True))

    tbl1.store(TEST_DF)

<<<<<<< HEAD
    count, idx_dfs = ds.get_process_ids([tbl1], [tbl2])
    idx = pd.concat(list(idx_dfs))

    assert(sorted(list(idx.index)) == list(TEST_DF.index))
=======
    idx = ms.get_process_ids([tbl1.meta_table], [tbl2.meta_table])
    assert(list(idx) == list(TEST_DF.index))
>>>>>>> 44571e79

    tbl2.store(tbl1.get_data())

    upd_df = TEST_DF[:5].copy()
    upd_df['a'] += 1

    tbl1.store_chunk(upd_df)

<<<<<<< HEAD
    count, idx_dfs = ds.get_process_ids([tbl1], [tbl2])
    idx = pd.concat(list(idx_dfs))
    assert(sorted(list(idx.index)) == list(upd_df.index))
=======
    idx = ms.get_process_ids([tbl1.meta_table], [tbl2.meta_table])
    assert(list(idx) == list(upd_df.index))
>>>>>>> 44571e79


def test_gen_process(dbconn) -> None:
    ms = MetaStore(dbconn)

    tbl1_gen = DataTable(
        'tbl1_gen',
        meta_table=ms.create_meta_table('tbl1_gen'),
        table_store=TableStoreDB(dbconn, 'tbl1_gen_data', TEST_SCHEMA, True))
    tbl1 = DataTable(
        'tbl1',
        meta_table=ms.create_meta_table('tbl1'),
        table_store=TableStoreDB(dbconn, 'tbl1_data', TEST_SCHEMA, True))

    def gen():
        yield TEST_DF

    def func():
        return TEST_DF

    gen_process(
        tbl1_gen,
        gen
    )

    with pytest.raises(Exception):
        gen_process(
            tbl1,
            func
        )

    assert(assert_df_equal(tbl1_gen.get_data(), TEST_DF))

    def gen2():
        yield TEST_DF[:5]

    def func2():
        return TEST_DF[:5]

    gen_process(
        tbl1_gen,
        gen2
    )

    with pytest.raises(Exception):
        gen_process(
            tbl1,
            func2
        )

    assert(assert_df_equal(tbl1_gen.get_data(), TEST_DF[:5]))


def test_inc_process_modify_values(dbconn) -> None:
    ms = MetaStore(dbconn)

    tbl1 = DataTable(
        'tbl1',
        meta_table=ms.create_meta_table('tbl1'),
        table_store=TableStoreDB(dbconn, 'tbl1_data', TEST_SCHEMA, True))
    tbl2 = DataTable(
        'tbl2',
        meta_table=ms.create_meta_table('tbl2'),
        table_store=TableStoreDB(dbconn, 'tbl2_data', TEST_SCHEMA, True))

    def id_func(df):
        return df

    tbl1.store(TEST_DF)

    inc_process(ms, [tbl1], tbl2, id_func)

    assert(assert_df_equal(tbl2.get_data(), TEST_DF))

    ##########################
    tbl1.store(TEST_DF_INC1)

    inc_process(ms, [tbl1], tbl2, id_func)

    assert(assert_df_equal(tbl2.get_data(), TEST_DF_INC1))


def test_inc_process_delete_values_from_input(dbconn) -> None:
    ms = MetaStore(dbconn)

    tbl1 = DataTable(
        'tbl1',
        meta_table=ms.create_meta_table('tbl1'),
        table_store=TableStoreDB(dbconn, 'tbl1_data', TEST_SCHEMA, True))
    tbl2 = DataTable(
        'tbl2',
        meta_table=ms.create_meta_table('tbl2'),
        table_store=TableStoreDB(dbconn, 'tbl2_data', TEST_SCHEMA, True))

    def id_func(df):
        return df

    tbl1.store(TEST_DF)

    inc_process(ms, [tbl1], tbl2, id_func)

    assert(assert_df_equal(tbl2.get_data(), TEST_DF))

    ##########################
    tbl1.store(TEST_DF[:5])

    inc_process(ms, [tbl1], tbl2, id_func, chunksize=2)

    assert(assert_df_equal(tbl2.get_data(), TEST_DF[:5]))


def test_inc_process_delete_values_from_proc(dbconn) -> None:
    ms = MetaStore(dbconn)

    tbl1 = DataTable(
        'tbl1',
        meta_table=ms.create_meta_table('tbl1'),
        table_store=TableStoreDB(dbconn, 'tbl1_data', TEST_SCHEMA, True))
    tbl2 = DataTable(
        'tbl2',
        meta_table=ms.create_meta_table('tbl2'),
        table_store=TableStoreDB(dbconn, 'tbl2_data', TEST_SCHEMA, True))

    def id_func(df):
        return df[:5]

    tbl2.store(TEST_DF)

    tbl1.store(TEST_DF)

    inc_process(ms, [tbl1], tbl2, id_func)

    assert(assert_df_equal(tbl2.get_data(), TEST_DF[:5]))


def test_inc_process_proc_no_change(dbconn) -> None:
    ms = MetaStore(dbconn)

    tbl1 = DataTable(
        'tbl1',
        meta_table=ms.create_meta_table('tbl1'),
        table_store=TableStoreDB(dbconn, 'tbl1_data', TEST_SCHEMA, True))
    tbl2 = DataTable(
        'tbl2',
        meta_table=ms.create_meta_table('tbl2'),
        table_store=TableStoreDB(dbconn, 'tbl2_data', TEST_SCHEMA, True))

    def id_func(df):
        return TEST_DF

    tbl2.store(TEST_DF)
    tbl1.store(TEST_DF)

<<<<<<< HEAD
    count, idx_dfs = ds.get_process_ids([tbl1], [tbl2])
    idx = pd.concat(list(idx_dfs))

    assert(len(idx) == len(TEST_DF))
=======
    assert(len(ms.get_process_ids([tbl1.meta_table], [tbl2.meta_table])) == len(TEST_DF))
>>>>>>> 44571e79

    inc_process(ms, [tbl1], tbl2, id_func)

<<<<<<< HEAD
    count, idx_gen = ds.get_process_ids([tbl1], [tbl2])
    idx_dfs = list(idx_gen)
    idx = pd.concat(idx_dfs) if len(idx_dfs) > 0 else []

    assert(len(idx) == 0)

    tbl1.store(TEST_DF_INC1)

    count, idx_dfs = ds.get_process_ids([tbl1], [tbl2])
    idx = pd.concat(list(idx_dfs))

    assert(len(idx) == len(TEST_DF))
=======
    assert(len(ms.get_process_ids([tbl1.meta_table], [tbl2.meta_table])) == 0)

    tbl1.store(TEST_DF_INC1)

    assert(len(ms.get_process_ids([tbl1.meta_table], [tbl2.meta_table])) == len(TEST_DF))
>>>>>>> 44571e79

    inc_process(ms, [tbl1], tbl2, id_func)

<<<<<<< HEAD
    count, idx_gen = ds.get_process_ids([tbl1], [tbl2])
    idx_dfs = list(idx_gen)
    idx = pd.concat(idx_dfs) if len(idx_dfs) > 0 else []

    assert(len(idx) == 0)
=======
    assert(len(ms.get_process_ids([tbl1.meta_table], [tbl2.meta_table])) == 0)
>>>>>>> 44571e79

# TODO тест inc_process 2->1
# TODO тест inc_process 2->1, удаление строки, 2->1


def test_gen_process_many(dbconn) -> None:
    ms = MetaStore(dbconn)

    tbl_gen = DataTable(
        'tbl_gen',
        meta_table=ms.create_meta_table('tbl_gen'),
        table_store=TableStoreDB(dbconn, 'tbl_gen_data', TEST_SCHEMA, True))
    tbl1_gen = DataTable(
        'tbl1_gen',
        meta_table=ms.create_meta_table('tbl1_gen'),
        table_store=TableStoreDB(dbconn, 'tbl1_gen_data', TEST_SCHEMA, True))
    tbl2_gen = DataTable(
        'tbl2_gen',
        meta_table=ms.create_meta_table('tbl2_gen'),
        table_store=TableStoreDB(dbconn, 'tbl2_gen_data', TEST_SCHEMA, True))
    tbl3_gen = DataTable(
        'tbl3_gen',
        meta_table=ms.create_meta_table('tbl3_gen'),
        table_store=TableStoreDB(dbconn, 'tbl3_gen_data', TEST_SCHEMA, True))
    tbl = DataTable(
        'tbl',
        meta_table=ms.create_meta_table('tbl'),
        table_store=TableStoreDB(dbconn, 'tbl_data', TEST_SCHEMA, True))
    tbl1 = DataTable(
        'tbl1',
        meta_table=ms.create_meta_table('tbl1'),
        table_store=TableStoreDB(dbconn, 'tbl1_data', TEST_SCHEMA, True))
    tbl2 = DataTable(
        'tbl2',
        meta_table=ms.create_meta_table('tbl2'),
        table_store=TableStoreDB(dbconn, 'tbl2_data', TEST_SCHEMA, True))
    tbl3 = DataTable(
        'tbl3',
        meta_table=ms.create_meta_table('tbl3'),
        table_store=TableStoreDB(dbconn, 'tbl3_data', TEST_SCHEMA, True))

    def gen():
        yield (TEST_DF, TEST_DF_INC1, TEST_DF_INC2, TEST_DF_INC3)

    def func():
        return TEST_DF, TEST_DF_INC1, TEST_DF_INC2, TEST_DF_INC3

    gen_process_many(
        [tbl_gen, tbl1_gen, tbl2_gen, tbl3_gen],
        gen
    )

    with pytest.raises(Exception):
        gen_process_many(
            [tbl, tbl1, tbl2, tbl3],
            func
        )

    assert(assert_df_equal(tbl_gen.get_data(), TEST_DF))
    assert(assert_df_equal(tbl1_gen.get_data(), TEST_DF_INC1))
    assert(assert_df_equal(tbl2_gen.get_data(), TEST_DF_INC2))
    assert(assert_df_equal(tbl3_gen.get_data(), TEST_DF_INC3))


def test_inc_process_many_modify_values(dbconn) -> None:
    ms = MetaStore(dbconn)

    tbl = DataTable(
        'tbl',
        meta_table=ms.create_meta_table('tbl'),
        table_store=TableStoreDB(dbconn, 'tbl_data', TEST_SCHEMA, True))
    tbl1 = DataTable(
        'tbl1',
        meta_table=ms.create_meta_table('tbl1'),
        table_store=TableStoreDB(dbconn, 'tbl1_data', TEST_SCHEMA, True))
    tbl2 = DataTable(
        'tbl2',
        meta_table=ms.create_meta_table('tbl2'),
        table_store=TableStoreDB(dbconn, 'tbl2_data', TEST_SCHEMA, True))
    tbl3 = DataTable(
        'tbl3',
        meta_table=ms.create_meta_table('tbl3'),
        table_store=TableStoreDB(dbconn, 'tbl3_data', TEST_SCHEMA, True))

    def inc_func(df):
        df1 = df.copy()
        df2 = df.copy()
        df3 = df.copy()
        df1['a'] += 1
        df2['a'] += 2
        df3['a'] += 3
        return df1, df2, df3

    tbl.store(TEST_DF)

    inc_process_many(ms, [tbl], [tbl1, tbl2, tbl3], inc_func)

    assert(assert_df_equal(tbl1.get_data(), TEST_DF_INC1))
    assert(assert_df_equal(tbl2.get_data(), TEST_DF_INC2))
    assert(assert_df_equal(tbl3.get_data(), TEST_DF_INC3))

    ##########################
    tbl.store(TEST_DF[:5])

    def inc_func_inv(df):
        df1 = df.copy()
        df2 = df.copy()
        df3 = df.copy()
        df1['a'] += 1
        df2['a'] += 2
        df3['a'] += 3
        return df3, df2, df1

    inc_process_many(ms, [tbl], [tbl3, tbl2, tbl1], inc_func_inv)

    assert(assert_df_equal(tbl1.get_data(), TEST_DF_INC1[:5]))
    assert(assert_df_equal(tbl2.get_data(), TEST_DF_INC2[:5]))
    assert(assert_df_equal(tbl3.get_data(), TEST_DF_INC3[:5]))

    ##########################

    tbl.store_chunk(TEST_DF[5:])

    inc_process_many(ms, [tbl], [tbl1, tbl2, tbl3], inc_func)
    assert(assert_df_equal(tbl1.get_data(), TEST_DF_INC1))
    assert(assert_df_equal(tbl2.get_data(), TEST_DF_INC2))
    assert(assert_df_equal(tbl3.get_data(), TEST_DF_INC3))


def test_inc_process_many_several_inputs(dbconn) -> None:
    ms = MetaStore(dbconn)

    tbl = DataTable(
        'tbl',
        meta_table=ms.create_meta_table('tbl'),
        table_store=TableStoreDB(
            dbconn, 'tbl_data', [Column('a_first', Numeric), Column('a_second', Numeric)], True
        )
    )
    tbl1 = DataTable(
        'tbl1',
        meta_table=ms.create_meta_table('tbl1'),
        table_store=TableStoreDB(dbconn, 'tbl1_data', TEST_SCHEMA, True))
    tbl2 = DataTable(
        'tbl2',
        meta_table=ms.create_meta_table('tbl2'),
        table_store=TableStoreDB(dbconn, 'tbl2_data', TEST_SCHEMA, True))

    def inc_func(df1, df2):
        df = pd.merge(
            left=df1,
            right=df2,
            left_index=True,
            right_index=True,
            suffixes=('_first', '_second')
        )
        df['a_first'] += 1
        df['a_second'] += 2
        return df

    tbl1.store(TEST_DF)
    tbl2.store(TEST_DF)

    inc_process_many(ms, [tbl1, tbl2], [tbl], inc_func)
    assert(
        assert_df_equal(
            tbl.get_data(),
            pd.DataFrame(
                {
                    'a_first': [1, 2, 3, 4, 5, 6, 7, 8, 9, 10],
                    'a_second': [2, 3, 4, 5, 6, 7, 8, 9, 10, 11]
                },
                index=[f'id_{i}' for i in range(10)]
            )
        )
    )

    changed_indexes = [f'id_{i}' for i in [0, 4, 6]]
    not_changed_indexes = [f'id_{i}' for i in [1, 2, 3, 5, 7, 8, 9]]

    tbl2.store_chunk(
        pd.DataFrame(
            {
                'a': [10, 10, 10]
            },
            index=changed_indexes
        )
    )

    inc_process_many(ms, [tbl1, tbl2], [tbl], inc_func)

    assert(
        assert_df_equal(
            tbl.get_data(idx=changed_indexes),
            pd.DataFrame(
                {
                    'a_first': [1, 5, 7],
                    'a_second': [12, 12, 12]
                },
                index=changed_indexes
            )
        )
    )
    assert(
        assert_df_equal(
            tbl.get_data(idx=not_changed_indexes),
            pd.DataFrame(
                {
                    'a_first': [2, 3, 4, 6, 8, 9, 10],
                    'a_second': [3, 4, 5, 7, 9, 10, 11]
                },
                index=not_changed_indexes
            )
        )
    )

    tbl1.store_chunk(
        pd.DataFrame(
            {
                'a': [20, 20, 20]
            },
            index=changed_indexes
        )
    )

    inc_process_many(ms, [tbl1, tbl2], [tbl], inc_func)

    assert(
        assert_df_equal(
            tbl.get_data(idx=changed_indexes),
            pd.DataFrame(
                {
                    'a_first': [21, 21, 21],
                    'a_second': [12, 12, 12]
                },
                index=changed_indexes
            )
        )
    )
    assert(
        assert_df_equal(
            tbl.get_data(idx=not_changed_indexes),
            pd.DataFrame(
                {
                    'a_first': [2, 3, 4, 6, 8, 9, 10],
                    'a_second': [3, 4, 5, 7, 9, 10, 11]
                },
                index=not_changed_indexes
            )
        )
    )


def test_inc_process_many_several_outputs(dbconn) -> None:
    ms = MetaStore(dbconn)

    BAD_IDXS = ['id_0', 'id_1', 'id_5', 'id_8']
    GOOD_IDXS = ['id_2', 'id_3', 'id_4', 'id_6', 'id_7', 'id_9']

    tbl = DataTable(
        'tbl',
        meta_table=ms.create_meta_table('tbl'),
        table_store=TableStoreDB(dbconn, 'tbl_data', TEST_SCHEMA, True))
    tbl_good = DataTable(
        'tbl_good',
        meta_table=ms.create_meta_table('tbl_good'),
        table_store=TableStoreDB(dbconn, 'tbl_good_data', TEST_SCHEMA, True))
    tbl_bad = DataTable(
        'tbl_bad',
        meta_table=ms.create_meta_table('tbl_bad'),
        table_store=TableStoreDB(dbconn, 'tbl_bad_data', TEST_SCHEMA, True))

    tbl.store(TEST_DF)

    def inc_func(df):
        df_good = df.drop(index=BAD_IDXS)
        df_bad = df.drop(index=GOOD_IDXS)
        return df_good, df_bad

    inc_process_many(ms, [tbl], [tbl_good, tbl_bad], inc_func)
    assert(assert_df_equal(tbl.get_data(), TEST_DF))
    assert(assert_df_equal(tbl_good.get_data(), TEST_DF.loc[GOOD_IDXS]))
    assert(assert_df_equal(tbl_bad.get_data(), TEST_DF.loc[BAD_IDXS]))

    # Check this not delete the tables
    inc_process_many(ms, [tbl], [tbl_good, tbl_bad], inc_func)
    assert(assert_df_equal(tbl.get_data(), TEST_DF))
    assert(assert_df_equal(tbl_good.get_data(), TEST_DF.loc[GOOD_IDXS]))
    assert(assert_df_equal(tbl_bad.get_data(), TEST_DF.loc[BAD_IDXS]))


def test_error_handling(dbconn) -> None:
    BAD_ID = 'id_3'
    GOOD_IDXS1 = ['id_0', 'id_1', 'id_2', 'id_3', 'id_4', 'id_5']
    GOOD_IDXS2 = ['id_0', 'id_1', 'id_4', 'id_5']
    CHUNKSIZE = 2

    ms = MetaStore(dbconn)

    tbl = DataTable(
        'tbl',
        meta_table=ms.create_meta_table('tbl'),
        table_store=TableStoreDB(dbconn, 'tbl1_data', TEST_SCHEMA, True))

    tbl_good = DataTable(
        'tbl_good',
        meta_table=ms.create_meta_table('tbl_good'),
        table_store=TableStoreDB(dbconn, 'tbl_good_data', TEST_SCHEMA, True))

    def gen_bad1(chunksize: int = 1000):
        idx = TEST_DF.index

        for i in range(0, len(idx), chunksize):
            if i >= chunksize * 3:
                raise Exception("Test")

            yield TEST_DF.loc[idx[i:i+chunksize]]

    def gen_bad2(chunksize: int = 1000):
        idx = TEST_DF.index

        for i in range(0, len(idx), chunksize):
            if i >= chunksize * 2:
                raise Exception("Test")

            yield TEST_DF.loc[idx[i:i+chunksize]]

    gen_process_many(
        dts=[tbl],
        proc_func=gen_bad1,
        chunksize=CHUNKSIZE
    )

    assert(assert_df_equal(tbl.get_data(), TEST_DF.loc[GOOD_IDXS1]))

    def inc_func_bad(df):
        if BAD_ID in df.index:
            raise Exception('TEST')
        return df

    def inc_func_good(df):
        return df

    inc_process_many(
        ms,
        [tbl],
        [tbl_good],
        inc_func_bad,
        chunksize=CHUNKSIZE
    )

    assert(assert_df_equal(tbl_good.get_data(), TEST_DF.loc[GOOD_IDXS2]))

    inc_process_many(
        ms,
        [tbl],
        [tbl_good],
        inc_func_good,
        chunksize=CHUNKSIZE
    )

    assert(assert_df_equal(tbl_good.get_data().sort_index(), TEST_DF.loc[GOOD_IDXS1]))
    # Checks that records are not being deleted
    gen_process_many(
        dts=[tbl],
        proc_func=gen_bad2,
        chunksize=CHUNKSIZE
    )

    assert(assert_df_equal(tbl.get_data().sort_index(), TEST_DF.loc[GOOD_IDXS1]))

    inc_process_many(
        ms,
        [tbl],
        [tbl_good],
        inc_func_bad,
        chunksize=CHUNKSIZE
    )

    assert(assert_df_equal(tbl_good.get_data().sort_index(), TEST_DF.loc[GOOD_IDXS1]))<|MERGE_RESOLUTION|>--- conflicted
+++ resolved
@@ -88,15 +88,10 @@
 
     tbl1.store(TEST_DF)
 
-<<<<<<< HEAD
-    count, idx_dfs = ds.get_process_ids([tbl1], [tbl2])
+    count, idx_dfs = ms.get_process_ids([tbl1.meta_table], [tbl2.meta_table])
     idx = pd.concat(list(idx_dfs))
 
     assert(sorted(list(idx.index)) == list(TEST_DF.index))
-=======
-    idx = ms.get_process_ids([tbl1.meta_table], [tbl2.meta_table])
-    assert(list(idx) == list(TEST_DF.index))
->>>>>>> 44571e79
 
     tbl2.store(tbl1.get_data())
 
@@ -105,14 +100,9 @@
 
     tbl1.store_chunk(upd_df)
 
-<<<<<<< HEAD
-    count, idx_dfs = ds.get_process_ids([tbl1], [tbl2])
+    count, idx_dfs = ms.get_process_ids([tbl1.meta_table], [tbl2.meta_table])
     idx = pd.concat(list(idx_dfs))
     assert(sorted(list(idx.index)) == list(upd_df.index))
-=======
-    idx = ms.get_process_ids([tbl1.meta_table], [tbl2.meta_table])
-    assert(list(idx) == list(upd_df.index))
->>>>>>> 44571e79
 
 
 def test_gen_process(dbconn) -> None:
@@ -266,19 +256,14 @@
     tbl2.store(TEST_DF)
     tbl1.store(TEST_DF)
 
-<<<<<<< HEAD
-    count, idx_dfs = ds.get_process_ids([tbl1], [tbl2])
+    count, idx_dfs = ms.get_process_ids([tbl1.meta_table], [tbl2.meta_table])
     idx = pd.concat(list(idx_dfs))
 
     assert(len(idx) == len(TEST_DF))
-=======
-    assert(len(ms.get_process_ids([tbl1.meta_table], [tbl2.meta_table])) == len(TEST_DF))
->>>>>>> 44571e79
 
     inc_process(ms, [tbl1], tbl2, id_func)
 
-<<<<<<< HEAD
-    count, idx_gen = ds.get_process_ids([tbl1], [tbl2])
+    count, idx_gen = ms.get_process_ids([tbl1.meta_table], [tbl2.meta_table])
     idx_dfs = list(idx_gen)
     idx = pd.concat(idx_dfs) if len(idx_dfs) > 0 else []
 
@@ -286,29 +271,18 @@
 
     tbl1.store(TEST_DF_INC1)
 
-    count, idx_dfs = ds.get_process_ids([tbl1], [tbl2])
+    count, idx_dfs = ms.get_process_ids([tbl1.meta_table], [tbl2.meta_table])
     idx = pd.concat(list(idx_dfs))
 
     assert(len(idx) == len(TEST_DF))
-=======
-    assert(len(ms.get_process_ids([tbl1.meta_table], [tbl2.meta_table])) == 0)
-
-    tbl1.store(TEST_DF_INC1)
-
-    assert(len(ms.get_process_ids([tbl1.meta_table], [tbl2.meta_table])) == len(TEST_DF))
->>>>>>> 44571e79
 
     inc_process(ms, [tbl1], tbl2, id_func)
 
-<<<<<<< HEAD
-    count, idx_gen = ds.get_process_ids([tbl1], [tbl2])
+    count, idx_gen = ms.get_process_ids([tbl1.meta_table], [tbl2.meta_table])
     idx_dfs = list(idx_gen)
     idx = pd.concat(idx_dfs) if len(idx_dfs) > 0 else []
 
     assert(len(idx) == 0)
-=======
-    assert(len(ms.get_process_ids([tbl1.meta_table], [tbl2.meta_table])) == 0)
->>>>>>> 44571e79
 
 # TODO тест inc_process 2->1
 # TODO тест inc_process 2->1, удаление строки, 2->1
