import cloudpickle
import pandas as pd
from sqlalchemy import Column
from sqlalchemy.sql.sqltypes import Integer, JSON

from datapipe.store.database import TableStoreDB
from datapipe.datatable import DataStore
from datapipe.types import data_to_index

from .util import assert_df_equal, assert_datatable_equal


TEST_SCHEMA = [
    Column('id', Integer, primary_key=True),
    Column('a', Integer),
]

TEST_SCHEMA_OTM = [
    Column('id', Integer, primary_key=True),
    Column('a', JSON),
]

TEST_SCHEMA_OTM2 = [
    Column('id', Integer, primary_key=True),
    Column('a', Integer, primary_key=True)
]

TEST_SCHEMA_OTM3 = [
    Column('a', Integer, primary_key=True),
    Column('b', Integer, primary_key=True),
    Column('ids', JSON)
]

TEST_DF = pd.DataFrame(
    {
        'id': range(10),
        'a': range(10),
    },
)

TEST_OTM_DF = pd.DataFrame(
    {
        'id': range(10),
        'a': [[j for j in range(i)] for i in range(10)],
    },
)


TEST_DF_INC1 = TEST_DF.assign(a=lambda df: df['a'] + 1)
TEST_DF_INC2 = TEST_DF.assign(a=lambda df: df['a'] + 2)
TEST_DF_INC3 = TEST_DF.assign(a=lambda df: df['a'] + 3)


def yield_df(data):
    def f(*args, **kwargs):
        yield pd.DataFrame.from_records(data, columns=['id', 'a']).set_index('id')

    return f


def test_cloudpickle(dbconn) -> None:
    ds = DataStore(meta_dbconn=dbconn)

    tbl = ds.create_table(
        name='test',
        table_store=TableStoreDB(dbconn, 'test_data', TEST_SCHEMA, True)
    )

    cloudpickle.dumps([ds, tbl])


def test_simple(dbconn) -> None:
    ds = DataStore(dbconn)

    tbl = ds.create_table(
        'test',
        table_store=TableStoreDB(dbconn, 'test_data', TEST_SCHEMA, True)
    )

    tbl.store_chunk(TEST_DF)

    assert_datatable_equal(tbl, TEST_DF)


def test_store_less_values(dbconn) -> None:
    ds = DataStore(dbconn)

    tbl = ds.create_table(
        'test',
        table_store=TableStoreDB(dbconn, 'test_data', TEST_SCHEMA, True)
    )

    tbl.store_chunk(TEST_DF)
    assert_datatable_equal(tbl, TEST_DF)

    tbl.store_chunk(TEST_DF[:5], processed_idx=data_to_index(TEST_DF, tbl.primary_keys))
    assert_datatable_equal(tbl, TEST_DF[:5])


def test_get_process_ids(dbconn) -> None:
    ds = DataStore(dbconn)

    tbl1 = ds.create_table(
        'tbl1',
        table_store=TableStoreDB(dbconn, 'tbl1_data', TEST_SCHEMA, True)
    )
    tbl2 = ds.create_table(
        'tbl2',
        table_store=TableStoreDB(dbconn, 'tbl2_data', TEST_SCHEMA, True)
    )

    tbl1.store_chunk(TEST_DF)

    count, idx_dfs = ds.get_process_ids([tbl1], [tbl2])
    idx = pd.concat(list(idx_dfs))

    assert(sorted(list(idx.index)) == list(TEST_DF.index))

    tbl2.store_chunk(tbl1.get_data())

    upd_df = TEST_DF[:5].copy()
    upd_df['a'] += 1

    tbl1.store_chunk(upd_df)

    count, idx_dfs = ds.get_process_ids([tbl1], [tbl2])
    idx = pd.concat(list(idx_dfs))

<<<<<<< HEAD
    assert_df_equal(idx, upd_df[['id']])
=======
    assert_df_equal(idx, upd_df[['id']])


def test_gen_process(dbconn) -> None:
    ds = DataStore(dbconn)

    tbl1_gen = ds.create_table(
        'tbl1_gen',
        table_store=TableStoreDB(dbconn, 'tbl1_gen_data', TEST_SCHEMA, True)
    )
    tbl1 = ds.create_table(
        'tbl1',
        table_store=TableStoreDB(dbconn, 'tbl1_data', TEST_SCHEMA, True)
    )

    def gen():
        yield TEST_DF

    def func():
        return TEST_DF

    gen_process_many(
        [tbl1_gen],
        gen
    )

    with pytest.raises(Exception):
        gen_process_many(
            [tbl1],
            func
        )

    assert_datatable_equal(tbl1_gen, TEST_DF)

    def gen2():
        yield TEST_DF[:5]

    def func2():
        return TEST_DF[:5]

    gen_process(
        tbl1_gen,
        gen2
    )

    with pytest.raises(Exception):
        gen_process_many(
            [tbl1],
            func2
        )

    assert_datatable_equal(tbl1_gen, TEST_DF[:5])


def test_inc_process_modify_values(dbconn) -> None:
    ds = DataStore(dbconn)

    tbl1 = ds.create_table(
        'tbl1',
        table_store=TableStoreDB(dbconn, 'tbl1_data', TEST_SCHEMA, True)
    )
    tbl2 = ds.create_table(
        'tbl2',
        table_store=TableStoreDB(dbconn, 'tbl2_data', TEST_SCHEMA, True)
    )

    def id_func(df):
        return df

    tbl1.store_chunk(TEST_DF)

    inc_process(ds, [tbl1], tbl2, id_func)

    assert_datatable_equal(tbl2, TEST_DF)

    ##########################
    tbl1.store_chunk(TEST_DF_INC1)

    inc_process(ds, [tbl1], tbl2, id_func)

    assert_datatable_equal(tbl2, TEST_DF_INC1)


def test_inc_process_delete_values_from_input(dbconn) -> None:
    ds = DataStore(dbconn)

    tbl1 = ds.create_table(
        'tbl1',
        table_store=TableStoreDB(dbconn, 'tbl1_data', TEST_SCHEMA, True)
    )
    tbl2 = ds.create_table(
        'tbl2',
        table_store=TableStoreDB(dbconn, 'tbl2_data', TEST_SCHEMA, True)
    )

    def id_func(df):
        return df

    tbl1.store_chunk(TEST_DF)

    inc_process(ds, [tbl1], tbl2, id_func)

    assert_datatable_equal(tbl2, TEST_DF)

    ##########################
    tbl1.store_chunk(TEST_DF[:5], processed_idx=data_to_index(TEST_DF, tbl1.primary_keys))

    inc_process(ds, [tbl1], tbl2, id_func, chunksize=2)

    assert_datatable_equal(tbl2, TEST_DF[:5])


def test_inc_process_delete_values_from_proc(dbconn) -> None:
    ds = DataStore(dbconn)

    tbl1 = ds.create_table(
        'tbl1',
        table_store=TableStoreDB(dbconn, 'tbl1_data', TEST_SCHEMA, True)
    )
    tbl2 = ds.create_table(
        'tbl2',
        table_store=TableStoreDB(dbconn, 'tbl2_data', TEST_SCHEMA, True)
    )

    def id_func(df):
        return df[:5]

    tbl2.store_chunk(TEST_DF)

    tbl1.store_chunk(TEST_DF)

    inc_process(ds, [tbl1], tbl2, id_func)

    assert_datatable_equal(tbl2, TEST_DF[:5])


def test_inc_process_proc_no_change(dbconn) -> None:
    ds = DataStore(dbconn)

    tbl1 = ds.create_table(
        'tbl1',
        table_store=TableStoreDB(dbconn, 'tbl1_data', TEST_SCHEMA, True)
    )
    tbl2 = ds.create_table(
        'tbl2',
        table_store=TableStoreDB(dbconn, 'tbl2_data', TEST_SCHEMA, True)
    )

    def id_func(df):
        return TEST_DF

    tbl2.store_chunk(TEST_DF)
    tbl1.store_chunk(TEST_DF)

    count, idx_gen = ds.get_process_ids([tbl1], [tbl2])
    idx_dfs = list(idx_gen)
    idx_len = len(pd.concat(idx_dfs)) if len(idx_dfs) > 0 else 0

    assert(idx_len == len(TEST_DF))

    inc_process(ds, [tbl1], tbl2, id_func)

    count, idx_gen = ds.get_process_ids([tbl1], [tbl2])
    idx_dfs = list(idx_gen)
    idx_len = len(pd.concat(idx_dfs)) if len(idx_dfs) > 0 else 0

    assert(idx_len == 0)

    tbl1.store_chunk(TEST_DF_INC1)

    count, idx_gen = ds.get_process_ids([tbl1], [tbl2])
    idx_dfs = list(idx_gen)
    idx_len = len(pd.concat(idx_dfs)) if len(idx_dfs) > 0 else 0

    assert(idx_len == len(TEST_DF))

    inc_process(ds, [tbl1], tbl2, id_func)

    count, idx_gen = ds.get_process_ids([tbl1], [tbl2])
    idx_dfs = list(idx_gen)
    idx_len = len(pd.concat(idx_dfs)) if len(idx_dfs) > 0 else 0

    assert(idx_len == 0)

# TODO тест inc_process 2->1
# TODO тест inc_process 2->1, удаление строки, 2->1


def test_gen_process_many(dbconn) -> None:
    ds = DataStore(dbconn)

    tbl_gen = ds.create_table(
        'tbl_gen',
        table_store=TableStoreDB(dbconn, 'tbl_gen_data', TEST_SCHEMA, True)
    )
    tbl1_gen = ds.create_table(
        'tbl1_gen',
        table_store=TableStoreDB(dbconn, 'tbl1_gen_data', TEST_SCHEMA, True)
    )
    tbl2_gen = ds.create_table(
        'tbl2_gen',
        table_store=TableStoreDB(dbconn, 'tbl2_gen_data', TEST_SCHEMA, True)
    )
    tbl3_gen = ds.create_table(
        'tbl3_gen',
        table_store=TableStoreDB(dbconn, 'tbl3_gen_data', TEST_SCHEMA, True)
    )
    tbl = ds.create_table(
        'tbl',
        table_store=TableStoreDB(dbconn, 'tbl_data', TEST_SCHEMA, True)
    )
    tbl1 = ds.create_table(
        'tbl1',
        table_store=TableStoreDB(dbconn, 'tbl1_data', TEST_SCHEMA, True)
    )
    tbl2 = ds.create_table(
        'tbl2',
        table_store=TableStoreDB(dbconn, 'tbl2_data', TEST_SCHEMA, True)
    )
    tbl3 = ds.create_table(
        'tbl3',
        table_store=TableStoreDB(dbconn, 'tbl3_data', TEST_SCHEMA, True)
    )

    def gen():
        yield (TEST_DF, TEST_DF_INC1, TEST_DF_INC2, TEST_DF_INC3)

    def func():
        return TEST_DF, TEST_DF_INC1, TEST_DF_INC2, TEST_DF_INC3

    gen_process_many(
        [tbl_gen, tbl1_gen, tbl2_gen, tbl3_gen],
        gen
    )

    with pytest.raises(Exception):
        gen_process_many(
            [tbl, tbl1, tbl2, tbl3],
            func
        )

    assert_datatable_equal(tbl_gen, TEST_DF)
    assert_datatable_equal(tbl1_gen, TEST_DF_INC1)
    assert_datatable_equal(tbl2_gen, TEST_DF_INC2)
    assert_datatable_equal(tbl3_gen, TEST_DF_INC3)


def test_inc_process_many_modify_values(dbconn) -> None:
    ds = DataStore(dbconn)

    tbl = ds.create_table(
        'tbl',
        table_store=TableStoreDB(dbconn, 'tbl_data', TEST_SCHEMA, True)
    )
    tbl1 = ds.create_table(
        'tbl1',
        table_store=TableStoreDB(dbconn, 'tbl1_data', TEST_SCHEMA, True)
    )
    tbl2 = ds.create_table(
        'tbl2',
        table_store=TableStoreDB(dbconn, 'tbl2_data', TEST_SCHEMA, True)
    )
    tbl3 = ds.create_table(
        'tbl3',
        table_store=TableStoreDB(dbconn, 'tbl3_data', TEST_SCHEMA, True)
    )

    def inc_func(df):
        df1 = df.copy()
        df2 = df.copy()
        df3 = df.copy()
        df1['a'] += 1
        df2['a'] += 2
        df3['a'] += 3
        return df1, df2, df3

    tbl.store_chunk(TEST_DF)

    inc_process_many(ds, [tbl], [tbl1, tbl2, tbl3], inc_func)

    assert_datatable_equal(tbl1, TEST_DF_INC1)
    assert_datatable_equal(tbl2, TEST_DF_INC2)
    assert_datatable_equal(tbl3, TEST_DF_INC3)

    ##########################
    tbl.store_chunk(TEST_DF[:5], processed_idx=data_to_index(TEST_DF, tbl.primary_keys))

    def inc_func_inv(df):
        df1 = df.copy()
        df2 = df.copy()
        df3 = df.copy()
        df1['a'] += 1
        df2['a'] += 2
        df3['a'] += 3
        return df3, df2, df1

    inc_process_many(ds, [tbl], [tbl3, tbl2, tbl1], inc_func_inv)

    assert_datatable_equal(tbl1, TEST_DF_INC1[:5])
    assert_datatable_equal(tbl2, TEST_DF_INC2[:5])
    assert_datatable_equal(tbl3, TEST_DF_INC3[:5])

    ##########################

    tbl.store_chunk(TEST_DF[5:])

    inc_process_many(ds, [tbl], [tbl1, tbl2, tbl3], inc_func)
    assert_datatable_equal(tbl1, TEST_DF_INC1)
    assert_datatable_equal(tbl2, TEST_DF_INC2)
    assert_datatable_equal(tbl3, TEST_DF_INC3)


def test_inc_process_many_several_inputs(dbconn) -> None:
    ds = DataStore(dbconn)

    tbl = ds.create_table(
        'tbl',
        table_store=TableStoreDB(
            dbconn,
            'tbl_data',
            [
                Column('id', Integer, primary_key=True),
                Column('a_first', Integer),
                Column('a_second', Integer)
            ],
            True
        )
    )
    tbl1 = ds.create_table(
        'tbl1',
        table_store=TableStoreDB(dbconn, 'tbl1_data', TEST_SCHEMA, True)
    )
    tbl2 = ds.create_table(
        'tbl2',
        table_store=TableStoreDB(dbconn, 'tbl2_data', TEST_SCHEMA, True)
    )

    def inc_func(df1, df2):
        df = pd.merge(
            left=df1,
            right=df2,
            on=['id'],
            suffixes=('_first', '_second')
        )
        df['a_first'] += 1
        df['a_second'] += 2
        return df

    tbl1.store_chunk(TEST_DF)
    tbl2.store_chunk(TEST_DF)

    inc_process_many(ds, [tbl1, tbl2], [tbl], inc_func)
    assert_datatable_equal(
        tbl,
        pd.DataFrame(
            {
                'id': [0, 1, 2, 3, 4, 5, 6, 7, 8, 9],
                'a_first': [1, 2, 3, 4, 5, 6, 7, 8, 9, 10],
                'a_second': [2, 3, 4, 5, 6, 7, 8, 9, 10, 11]
            }
        )
    )

    changed_ids = [0, 4, 6]
    changed_ids_df = cast(IndexDF, pd.DataFrame({'id': changed_ids}))
    not_changed_ids = [1, 2, 3, 5, 7, 8, 9]
    not_changed_ids_df = cast(IndexDF, pd.DataFrame({'id': not_changed_ids}))

    tbl2.store_chunk(
        pd.DataFrame(
            {
                'id': changed_ids,
                'a': [10, 10, 10]
            }
        )
    )

    inc_process_many(ds, [tbl1, tbl2], [tbl], inc_func)

    assert_df_equal(
        tbl.get_data(idx=changed_ids_df),
        pd.DataFrame(
            {
                'id': changed_ids,
                'a_first': [1, 5, 7],
                'a_second': [12, 12, 12]
            }
        )
    )

    assert_df_equal(
        tbl.get_data(idx=not_changed_ids_df),
        pd.DataFrame(
            {
                'id': not_changed_ids,
                'a_first': [2, 3, 4, 6, 8, 9, 10],
                'a_second': [3, 4, 5, 7, 9, 10, 11]
            }
        )
    )

    tbl1.store_chunk(
        pd.DataFrame(
            {
                'id': changed_ids,
                'a': [20, 20, 20]
            }
        )
    )

    inc_process_many(ds, [tbl1, tbl2], [tbl], inc_func)

    assert_df_equal(
        tbl.get_data(idx=changed_ids_df),
        pd.DataFrame(
            {
                'id': changed_ids,
                'a_first': [21, 21, 21],
                'a_second': [12, 12, 12]
            }
        )
    )

    assert_df_equal(
        tbl.get_data(idx=not_changed_ids_df),
        pd.DataFrame(
            {
                'id': not_changed_ids,
                'a_first': [2, 3, 4, 6, 8, 9, 10],
                'a_second': [3, 4, 5, 7, 9, 10, 11]
            }
        )
    )


def test_inc_process_many_several_outputs(dbconn) -> None:
    ds = DataStore(dbconn)

    bad_ids = [0, 1, 5, 8]
    good_ids = [2, 3, 4, 6, 7, 9]

    tbl = ds.create_table(
        'tbl',
        table_store=TableStoreDB(dbconn, 'tbl_data', TEST_SCHEMA, True)
    )
    tbl_good = ds.create_table(
        'tbl_good',
        table_store=TableStoreDB(dbconn, 'tbl_good_data', TEST_SCHEMA, True)
    )
    tbl_bad = ds.create_table(
        'tbl_bad',
        table_store=TableStoreDB(dbconn, 'tbl_bad_data', TEST_SCHEMA, True)
    )

    tbl.store_chunk(TEST_DF)

    def inc_func(df):
        df_good = df[df['id'].isin(good_ids)]
        df_bad = df[df['id'].isin(bad_ids)]
        return df_good, df_bad

    inc_process_many(ds, [tbl], [tbl_good, tbl_bad], inc_func)
    assert_datatable_equal(tbl, TEST_DF)
    assert_datatable_equal(tbl_good, TEST_DF.loc[good_ids])
    assert_datatable_equal(tbl_bad, TEST_DF.loc[bad_ids])

    # Check this not delete the tables
    inc_process_many(ds, [tbl], [tbl_good, tbl_bad], inc_func)
    assert_datatable_equal(tbl, TEST_DF)
    assert_datatable_equal(tbl_good, TEST_DF.loc[good_ids])
    assert_datatable_equal(tbl_bad, TEST_DF.loc[bad_ids])


def test_inc_process_many_one_to_many(dbconn) -> None:
    ds = DataStore(dbconn)

    tbl = ds.create_table(
        'tbl',
        table_store=TableStoreDB(dbconn, 'tbl_data', TEST_SCHEMA_OTM, True)
    )
    tbl_rel = ds.create_table(
        'tbl_rel',
        table_store=TableStoreDB(dbconn, 'tbl_rel_data', TEST_SCHEMA_OTM2, True)
    )
    tbl2 = ds.create_table(
        'tbl2',
        table_store=TableStoreDB(dbconn, 'tbl2_data', TEST_SCHEMA_OTM, True)
    )

    tbl.store_chunk(TEST_OTM_DF)

    def inc_func_unpack(df):
        res_df = df.explode('a')

        return res_df[res_df['a'].notna()]

    def inc_func_pack(df):
        res_df = pd.DataFrame()
        res_df['a'] = df.groupby('id').apply(lambda x: x['a'].dropna().to_list())

        return res_df.reset_index()

    rel_df = TEST_OTM_DF.explode('a')
    rel_df = rel_df[rel_df['a'].notna()]

    inc_process_many(ds, [tbl], [tbl_rel], inc_func_unpack)
    inc_process_many(ds, [tbl_rel], [tbl2], inc_func_pack)

    assert_datatable_equal(tbl, TEST_OTM_DF)
    assert_datatable_equal(tbl_rel, rel_df)
    assert_datatable_equal(tbl2, TEST_OTM_DF.loc[1:])

    # Delete rows test
    tbl.delete_by_idx(TEST_OTM_DF.loc[[9], ['id']])

    rel_df = TEST_OTM_DF.loc[:8].explode('a')
    rel_df = rel_df[rel_df['a'].notna()]

    inc_process_many(ds, [tbl], [tbl_rel], inc_func_unpack)
    inc_process_many(ds, [tbl_rel], [tbl2], inc_func_pack)

    assert_datatable_equal(tbl, TEST_OTM_DF.loc[:8])
    assert_datatable_equal(tbl_rel, rel_df)
    assert_datatable_equal(tbl2, TEST_OTM_DF.loc[1:8])


def test_inc_process_many_one_to_many_change_primary(dbconn) -> None:
    ds = DataStore(dbconn)

    tbl = ds.create_table(
        'tbl',
        table_store=TableStoreDB(dbconn, 'tbl_data', TEST_SCHEMA_OTM, True)
    )
    tbl_rel = ds.create_table(
        'tbl_rel',
        table_store=TableStoreDB(dbconn, 'tbl_rel_data', TEST_SCHEMA_OTM2, True)
    )
    tbl2 = ds.create_table(
        'tbl2',
        table_store=TableStoreDB(dbconn, 'tbl2_data', TEST_SCHEMA_OTM3, True)
    )

    tbl.store_chunk(TEST_OTM_DF)

    def inc_func_unpack(df):
        res_df = df.explode('a')
        return res_df[res_df['a'].notna()]

    def inc_func_pack(df):
        res_df = pd.DataFrame()
        res_df['ids'] = df.groupby('a').apply(lambda x: x['id'].dropna().to_list())
        res_df['b'] = 1

        return res_df.reset_index()

    rel_df = TEST_OTM_DF.explode('a')
    rel_df = rel_df[rel_df['a'].notna()]

    a_df = pd.DataFrame()
    a_df['ids'] = rel_df.groupby('a').apply(lambda x: x['id'].dropna().to_list())
    a_df['b'] = 1

    a_df.reset_index(inplace=True)

    inc_process_many(ds, [tbl], [tbl_rel], inc_func_unpack)
    inc_process_many(ds, [tbl_rel], [tbl2], inc_func_pack)

    assert_datatable_equal(tbl, TEST_OTM_DF)
    assert_datatable_equal(tbl_rel, rel_df)
    assert_datatable_equal(tbl2, a_df)

    # Delete row with empty relations
    tbl.delete_by_idx(TEST_OTM_DF.loc[[0], ['id']])

    rel_df = TEST_OTM_DF.loc[1:].explode('a')
    rel_df = rel_df[rel_df['a'].notna()]

    a_df = pd.DataFrame()
    a_df['ids'] = rel_df.groupby('a').apply(lambda x: x['id'].dropna().to_list())
    a_df['b'] = 1

    a_df.reset_index(inplace=True)

    inc_process_many(ds, [tbl], [tbl_rel], inc_func_unpack)
    inc_process_many(ds, [tbl_rel], [tbl2], inc_func_pack)

    assert_datatable_equal(tbl, TEST_OTM_DF.loc[1:])
    assert_datatable_equal(tbl_rel, rel_df)
    assert_datatable_equal(tbl2, a_df)

    # Delete rows test
    tbl.delete_by_idx(TEST_OTM_DF.loc[[1], ['id']])

    rel_df = TEST_OTM_DF.loc[2:].explode('a')
    rel_df = rel_df[rel_df['a'].notna()]

    a_df = pd.DataFrame()
    a_df['ids'] = rel_df.groupby('a').apply(lambda x: x['id'].dropna().to_list())
    a_df['b'] = 1

    a_df.reset_index(inplace=True)

    inc_process_many(ds, [tbl], [tbl_rel], inc_func_unpack)
    inc_process_many(ds, [tbl_rel], [tbl2], inc_func_pack)

    assert_datatable_equal(tbl, TEST_OTM_DF.loc[2:])
    assert_datatable_equal(tbl_rel, rel_df)
    assert_datatable_equal(tbl2, a_df)


def test_error_handling(dbconn) -> None:
    BAD_ID = 3
    GOOD_IDXS1 = [0, 1, 2, 3, 4, 5]
    CHUNKSIZE = 2

    ds = DataStore(dbconn)

    tbl = ds.create_table(
        'tbl',
        table_store=TableStoreDB(dbconn, 'tbl1_data', TEST_SCHEMA, True)
    )

    tbl_good = ds.create_table(
        'tbl_good',
        table_store=TableStoreDB(dbconn, 'tbl_good_data', TEST_SCHEMA, True)
    )

    def gen_bad1(chunksize: int = 1000):
        idx = TEST_DF.index

        for i in range(0, len(idx), chunksize):
            if i >= chunksize * 3:
                raise Exception("Test")

            yield TEST_DF.loc[idx[i:i+chunksize]]

    def gen_bad2(chunksize: int = 1000):
        idx = TEST_DF.index

        for i in range(0, len(idx), chunksize):
            if i >= chunksize * 2:
                raise Exception("Test")

            yield TEST_DF.loc[idx[i:i+chunksize]]

    gen_process_many(
        dts=[tbl],
        proc_func=gen_bad1,
        chunksize=CHUNKSIZE
    )

    assert_datatable_equal(tbl, TEST_DF.loc[GOOD_IDXS1])

    def inc_func_bad(df):
        if BAD_ID in df['id'].values:
            raise Exception('TEST')
        return df

    def inc_func_good(df):
        return df

    inc_process_many(
        ds,
        [tbl],
        [tbl_good],
        inc_func_bad,
        chunksize=1
    )

    assert_datatable_equal(tbl_good, TEST_DF.loc[[0, 1, 2, 4, 5]])

    inc_process_many(
        ds,
        [tbl],
        [tbl_good],
        inc_func_good,
        chunksize=CHUNKSIZE
    )

    assert_datatable_equal(tbl_good, TEST_DF.loc[GOOD_IDXS1])
    # Checks that records are not being deleted
    gen_process_many(
        dts=[tbl],
        proc_func=gen_bad2,
        chunksize=CHUNKSIZE
    )

    assert_datatable_equal(tbl, TEST_DF.loc[GOOD_IDXS1])

    inc_process_many(
        ds,
        [tbl],
        [tbl_good],
        inc_func_bad,
        chunksize=CHUNKSIZE
    )

    assert_datatable_equal(tbl_good, TEST_DF.loc[GOOD_IDXS1])


def test_gen_from_empty_rows(dbconn) -> None:
    ds = DataStore(dbconn)
    tbl = ds.create_table('test', table_store=TableStoreDB(dbconn, 'tbl_data', TEST_SCHEMA, True))

    def proc_func():
        yield pd.DataFrame.from_records(
            {
                key: []
                for key in tbl.primary_keys
            }
        )

    # This should be ok
    gen_process_many([tbl], proc_func)
>>>>>>> 6ad2958c
<|MERGE_RESOLUTION|>--- conflicted
+++ resolved
@@ -126,721 +126,4 @@
     count, idx_dfs = ds.get_process_ids([tbl1], [tbl2])
     idx = pd.concat(list(idx_dfs))
 
-<<<<<<< HEAD
-    assert_df_equal(idx, upd_df[['id']])
-=======
-    assert_df_equal(idx, upd_df[['id']])
-
-
-def test_gen_process(dbconn) -> None:
-    ds = DataStore(dbconn)
-
-    tbl1_gen = ds.create_table(
-        'tbl1_gen',
-        table_store=TableStoreDB(dbconn, 'tbl1_gen_data', TEST_SCHEMA, True)
-    )
-    tbl1 = ds.create_table(
-        'tbl1',
-        table_store=TableStoreDB(dbconn, 'tbl1_data', TEST_SCHEMA, True)
-    )
-
-    def gen():
-        yield TEST_DF
-
-    def func():
-        return TEST_DF
-
-    gen_process_many(
-        [tbl1_gen],
-        gen
-    )
-
-    with pytest.raises(Exception):
-        gen_process_many(
-            [tbl1],
-            func
-        )
-
-    assert_datatable_equal(tbl1_gen, TEST_DF)
-
-    def gen2():
-        yield TEST_DF[:5]
-
-    def func2():
-        return TEST_DF[:5]
-
-    gen_process(
-        tbl1_gen,
-        gen2
-    )
-
-    with pytest.raises(Exception):
-        gen_process_many(
-            [tbl1],
-            func2
-        )
-
-    assert_datatable_equal(tbl1_gen, TEST_DF[:5])
-
-
-def test_inc_process_modify_values(dbconn) -> None:
-    ds = DataStore(dbconn)
-
-    tbl1 = ds.create_table(
-        'tbl1',
-        table_store=TableStoreDB(dbconn, 'tbl1_data', TEST_SCHEMA, True)
-    )
-    tbl2 = ds.create_table(
-        'tbl2',
-        table_store=TableStoreDB(dbconn, 'tbl2_data', TEST_SCHEMA, True)
-    )
-
-    def id_func(df):
-        return df
-
-    tbl1.store_chunk(TEST_DF)
-
-    inc_process(ds, [tbl1], tbl2, id_func)
-
-    assert_datatable_equal(tbl2, TEST_DF)
-
-    ##########################
-    tbl1.store_chunk(TEST_DF_INC1)
-
-    inc_process(ds, [tbl1], tbl2, id_func)
-
-    assert_datatable_equal(tbl2, TEST_DF_INC1)
-
-
-def test_inc_process_delete_values_from_input(dbconn) -> None:
-    ds = DataStore(dbconn)
-
-    tbl1 = ds.create_table(
-        'tbl1',
-        table_store=TableStoreDB(dbconn, 'tbl1_data', TEST_SCHEMA, True)
-    )
-    tbl2 = ds.create_table(
-        'tbl2',
-        table_store=TableStoreDB(dbconn, 'tbl2_data', TEST_SCHEMA, True)
-    )
-
-    def id_func(df):
-        return df
-
-    tbl1.store_chunk(TEST_DF)
-
-    inc_process(ds, [tbl1], tbl2, id_func)
-
-    assert_datatable_equal(tbl2, TEST_DF)
-
-    ##########################
-    tbl1.store_chunk(TEST_DF[:5], processed_idx=data_to_index(TEST_DF, tbl1.primary_keys))
-
-    inc_process(ds, [tbl1], tbl2, id_func, chunksize=2)
-
-    assert_datatable_equal(tbl2, TEST_DF[:5])
-
-
-def test_inc_process_delete_values_from_proc(dbconn) -> None:
-    ds = DataStore(dbconn)
-
-    tbl1 = ds.create_table(
-        'tbl1',
-        table_store=TableStoreDB(dbconn, 'tbl1_data', TEST_SCHEMA, True)
-    )
-    tbl2 = ds.create_table(
-        'tbl2',
-        table_store=TableStoreDB(dbconn, 'tbl2_data', TEST_SCHEMA, True)
-    )
-
-    def id_func(df):
-        return df[:5]
-
-    tbl2.store_chunk(TEST_DF)
-
-    tbl1.store_chunk(TEST_DF)
-
-    inc_process(ds, [tbl1], tbl2, id_func)
-
-    assert_datatable_equal(tbl2, TEST_DF[:5])
-
-
-def test_inc_process_proc_no_change(dbconn) -> None:
-    ds = DataStore(dbconn)
-
-    tbl1 = ds.create_table(
-        'tbl1',
-        table_store=TableStoreDB(dbconn, 'tbl1_data', TEST_SCHEMA, True)
-    )
-    tbl2 = ds.create_table(
-        'tbl2',
-        table_store=TableStoreDB(dbconn, 'tbl2_data', TEST_SCHEMA, True)
-    )
-
-    def id_func(df):
-        return TEST_DF
-
-    tbl2.store_chunk(TEST_DF)
-    tbl1.store_chunk(TEST_DF)
-
-    count, idx_gen = ds.get_process_ids([tbl1], [tbl2])
-    idx_dfs = list(idx_gen)
-    idx_len = len(pd.concat(idx_dfs)) if len(idx_dfs) > 0 else 0
-
-    assert(idx_len == len(TEST_DF))
-
-    inc_process(ds, [tbl1], tbl2, id_func)
-
-    count, idx_gen = ds.get_process_ids([tbl1], [tbl2])
-    idx_dfs = list(idx_gen)
-    idx_len = len(pd.concat(idx_dfs)) if len(idx_dfs) > 0 else 0
-
-    assert(idx_len == 0)
-
-    tbl1.store_chunk(TEST_DF_INC1)
-
-    count, idx_gen = ds.get_process_ids([tbl1], [tbl2])
-    idx_dfs = list(idx_gen)
-    idx_len = len(pd.concat(idx_dfs)) if len(idx_dfs) > 0 else 0
-
-    assert(idx_len == len(TEST_DF))
-
-    inc_process(ds, [tbl1], tbl2, id_func)
-
-    count, idx_gen = ds.get_process_ids([tbl1], [tbl2])
-    idx_dfs = list(idx_gen)
-    idx_len = len(pd.concat(idx_dfs)) if len(idx_dfs) > 0 else 0
-
-    assert(idx_len == 0)
-
-# TODO тест inc_process 2->1
-# TODO тест inc_process 2->1, удаление строки, 2->1
-
-
-def test_gen_process_many(dbconn) -> None:
-    ds = DataStore(dbconn)
-
-    tbl_gen = ds.create_table(
-        'tbl_gen',
-        table_store=TableStoreDB(dbconn, 'tbl_gen_data', TEST_SCHEMA, True)
-    )
-    tbl1_gen = ds.create_table(
-        'tbl1_gen',
-        table_store=TableStoreDB(dbconn, 'tbl1_gen_data', TEST_SCHEMA, True)
-    )
-    tbl2_gen = ds.create_table(
-        'tbl2_gen',
-        table_store=TableStoreDB(dbconn, 'tbl2_gen_data', TEST_SCHEMA, True)
-    )
-    tbl3_gen = ds.create_table(
-        'tbl3_gen',
-        table_store=TableStoreDB(dbconn, 'tbl3_gen_data', TEST_SCHEMA, True)
-    )
-    tbl = ds.create_table(
-        'tbl',
-        table_store=TableStoreDB(dbconn, 'tbl_data', TEST_SCHEMA, True)
-    )
-    tbl1 = ds.create_table(
-        'tbl1',
-        table_store=TableStoreDB(dbconn, 'tbl1_data', TEST_SCHEMA, True)
-    )
-    tbl2 = ds.create_table(
-        'tbl2',
-        table_store=TableStoreDB(dbconn, 'tbl2_data', TEST_SCHEMA, True)
-    )
-    tbl3 = ds.create_table(
-        'tbl3',
-        table_store=TableStoreDB(dbconn, 'tbl3_data', TEST_SCHEMA, True)
-    )
-
-    def gen():
-        yield (TEST_DF, TEST_DF_INC1, TEST_DF_INC2, TEST_DF_INC3)
-
-    def func():
-        return TEST_DF, TEST_DF_INC1, TEST_DF_INC2, TEST_DF_INC3
-
-    gen_process_many(
-        [tbl_gen, tbl1_gen, tbl2_gen, tbl3_gen],
-        gen
-    )
-
-    with pytest.raises(Exception):
-        gen_process_many(
-            [tbl, tbl1, tbl2, tbl3],
-            func
-        )
-
-    assert_datatable_equal(tbl_gen, TEST_DF)
-    assert_datatable_equal(tbl1_gen, TEST_DF_INC1)
-    assert_datatable_equal(tbl2_gen, TEST_DF_INC2)
-    assert_datatable_equal(tbl3_gen, TEST_DF_INC3)
-
-
-def test_inc_process_many_modify_values(dbconn) -> None:
-    ds = DataStore(dbconn)
-
-    tbl = ds.create_table(
-        'tbl',
-        table_store=TableStoreDB(dbconn, 'tbl_data', TEST_SCHEMA, True)
-    )
-    tbl1 = ds.create_table(
-        'tbl1',
-        table_store=TableStoreDB(dbconn, 'tbl1_data', TEST_SCHEMA, True)
-    )
-    tbl2 = ds.create_table(
-        'tbl2',
-        table_store=TableStoreDB(dbconn, 'tbl2_data', TEST_SCHEMA, True)
-    )
-    tbl3 = ds.create_table(
-        'tbl3',
-        table_store=TableStoreDB(dbconn, 'tbl3_data', TEST_SCHEMA, True)
-    )
-
-    def inc_func(df):
-        df1 = df.copy()
-        df2 = df.copy()
-        df3 = df.copy()
-        df1['a'] += 1
-        df2['a'] += 2
-        df3['a'] += 3
-        return df1, df2, df3
-
-    tbl.store_chunk(TEST_DF)
-
-    inc_process_many(ds, [tbl], [tbl1, tbl2, tbl3], inc_func)
-
-    assert_datatable_equal(tbl1, TEST_DF_INC1)
-    assert_datatable_equal(tbl2, TEST_DF_INC2)
-    assert_datatable_equal(tbl3, TEST_DF_INC3)
-
-    ##########################
-    tbl.store_chunk(TEST_DF[:5], processed_idx=data_to_index(TEST_DF, tbl.primary_keys))
-
-    def inc_func_inv(df):
-        df1 = df.copy()
-        df2 = df.copy()
-        df3 = df.copy()
-        df1['a'] += 1
-        df2['a'] += 2
-        df3['a'] += 3
-        return df3, df2, df1
-
-    inc_process_many(ds, [tbl], [tbl3, tbl2, tbl1], inc_func_inv)
-
-    assert_datatable_equal(tbl1, TEST_DF_INC1[:5])
-    assert_datatable_equal(tbl2, TEST_DF_INC2[:5])
-    assert_datatable_equal(tbl3, TEST_DF_INC3[:5])
-
-    ##########################
-
-    tbl.store_chunk(TEST_DF[5:])
-
-    inc_process_many(ds, [tbl], [tbl1, tbl2, tbl3], inc_func)
-    assert_datatable_equal(tbl1, TEST_DF_INC1)
-    assert_datatable_equal(tbl2, TEST_DF_INC2)
-    assert_datatable_equal(tbl3, TEST_DF_INC3)
-
-
-def test_inc_process_many_several_inputs(dbconn) -> None:
-    ds = DataStore(dbconn)
-
-    tbl = ds.create_table(
-        'tbl',
-        table_store=TableStoreDB(
-            dbconn,
-            'tbl_data',
-            [
-                Column('id', Integer, primary_key=True),
-                Column('a_first', Integer),
-                Column('a_second', Integer)
-            ],
-            True
-        )
-    )
-    tbl1 = ds.create_table(
-        'tbl1',
-        table_store=TableStoreDB(dbconn, 'tbl1_data', TEST_SCHEMA, True)
-    )
-    tbl2 = ds.create_table(
-        'tbl2',
-        table_store=TableStoreDB(dbconn, 'tbl2_data', TEST_SCHEMA, True)
-    )
-
-    def inc_func(df1, df2):
-        df = pd.merge(
-            left=df1,
-            right=df2,
-            on=['id'],
-            suffixes=('_first', '_second')
-        )
-        df['a_first'] += 1
-        df['a_second'] += 2
-        return df
-
-    tbl1.store_chunk(TEST_DF)
-    tbl2.store_chunk(TEST_DF)
-
-    inc_process_many(ds, [tbl1, tbl2], [tbl], inc_func)
-    assert_datatable_equal(
-        tbl,
-        pd.DataFrame(
-            {
-                'id': [0, 1, 2, 3, 4, 5, 6, 7, 8, 9],
-                'a_first': [1, 2, 3, 4, 5, 6, 7, 8, 9, 10],
-                'a_second': [2, 3, 4, 5, 6, 7, 8, 9, 10, 11]
-            }
-        )
-    )
-
-    changed_ids = [0, 4, 6]
-    changed_ids_df = cast(IndexDF, pd.DataFrame({'id': changed_ids}))
-    not_changed_ids = [1, 2, 3, 5, 7, 8, 9]
-    not_changed_ids_df = cast(IndexDF, pd.DataFrame({'id': not_changed_ids}))
-
-    tbl2.store_chunk(
-        pd.DataFrame(
-            {
-                'id': changed_ids,
-                'a': [10, 10, 10]
-            }
-        )
-    )
-
-    inc_process_many(ds, [tbl1, tbl2], [tbl], inc_func)
-
-    assert_df_equal(
-        tbl.get_data(idx=changed_ids_df),
-        pd.DataFrame(
-            {
-                'id': changed_ids,
-                'a_first': [1, 5, 7],
-                'a_second': [12, 12, 12]
-            }
-        )
-    )
-
-    assert_df_equal(
-        tbl.get_data(idx=not_changed_ids_df),
-        pd.DataFrame(
-            {
-                'id': not_changed_ids,
-                'a_first': [2, 3, 4, 6, 8, 9, 10],
-                'a_second': [3, 4, 5, 7, 9, 10, 11]
-            }
-        )
-    )
-
-    tbl1.store_chunk(
-        pd.DataFrame(
-            {
-                'id': changed_ids,
-                'a': [20, 20, 20]
-            }
-        )
-    )
-
-    inc_process_many(ds, [tbl1, tbl2], [tbl], inc_func)
-
-    assert_df_equal(
-        tbl.get_data(idx=changed_ids_df),
-        pd.DataFrame(
-            {
-                'id': changed_ids,
-                'a_first': [21, 21, 21],
-                'a_second': [12, 12, 12]
-            }
-        )
-    )
-
-    assert_df_equal(
-        tbl.get_data(idx=not_changed_ids_df),
-        pd.DataFrame(
-            {
-                'id': not_changed_ids,
-                'a_first': [2, 3, 4, 6, 8, 9, 10],
-                'a_second': [3, 4, 5, 7, 9, 10, 11]
-            }
-        )
-    )
-
-
-def test_inc_process_many_several_outputs(dbconn) -> None:
-    ds = DataStore(dbconn)
-
-    bad_ids = [0, 1, 5, 8]
-    good_ids = [2, 3, 4, 6, 7, 9]
-
-    tbl = ds.create_table(
-        'tbl',
-        table_store=TableStoreDB(dbconn, 'tbl_data', TEST_SCHEMA, True)
-    )
-    tbl_good = ds.create_table(
-        'tbl_good',
-        table_store=TableStoreDB(dbconn, 'tbl_good_data', TEST_SCHEMA, True)
-    )
-    tbl_bad = ds.create_table(
-        'tbl_bad',
-        table_store=TableStoreDB(dbconn, 'tbl_bad_data', TEST_SCHEMA, True)
-    )
-
-    tbl.store_chunk(TEST_DF)
-
-    def inc_func(df):
-        df_good = df[df['id'].isin(good_ids)]
-        df_bad = df[df['id'].isin(bad_ids)]
-        return df_good, df_bad
-
-    inc_process_many(ds, [tbl], [tbl_good, tbl_bad], inc_func)
-    assert_datatable_equal(tbl, TEST_DF)
-    assert_datatable_equal(tbl_good, TEST_DF.loc[good_ids])
-    assert_datatable_equal(tbl_bad, TEST_DF.loc[bad_ids])
-
-    # Check this not delete the tables
-    inc_process_many(ds, [tbl], [tbl_good, tbl_bad], inc_func)
-    assert_datatable_equal(tbl, TEST_DF)
-    assert_datatable_equal(tbl_good, TEST_DF.loc[good_ids])
-    assert_datatable_equal(tbl_bad, TEST_DF.loc[bad_ids])
-
-
-def test_inc_process_many_one_to_many(dbconn) -> None:
-    ds = DataStore(dbconn)
-
-    tbl = ds.create_table(
-        'tbl',
-        table_store=TableStoreDB(dbconn, 'tbl_data', TEST_SCHEMA_OTM, True)
-    )
-    tbl_rel = ds.create_table(
-        'tbl_rel',
-        table_store=TableStoreDB(dbconn, 'tbl_rel_data', TEST_SCHEMA_OTM2, True)
-    )
-    tbl2 = ds.create_table(
-        'tbl2',
-        table_store=TableStoreDB(dbconn, 'tbl2_data', TEST_SCHEMA_OTM, True)
-    )
-
-    tbl.store_chunk(TEST_OTM_DF)
-
-    def inc_func_unpack(df):
-        res_df = df.explode('a')
-
-        return res_df[res_df['a'].notna()]
-
-    def inc_func_pack(df):
-        res_df = pd.DataFrame()
-        res_df['a'] = df.groupby('id').apply(lambda x: x['a'].dropna().to_list())
-
-        return res_df.reset_index()
-
-    rel_df = TEST_OTM_DF.explode('a')
-    rel_df = rel_df[rel_df['a'].notna()]
-
-    inc_process_many(ds, [tbl], [tbl_rel], inc_func_unpack)
-    inc_process_many(ds, [tbl_rel], [tbl2], inc_func_pack)
-
-    assert_datatable_equal(tbl, TEST_OTM_DF)
-    assert_datatable_equal(tbl_rel, rel_df)
-    assert_datatable_equal(tbl2, TEST_OTM_DF.loc[1:])
-
-    # Delete rows test
-    tbl.delete_by_idx(TEST_OTM_DF.loc[[9], ['id']])
-
-    rel_df = TEST_OTM_DF.loc[:8].explode('a')
-    rel_df = rel_df[rel_df['a'].notna()]
-
-    inc_process_many(ds, [tbl], [tbl_rel], inc_func_unpack)
-    inc_process_many(ds, [tbl_rel], [tbl2], inc_func_pack)
-
-    assert_datatable_equal(tbl, TEST_OTM_DF.loc[:8])
-    assert_datatable_equal(tbl_rel, rel_df)
-    assert_datatable_equal(tbl2, TEST_OTM_DF.loc[1:8])
-
-
-def test_inc_process_many_one_to_many_change_primary(dbconn) -> None:
-    ds = DataStore(dbconn)
-
-    tbl = ds.create_table(
-        'tbl',
-        table_store=TableStoreDB(dbconn, 'tbl_data', TEST_SCHEMA_OTM, True)
-    )
-    tbl_rel = ds.create_table(
-        'tbl_rel',
-        table_store=TableStoreDB(dbconn, 'tbl_rel_data', TEST_SCHEMA_OTM2, True)
-    )
-    tbl2 = ds.create_table(
-        'tbl2',
-        table_store=TableStoreDB(dbconn, 'tbl2_data', TEST_SCHEMA_OTM3, True)
-    )
-
-    tbl.store_chunk(TEST_OTM_DF)
-
-    def inc_func_unpack(df):
-        res_df = df.explode('a')
-        return res_df[res_df['a'].notna()]
-
-    def inc_func_pack(df):
-        res_df = pd.DataFrame()
-        res_df['ids'] = df.groupby('a').apply(lambda x: x['id'].dropna().to_list())
-        res_df['b'] = 1
-
-        return res_df.reset_index()
-
-    rel_df = TEST_OTM_DF.explode('a')
-    rel_df = rel_df[rel_df['a'].notna()]
-
-    a_df = pd.DataFrame()
-    a_df['ids'] = rel_df.groupby('a').apply(lambda x: x['id'].dropna().to_list())
-    a_df['b'] = 1
-
-    a_df.reset_index(inplace=True)
-
-    inc_process_many(ds, [tbl], [tbl_rel], inc_func_unpack)
-    inc_process_many(ds, [tbl_rel], [tbl2], inc_func_pack)
-
-    assert_datatable_equal(tbl, TEST_OTM_DF)
-    assert_datatable_equal(tbl_rel, rel_df)
-    assert_datatable_equal(tbl2, a_df)
-
-    # Delete row with empty relations
-    tbl.delete_by_idx(TEST_OTM_DF.loc[[0], ['id']])
-
-    rel_df = TEST_OTM_DF.loc[1:].explode('a')
-    rel_df = rel_df[rel_df['a'].notna()]
-
-    a_df = pd.DataFrame()
-    a_df['ids'] = rel_df.groupby('a').apply(lambda x: x['id'].dropna().to_list())
-    a_df['b'] = 1
-
-    a_df.reset_index(inplace=True)
-
-    inc_process_many(ds, [tbl], [tbl_rel], inc_func_unpack)
-    inc_process_many(ds, [tbl_rel], [tbl2], inc_func_pack)
-
-    assert_datatable_equal(tbl, TEST_OTM_DF.loc[1:])
-    assert_datatable_equal(tbl_rel, rel_df)
-    assert_datatable_equal(tbl2, a_df)
-
-    # Delete rows test
-    tbl.delete_by_idx(TEST_OTM_DF.loc[[1], ['id']])
-
-    rel_df = TEST_OTM_DF.loc[2:].explode('a')
-    rel_df = rel_df[rel_df['a'].notna()]
-
-    a_df = pd.DataFrame()
-    a_df['ids'] = rel_df.groupby('a').apply(lambda x: x['id'].dropna().to_list())
-    a_df['b'] = 1
-
-    a_df.reset_index(inplace=True)
-
-    inc_process_many(ds, [tbl], [tbl_rel], inc_func_unpack)
-    inc_process_many(ds, [tbl_rel], [tbl2], inc_func_pack)
-
-    assert_datatable_equal(tbl, TEST_OTM_DF.loc[2:])
-    assert_datatable_equal(tbl_rel, rel_df)
-    assert_datatable_equal(tbl2, a_df)
-
-
-def test_error_handling(dbconn) -> None:
-    BAD_ID = 3
-    GOOD_IDXS1 = [0, 1, 2, 3, 4, 5]
-    CHUNKSIZE = 2
-
-    ds = DataStore(dbconn)
-
-    tbl = ds.create_table(
-        'tbl',
-        table_store=TableStoreDB(dbconn, 'tbl1_data', TEST_SCHEMA, True)
-    )
-
-    tbl_good = ds.create_table(
-        'tbl_good',
-        table_store=TableStoreDB(dbconn, 'tbl_good_data', TEST_SCHEMA, True)
-    )
-
-    def gen_bad1(chunksize: int = 1000):
-        idx = TEST_DF.index
-
-        for i in range(0, len(idx), chunksize):
-            if i >= chunksize * 3:
-                raise Exception("Test")
-
-            yield TEST_DF.loc[idx[i:i+chunksize]]
-
-    def gen_bad2(chunksize: int = 1000):
-        idx = TEST_DF.index
-
-        for i in range(0, len(idx), chunksize):
-            if i >= chunksize * 2:
-                raise Exception("Test")
-
-            yield TEST_DF.loc[idx[i:i+chunksize]]
-
-    gen_process_many(
-        dts=[tbl],
-        proc_func=gen_bad1,
-        chunksize=CHUNKSIZE
-    )
-
-    assert_datatable_equal(tbl, TEST_DF.loc[GOOD_IDXS1])
-
-    def inc_func_bad(df):
-        if BAD_ID in df['id'].values:
-            raise Exception('TEST')
-        return df
-
-    def inc_func_good(df):
-        return df
-
-    inc_process_many(
-        ds,
-        [tbl],
-        [tbl_good],
-        inc_func_bad,
-        chunksize=1
-    )
-
-    assert_datatable_equal(tbl_good, TEST_DF.loc[[0, 1, 2, 4, 5]])
-
-    inc_process_many(
-        ds,
-        [tbl],
-        [tbl_good],
-        inc_func_good,
-        chunksize=CHUNKSIZE
-    )
-
-    assert_datatable_equal(tbl_good, TEST_DF.loc[GOOD_IDXS1])
-    # Checks that records are not being deleted
-    gen_process_many(
-        dts=[tbl],
-        proc_func=gen_bad2,
-        chunksize=CHUNKSIZE
-    )
-
-    assert_datatable_equal(tbl, TEST_DF.loc[GOOD_IDXS1])
-
-    inc_process_many(
-        ds,
-        [tbl],
-        [tbl_good],
-        inc_func_bad,
-        chunksize=CHUNKSIZE
-    )
-
-    assert_datatable_equal(tbl_good, TEST_DF.loc[GOOD_IDXS1])
-
-
-def test_gen_from_empty_rows(dbconn) -> None:
-    ds = DataStore(dbconn)
-    tbl = ds.create_table('test', table_store=TableStoreDB(dbconn, 'tbl_data', TEST_SCHEMA, True))
-
-    def proc_func():
-        yield pd.DataFrame.from_records(
-            {
-                key: []
-                for key in tbl.primary_keys
-            }
-        )
-
-    # This should be ok
-    gen_process_many([tbl], proc_func)
->>>>>>> 6ad2958c
+    assert_df_equal(idx, upd_df[['id']])