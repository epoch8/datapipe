<<<<<<< HEAD
from pytest_cases import parametrize_with_cases
=======
import pytest
>>>>>>> d7a5fb3e

import cloudpickle
import pandas as pd
from sqlalchemy import Column, Numeric
from sqlalchemy.sql.sqltypes import String

from datapipe.store.database import TableStoreDB
from datapipe.store.pandas import TableStoreJsonLine
from datapipe.datatable import DataTable, gen_process, gen_process_many, inc_process, inc_process_many
from datapipe.metastore import MetaStore, MetaTable

from .util import assert_df_equal, assert_idx_equal


TEST_SCHEMA = [
    Column('id', String(100)),
    Column('a', Numeric),
]

TEST_DF = pd.DataFrame(
    {
        'id': [f'id_{i}' for i in range(10)],
        'a': range(10)
    },
)

TEST_INDEX_COLS = ['id']

TEST_DF_INC1 = TEST_DF.assign(a=lambda df: df['a'] + 1)
TEST_DF_INC2 = TEST_DF.assign(a=lambda df: df['a'] + 2)
TEST_DF_INC3 = TEST_DF.assign(a=lambda df: df['a'] + 3)


def yield_df(data):
    def f(*args, **kwargs):
        yield pd.DataFrame.from_records(data, columns=['id', 'a'])

    return f


<<<<<<< HEAD
def case_table_store_db(dbconn):
    ms = MetaStore(dbconn)
    mt = ms.create_meta_table('test_data', TEST_INDEX_COLS)

    ts = TableStoreDB(
        dbconn=dbconn,
        name='test_data',
        data_sql_schema=TEST_SCHEMA,
        create_table=True,
        index_columns=TEST_INDEX_COLS,
    )

    tbl = DataTable(
        name='test',
        meta_table=mt,
        table_store=ts,
    )
=======
def test_cloudpickle(dbconn) -> None:
    ms = MetaStore(dbconn)

    tbl = DataTable(
        'test',
        meta_table=ms.create_meta_table('test'),
        table_store=TableStoreDB(dbconn, 'test_data', TEST_SCHEMA, True)
    )

    cloudpickle.dumps([ms, tbl])
>>>>>>> d7a5fb3e

    return ms, tbl

<<<<<<< HEAD

def case_table_store_json_line(dbconn, tmp_dir):
    ms = MetaStore(dbconn)
    mt = ms.create_meta_table('test_data', ['id'])
=======
def test_simple(dbconn) -> None:
    ms = MetaStore(dbconn)

    tbl = DataTable(
        'test', 
        meta_table=ms.create_meta_table('test'),
        table_store=TableStoreDB(dbconn, 'test_data', TEST_SCHEMA, True)
    )
>>>>>>> d7a5fb3e

    ts = TableStoreJsonLine(
        filename=f'{tmp_dir}/test.jsonline',
        index_columns=TEST_INDEX_COLS,
    )

    tbl = DataTable(
        name='test',
        meta_table=mt,
        table_store=ts,
    )

<<<<<<< HEAD
    return ms, tbl


@parametrize_with_cases('ms,tbl', cases='.')
def test_cloudpickle(ms, tbl) -> None:
    cloudpickle.dumps([ms, tbl])


@parametrize_with_cases('ms,tbl', cases='.')
def test_simple(ms, tbl) -> None:
    assert(len(tbl.get_data()) == 0)

    tbl.store(TEST_DF)

    assert(len(tbl.get_data()) == 10)

=======
def test_store_less_values(dbconn) -> None:
    ms = MetaStore(dbconn)

    tbl = DataTable('test',
        meta_table=ms.create_meta_table('test'),
        table_store=TableStoreDB(dbconn, 'test_data', TEST_SCHEMA, True))
>>>>>>> d7a5fb3e

@parametrize_with_cases('ms,tbl', cases='.')
def test_store_less_values(ms, tbl) -> None:
    tbl.store(TEST_DF)
    assert_idx_equal(tbl.get_metadata().index, TEST_DF.index)

    tbl.store(TEST_DF[:5])
    assert_idx_equal(tbl.get_metadata().index, TEST_DF[:5].index)


def test_get_process_ids(dbconn) -> None:
    ms = MetaStore(dbconn)

    tbl1 = DataTable(
        'tbl1',
        meta_table=ms.create_meta_table('tbl1'),
        table_store=TableStoreDB(dbconn, 'tbl1_data', TEST_SCHEMA, True))
    tbl2 = DataTable(
        'tbl2',
        meta_table=ms.create_meta_table('tbl2'),
        table_store=TableStoreDB(dbconn, 'tbl2_data', TEST_SCHEMA, True))

    tbl1.store(TEST_DF)

    idx = ms.get_process_ids([tbl1.meta_table], [tbl2.meta_table])
    assert(list(idx) == list(TEST_DF.index))

    tbl2.store(tbl1.get_data())

    upd_df = TEST_DF[:5].copy()
    upd_df['a'] += 1

    tbl1.store_chunk(upd_df)

    idx = ms.get_process_ids([tbl1.meta_table], [tbl2.meta_table])
    assert(list(idx) == list(upd_df.index))


def test_gen_process(dbconn) -> None:
    ms = MetaStore(dbconn)

    tbl1_gen = DataTable(
        'tbl1_gen',
        meta_table=ms.create_meta_table('tbl1_gen'),
        table_store=TableStoreDB(dbconn, 'tbl1_gen_data', TEST_SCHEMA, True))
    tbl1 = DataTable(
        'tbl1',
        meta_table=ms.create_meta_table('tbl1'),
        table_store=TableStoreDB(dbconn, 'tbl1_data', TEST_SCHEMA, True))

    def gen():
        yield TEST_DF

    def func():
        return TEST_DF

    gen_process(
        tbl1_gen,
        gen
    )

    gen_process(
        tbl1,
        func
    )

    assert(assert_df_equal(tbl1_gen.get_data(), TEST_DF))
    assert(assert_df_equal(tbl1.get_data(), TEST_DF))

    def gen2():
        yield TEST_DF[:5]

    def func2():
        return TEST_DF[:5]

    gen_process(
        tbl1_gen,
        gen2
    )

    gen_process(
        tbl1,
        func2
    )

    assert(assert_df_equal(tbl1_gen.get_data(), TEST_DF[:5]))
    assert(assert_df_equal(tbl1.get_data(), TEST_DF[:5]))


def test_inc_process_modify_values(dbconn) -> None:
    ms = MetaStore(dbconn)

    tbl1 = DataTable(
        'tbl1',
        meta_table=ms.create_meta_table('tbl1'),
        table_store=TableStoreDB(dbconn, 'tbl1_data', TEST_SCHEMA, True))
    tbl2 = DataTable(
        'tbl2',
        meta_table=ms.create_meta_table('tbl2'),
        table_store=TableStoreDB(dbconn, 'tbl2_data', TEST_SCHEMA, True))

    def id_func(df):
        return df

    tbl1.store(TEST_DF)

    inc_process(ms, [tbl1], tbl2, id_func)

    assert(assert_df_equal(tbl2.get_data(), TEST_DF))

    ##########################
    tbl1.store(TEST_DF_INC1)

    inc_process(ms, [tbl1], tbl2, id_func)

    assert(assert_df_equal(tbl2.get_data(), TEST_DF_INC1))


def test_inc_process_delete_values_from_input(dbconn) -> None:
    ms = MetaStore(dbconn)

    tbl1 = DataTable(
        'tbl1',
        meta_table=ms.create_meta_table('tbl1'),
        table_store=TableStoreDB(dbconn, 'tbl1_data', TEST_SCHEMA, True))
    tbl2 = DataTable(
        'tbl2',
        meta_table=ms.create_meta_table('tbl2'),
        table_store=TableStoreDB(dbconn, 'tbl2_data', TEST_SCHEMA, True))

    def id_func(df):
        return df

    tbl1.store(TEST_DF)

    inc_process(ms, [tbl1], tbl2, id_func)

    assert(assert_df_equal(tbl2.get_data(), TEST_DF))

    ##########################
    tbl1.store(TEST_DF[:5])

    inc_process(ms, [tbl1], tbl2, id_func, chunksize=2)

    assert(assert_df_equal(tbl2.get_data(), TEST_DF[:5]))


def test_inc_process_delete_values_from_proc(dbconn) -> None:
    ms = MetaStore(dbconn)

    tbl1 = DataTable(
        'tbl1',
        meta_table=ms.create_meta_table('tbl1'),
        table_store=TableStoreDB(dbconn, 'tbl1_data', TEST_SCHEMA, True))
    tbl2 = DataTable(
        'tbl2',
        meta_table=ms.create_meta_table('tbl2'),
        table_store=TableStoreDB(dbconn, 'tbl2_data', TEST_SCHEMA, True))

    def id_func(df):
        return df[:5]

    tbl2.store(TEST_DF)

    tbl1.store(TEST_DF)

    inc_process(ms, [tbl1], tbl2, id_func)

    assert(assert_df_equal(tbl2.get_data(), TEST_DF[:5]))


def test_inc_process_proc_no_change(dbconn) -> None:
    ms = MetaStore(dbconn)

    tbl1 = DataTable(
        'tbl1',
        meta_table=ms.create_meta_table('tbl1'),
        table_store=TableStoreDB(dbconn, 'tbl1_data', TEST_SCHEMA, True))
    tbl2 = DataTable(
        'tbl2',
        meta_table=ms.create_meta_table('tbl2'),
        table_store=TableStoreDB(dbconn, 'tbl2_data', TEST_SCHEMA, True))

    def id_func(df):
        return TEST_DF

    tbl2.store(TEST_DF)
    tbl1.store(TEST_DF)

    assert(len(ms.get_process_ids([tbl1.meta_table], [tbl2.meta_table])) == len(TEST_DF))

    inc_process(ms, [tbl1], tbl2, id_func)

    assert(len(ms.get_process_ids([tbl1.meta_table], [tbl2.meta_table])) == 0)

    tbl1.store(TEST_DF_INC1)

    assert(len(ms.get_process_ids([tbl1.meta_table], [tbl2.meta_table])) == len(TEST_DF))

    inc_process(ms, [tbl1], tbl2, id_func)

    assert(len(ms.get_process_ids([tbl1.meta_table], [tbl2.meta_table])) == 0)

# TODO тест inc_process 2->1
# TODO тест inc_process 2->1, удаление строки, 2->1


def test_gen_process_many(dbconn) -> None:
    ms = MetaStore(dbconn)

    tbl_gen = DataTable('tbl_gen',
        meta_table=ms.create_meta_table('tbl_gen'),
        table_store=TableStoreDB(dbconn, 'tbl_gen_data', TEST_SCHEMA, True))
    tbl1_gen = DataTable('tbl1_gen',
        meta_table=ms.create_meta_table('tbl1_gen'),
        table_store=TableStoreDB(dbconn, 'tbl1_gen_data', TEST_SCHEMA, True))
    tbl2_gen = DataTable('tbl2_gen',
        meta_table=ms.create_meta_table('tbl2_gen'),
        table_store=TableStoreDB(dbconn, 'tbl2_gen_data', TEST_SCHEMA, True))
    tbl3_gen = DataTable('tbl3_gen',
        meta_table=ms.create_meta_table('tbl3_gen'),
        table_store=TableStoreDB(dbconn, 'tbl3_gen_data', TEST_SCHEMA, True))
    tbl = DataTable('tbl',
        meta_table=ms.create_meta_table('tbl'),
        table_store=TableStoreDB(dbconn, 'tbl_data', TEST_SCHEMA, True))
    tbl1 = DataTable('tbl1',
        meta_table=ms.create_meta_table('tbl1'),
        table_store=TableStoreDB(dbconn, 'tbl1_data', TEST_SCHEMA, True))
    tbl2 = DataTable('tbl2',
        meta_table=ms.create_meta_table('tbl2'),
        table_store=TableStoreDB(dbconn, 'tbl2_data', TEST_SCHEMA, True))
    tbl3 = DataTable('tbl3',
        meta_table=ms.create_meta_table('tbl3'),
        table_store=TableStoreDB(dbconn, 'tbl3_data', TEST_SCHEMA, True))

    def gen():
        yield (TEST_DF, TEST_DF_INC1, TEST_DF_INC2, TEST_DF_INC3)

    def func():
        return TEST_DF, TEST_DF_INC1, TEST_DF_INC2, TEST_DF_INC3

    gen_process_many(
        [tbl_gen, tbl1_gen, tbl2_gen, tbl3_gen],
        gen
    )

    gen_process_many(
        [tbl, tbl1, tbl2, tbl3],
        func
    )

    assert(assert_df_equal(tbl_gen.get_data(), TEST_DF))
    assert(assert_df_equal(tbl1_gen.get_data(), TEST_DF_INC1))
    assert(assert_df_equal(tbl2_gen.get_data(), TEST_DF_INC2))
    assert(assert_df_equal(tbl3_gen.get_data(), TEST_DF_INC3))
    assert(assert_df_equal(tbl.get_data(), TEST_DF))
    assert(assert_df_equal(tbl1.get_data(), TEST_DF_INC1))
    assert(assert_df_equal(tbl2.get_data(), TEST_DF_INC2))
    assert(assert_df_equal(tbl3.get_data(), TEST_DF_INC3))


def test_inc_process_many_modify_values(dbconn) -> None:
    ms = MetaStore(dbconn)

    tbl = DataTable('tbl',
        meta_table=ms.create_meta_table('tbl'),
        table_store=TableStoreDB(dbconn, 'tbl_data', TEST_SCHEMA, True))
    tbl1 = DataTable('tbl1',
        meta_table=ms.create_meta_table('tbl1'),
        table_store=TableStoreDB(dbconn, 'tbl1_data', TEST_SCHEMA, True))
    tbl2 = DataTable('tbl2',
        meta_table=ms.create_meta_table('tbl2'),
        table_store=TableStoreDB(dbconn, 'tbl2_data', TEST_SCHEMA, True))
    tbl3 = DataTable('tbl3',
        meta_table=ms.create_meta_table('tbl3'),
        table_store=TableStoreDB(dbconn, 'tbl3_data', TEST_SCHEMA, True))

    def inc_func(df):
        df1 = df.copy()
        df2 = df.copy()
        df3 = df.copy()
        df1['a'] += 1
        df2['a'] += 2
        df3['a'] += 3
        return df1, df2, df3

    tbl.store(TEST_DF)

    inc_process_many(ms, [tbl], [tbl1, tbl2, tbl3], inc_func)

    assert(assert_df_equal(tbl1.get_data(), TEST_DF_INC1))
    assert(assert_df_equal(tbl2.get_data(), TEST_DF_INC2))
    assert(assert_df_equal(tbl3.get_data(), TEST_DF_INC3))

    ##########################
    tbl.store(TEST_DF[:5])

    def inc_func_inv(df):
        df1 = df.copy()
        df2 = df.copy()
        df3 = df.copy()
        df1['a'] += 1
        df2['a'] += 2
        df3['a'] += 3
        return df3, df2, df1

    inc_process_many(ms, [tbl], [tbl3, tbl2, tbl1], inc_func_inv)

    assert(assert_df_equal(tbl1.get_data(), TEST_DF_INC1[:5]))
    assert(assert_df_equal(tbl2.get_data(), TEST_DF_INC2[:5]))
    assert(assert_df_equal(tbl3.get_data(), TEST_DF_INC3[:5]))

    ##########################

    tbl.store_chunk(TEST_DF[5:])

    inc_process_many(ms, [tbl], [tbl1, tbl2, tbl3], inc_func)
    assert(assert_df_equal(tbl1.get_data(), TEST_DF_INC1))
    assert(assert_df_equal(tbl2.get_data(), TEST_DF_INC2))
    assert(assert_df_equal(tbl3.get_data(), TEST_DF_INC3))


def test_inc_process_many_several_inputs(dbconn) -> None:
    ms = MetaStore(dbconn)

    tbl = DataTable('tbl',
        meta_table=ms.create_meta_table('tbl'),
        table_store=TableStoreDB(
            dbconn, 'tbl_data', [Column('a_first', Numeric), Column('a_second', Numeric)], True
        )
    )
    tbl1 = DataTable('tbl1',
        meta_table=ms.create_meta_table('tbl1'),
        table_store=TableStoreDB(dbconn, 'tbl1_data', TEST_SCHEMA, True))
    tbl2 = DataTable('tbl2',
        meta_table=ms.create_meta_table('tbl2'),
        table_store=TableStoreDB(dbconn, 'tbl2_data', TEST_SCHEMA, True))

    def inc_func(df1, df2):
        df = pd.merge(
            left=df1,
            right=df2,
            left_index=True,
            right_index=True,
            suffixes=('_first', '_second')
        )
        df['a_first'] += 1
        df['a_second'] += 2
        return df

    tbl1.store(TEST_DF)
    tbl2.store(TEST_DF)


    inc_process_many(ms, [tbl1, tbl2], [tbl], inc_func)
    assert(
        assert_df_equal(tbl.get_data(), pd.DataFrame(
            {
                'a_first': [1, 2, 3, 4, 5, 6, 7, 8, 9, 10],
                'a_second': [2, 3, 4, 5, 6, 7, 8, 9, 10, 11]
            },
                index=[f'id_{i}' for i in range(10)]
            )
        )
    )

    changed_indexes = [f'id_{i}' for i in [0, 4, 6]]
    not_changed_indexes = [f'id_{i}' for i in [1, 2, 3, 5, 7, 8, 9]]

    tbl2.store_chunk(pd.DataFrame(
        {
            'a': [10, 10, 10]
        },
            index=changed_indexes
        )
    )

    inc_process_many(ms, [tbl1, tbl2], [tbl], inc_func)

    assert(
        assert_df_equal(tbl.get_data(idx=changed_indexes), pd.DataFrame(
            {
                'a_first': [1, 5, 7],
                'a_second': [12, 12, 12]
            },
                index=changed_indexes
            )
        )
    )
    assert(
        assert_df_equal(tbl.get_data(idx=not_changed_indexes), pd.DataFrame(
            {
                'a_first': [2, 3, 4, 6, 8, 9, 10],
                'a_second': [3, 4, 5, 7, 9, 10, 11]
            },
                index=not_changed_indexes
            )
        )
    )

    tbl1.store_chunk(pd.DataFrame(
        {
            'a': [20, 20, 20]
        },
            index=changed_indexes
        )
    )

    inc_process_many(ms, [tbl1, tbl2], [tbl], inc_func)

    assert(
        assert_df_equal(tbl.get_data(idx=changed_indexes), pd.DataFrame(
            {
                'a_first': [21, 21, 21],
                'a_second': [12, 12, 12]
            },
                index=changed_indexes
            )
        )
    )
    assert(
        assert_df_equal(tbl.get_data(idx=not_changed_indexes), pd.DataFrame(
            {
                'a_first': [2, 3, 4, 6, 8, 9, 10],
                'a_second': [3, 4, 5, 7, 9, 10, 11]
            },
                index=not_changed_indexes
            )
        )
    )


def test_inc_process_many_several_outputs(dbconn) -> None:
    ms = MetaStore(dbconn)

    BAD_IDXS = ['id_0', 'id_1', 'id_5', 'id_8']
    GOOD_IDXS = ['id_2', 'id_3', 'id_4', 'id_6', 'id_7', 'id_9']

    tbl = DataTable('tbl',
        meta_table=ms.create_meta_table('tbl'),
        table_store=TableStoreDB(dbconn, 'tbl_data', TEST_SCHEMA, True))
    tbl_good = DataTable('tbl_good',
        meta_table=ms.create_meta_table('tbl_good'),
        table_store=TableStoreDB(dbconn, 'tbl_good_data', TEST_SCHEMA, True))
    tbl_bad = DataTable('tbl_bad',
        meta_table=ms.create_meta_table('tbl_bad'),
        table_store=TableStoreDB(dbconn, 'tbl_bad_data', TEST_SCHEMA, True))

    tbl.store(TEST_DF)

    def inc_func(df):
        df_good = df.drop(index=BAD_IDXS)
        df_bad = df.drop(index=GOOD_IDXS)
        return df_good, df_bad

    inc_process_many(ms, [tbl], [tbl_good, tbl_bad], inc_func)
    assert(assert_df_equal(tbl.get_data(), TEST_DF))
    assert(assert_df_equal(tbl_good.get_data(), TEST_DF.loc[GOOD_IDXS]))
    assert(assert_df_equal(tbl_bad.get_data(), TEST_DF.loc[BAD_IDXS]))

    # Check this not delete the tables
    inc_process_many(ms, [tbl], [tbl_good, tbl_bad], inc_func)
    assert(assert_df_equal(tbl.get_data(), TEST_DF))
    assert(assert_df_equal(tbl_good.get_data(), TEST_DF.loc[GOOD_IDXS]))
    assert(assert_df_equal(tbl_bad.get_data(), TEST_DF.loc[BAD_IDXS]))<|MERGE_RESOLUTION|>--- conflicted
+++ resolved
@@ -1,8 +1,4 @@
-<<<<<<< HEAD
 from pytest_cases import parametrize_with_cases
-=======
-import pytest
->>>>>>> d7a5fb3e
 
 import cloudpickle
 import pandas as pd
@@ -12,7 +8,7 @@
 from datapipe.store.database import TableStoreDB
 from datapipe.store.pandas import TableStoreJsonLine
 from datapipe.datatable import DataTable, gen_process, gen_process_many, inc_process, inc_process_many
-from datapipe.metastore import MetaStore, MetaTable
+from datapipe.metastore import MetaStore
 
 from .util import assert_df_equal, assert_idx_equal
 
@@ -43,7 +39,6 @@
     return f
 
 
-<<<<<<< HEAD
 def case_table_store_db(dbconn):
     ms = MetaStore(dbconn)
     mt = ms.create_meta_table('test_data', TEST_INDEX_COLS)
@@ -61,36 +56,13 @@
         meta_table=mt,
         table_store=ts,
     )
-=======
-def test_cloudpickle(dbconn) -> None:
-    ms = MetaStore(dbconn)
-
-    tbl = DataTable(
-        'test',
-        meta_table=ms.create_meta_table('test'),
-        table_store=TableStoreDB(dbconn, 'test_data', TEST_SCHEMA, True)
-    )
-
-    cloudpickle.dumps([ms, tbl])
->>>>>>> d7a5fb3e
 
     return ms, tbl
 
-<<<<<<< HEAD
 
 def case_table_store_json_line(dbconn, tmp_dir):
     ms = MetaStore(dbconn)
     mt = ms.create_meta_table('test_data', ['id'])
-=======
-def test_simple(dbconn) -> None:
-    ms = MetaStore(dbconn)
-
-    tbl = DataTable(
-        'test', 
-        meta_table=ms.create_meta_table('test'),
-        table_store=TableStoreDB(dbconn, 'test_data', TEST_SCHEMA, True)
-    )
->>>>>>> d7a5fb3e
 
     ts = TableStoreJsonLine(
         filename=f'{tmp_dir}/test.jsonline',
@@ -103,7 +75,6 @@
         table_store=ts,
     )
 
-<<<<<<< HEAD
     return ms, tbl
 
 
@@ -120,14 +91,6 @@
 
     assert(len(tbl.get_data()) == 10)
 
-=======
-def test_store_less_values(dbconn) -> None:
-    ms = MetaStore(dbconn)
-
-    tbl = DataTable('test',
-        meta_table=ms.create_meta_table('test'),
-        table_store=TableStoreDB(dbconn, 'test_data', TEST_SCHEMA, True))
->>>>>>> d7a5fb3e
 
 @parametrize_with_cases('ms,tbl', cases='.')
 def test_store_less_values(ms, tbl) -> None:
@@ -338,28 +301,36 @@
 def test_gen_process_many(dbconn) -> None:
     ms = MetaStore(dbconn)
 
-    tbl_gen = DataTable('tbl_gen',
+    tbl_gen = DataTable(
+        'tbl_gen',
         meta_table=ms.create_meta_table('tbl_gen'),
         table_store=TableStoreDB(dbconn, 'tbl_gen_data', TEST_SCHEMA, True))
-    tbl1_gen = DataTable('tbl1_gen',
+    tbl1_gen = DataTable(
+        'tbl1_gen',
         meta_table=ms.create_meta_table('tbl1_gen'),
         table_store=TableStoreDB(dbconn, 'tbl1_gen_data', TEST_SCHEMA, True))
-    tbl2_gen = DataTable('tbl2_gen',
+    tbl2_gen = DataTable(
+        'tbl2_gen',
         meta_table=ms.create_meta_table('tbl2_gen'),
         table_store=TableStoreDB(dbconn, 'tbl2_gen_data', TEST_SCHEMA, True))
-    tbl3_gen = DataTable('tbl3_gen',
+    tbl3_gen = DataTable(
+        'tbl3_gen',
         meta_table=ms.create_meta_table('tbl3_gen'),
         table_store=TableStoreDB(dbconn, 'tbl3_gen_data', TEST_SCHEMA, True))
-    tbl = DataTable('tbl',
+    tbl = DataTable(
+        'tbl',
         meta_table=ms.create_meta_table('tbl'),
         table_store=TableStoreDB(dbconn, 'tbl_data', TEST_SCHEMA, True))
-    tbl1 = DataTable('tbl1',
-        meta_table=ms.create_meta_table('tbl1'),
-        table_store=TableStoreDB(dbconn, 'tbl1_data', TEST_SCHEMA, True))
-    tbl2 = DataTable('tbl2',
-        meta_table=ms.create_meta_table('tbl2'),
-        table_store=TableStoreDB(dbconn, 'tbl2_data', TEST_SCHEMA, True))
-    tbl3 = DataTable('tbl3',
+    tbl1 = DataTable(
+        'tbl1',
+        meta_table=ms.create_meta_table('tbl1'),
+        table_store=TableStoreDB(dbconn, 'tbl1_data', TEST_SCHEMA, True))
+    tbl2 = DataTable(
+        'tbl2',
+        meta_table=ms.create_meta_table('tbl2'),
+        table_store=TableStoreDB(dbconn, 'tbl2_data', TEST_SCHEMA, True))
+    tbl3 = DataTable(
+        'tbl3',
         meta_table=ms.create_meta_table('tbl3'),
         table_store=TableStoreDB(dbconn, 'tbl3_data', TEST_SCHEMA, True))
 
@@ -392,16 +363,20 @@
 def test_inc_process_many_modify_values(dbconn) -> None:
     ms = MetaStore(dbconn)
 
-    tbl = DataTable('tbl',
+    tbl = DataTable(
+        'tbl',
         meta_table=ms.create_meta_table('tbl'),
         table_store=TableStoreDB(dbconn, 'tbl_data', TEST_SCHEMA, True))
-    tbl1 = DataTable('tbl1',
-        meta_table=ms.create_meta_table('tbl1'),
-        table_store=TableStoreDB(dbconn, 'tbl1_data', TEST_SCHEMA, True))
-    tbl2 = DataTable('tbl2',
-        meta_table=ms.create_meta_table('tbl2'),
-        table_store=TableStoreDB(dbconn, 'tbl2_data', TEST_SCHEMA, True))
-    tbl3 = DataTable('tbl3',
+    tbl1 = DataTable(
+        'tbl1',
+        meta_table=ms.create_meta_table('tbl1'),
+        table_store=TableStoreDB(dbconn, 'tbl1_data', TEST_SCHEMA, True))
+    tbl2 = DataTable(
+        'tbl2',
+        meta_table=ms.create_meta_table('tbl2'),
+        table_store=TableStoreDB(dbconn, 'tbl2_data', TEST_SCHEMA, True))
+    tbl3 = DataTable(
+        'tbl3',
         meta_table=ms.create_meta_table('tbl3'),
         table_store=TableStoreDB(dbconn, 'tbl3_data', TEST_SCHEMA, True))
 
@@ -453,16 +428,19 @@
 def test_inc_process_many_several_inputs(dbconn) -> None:
     ms = MetaStore(dbconn)
 
-    tbl = DataTable('tbl',
+    tbl = DataTable(
+        'tbl',
         meta_table=ms.create_meta_table('tbl'),
         table_store=TableStoreDB(
             dbconn, 'tbl_data', [Column('a_first', Numeric), Column('a_second', Numeric)], True
         )
     )
-    tbl1 = DataTable('tbl1',
-        meta_table=ms.create_meta_table('tbl1'),
-        table_store=TableStoreDB(dbconn, 'tbl1_data', TEST_SCHEMA, True))
-    tbl2 = DataTable('tbl2',
+    tbl1 = DataTable(
+        'tbl1',
+        meta_table=ms.create_meta_table('tbl1'),
+        table_store=TableStoreDB(dbconn, 'tbl1_data', TEST_SCHEMA, True))
+    tbl2 = DataTable(
+        'tbl2',
         meta_table=ms.create_meta_table('tbl2'),
         table_store=TableStoreDB(dbconn, 'tbl2_data', TEST_SCHEMA, True))
 
@@ -481,14 +459,15 @@
     tbl1.store(TEST_DF)
     tbl2.store(TEST_DF)
 
-
     inc_process_many(ms, [tbl1, tbl2], [tbl], inc_func)
     assert(
-        assert_df_equal(tbl.get_data(), pd.DataFrame(
-            {
-                'a_first': [1, 2, 3, 4, 5, 6, 7, 8, 9, 10],
-                'a_second': [2, 3, 4, 5, 6, 7, 8, 9, 10, 11]
-            },
+        assert_df_equal(
+            tbl.get_data(),
+            pd.DataFrame(
+                {
+                    'a_first': [1, 2, 3, 4, 5, 6, 7, 8, 9, 10],
+                    'a_second': [2, 3, 4, 5, 6, 7, 8, 9, 10, 11]
+                },
                 index=[f'id_{i}' for i in range(10)]
             )
         )
@@ -497,10 +476,11 @@
     changed_indexes = [f'id_{i}' for i in [0, 4, 6]]
     not_changed_indexes = [f'id_{i}' for i in [1, 2, 3, 5, 7, 8, 9]]
 
-    tbl2.store_chunk(pd.DataFrame(
-        {
-            'a': [10, 10, 10]
-        },
+    tbl2.store_chunk(
+        pd.DataFrame(
+            {
+                'a': [10, 10, 10]
+            },
             index=changed_indexes
         )
     )
@@ -508,30 +488,35 @@
     inc_process_many(ms, [tbl1, tbl2], [tbl], inc_func)
 
     assert(
-        assert_df_equal(tbl.get_data(idx=changed_indexes), pd.DataFrame(
-            {
-                'a_first': [1, 5, 7],
-                'a_second': [12, 12, 12]
-            },
+        assert_df_equal(
+            tbl.get_data(idx=changed_indexes),
+            pd.DataFrame(
+                {
+                    'a_first': [1, 5, 7],
+                    'a_second': [12, 12, 12]
+                },
                 index=changed_indexes
             )
         )
     )
     assert(
-        assert_df_equal(tbl.get_data(idx=not_changed_indexes), pd.DataFrame(
-            {
-                'a_first': [2, 3, 4, 6, 8, 9, 10],
-                'a_second': [3, 4, 5, 7, 9, 10, 11]
-            },
+        assert_df_equal(
+            tbl.get_data(idx=not_changed_indexes),
+            pd.DataFrame(
+                {
+                    'a_first': [2, 3, 4, 6, 8, 9, 10],
+                    'a_second': [3, 4, 5, 7, 9, 10, 11]
+                },
                 index=not_changed_indexes
             )
         )
     )
 
-    tbl1.store_chunk(pd.DataFrame(
-        {
-            'a': [20, 20, 20]
-        },
+    tbl1.store_chunk(
+        pd.DataFrame(
+            {
+                'a': [20, 20, 20]
+            },
             index=changed_indexes
         )
     )
@@ -539,21 +524,25 @@
     inc_process_many(ms, [tbl1, tbl2], [tbl], inc_func)
 
     assert(
-        assert_df_equal(tbl.get_data(idx=changed_indexes), pd.DataFrame(
-            {
-                'a_first': [21, 21, 21],
-                'a_second': [12, 12, 12]
-            },
+        assert_df_equal(
+            tbl.get_data(idx=changed_indexes),
+            pd.DataFrame(
+                {
+                    'a_first': [21, 21, 21],
+                    'a_second': [12, 12, 12]
+                },
                 index=changed_indexes
             )
         )
     )
     assert(
-        assert_df_equal(tbl.get_data(idx=not_changed_indexes), pd.DataFrame(
-            {
-                'a_first': [2, 3, 4, 6, 8, 9, 10],
-                'a_second': [3, 4, 5, 7, 9, 10, 11]
-            },
+        assert_df_equal(
+            tbl.get_data(idx=not_changed_indexes),
+            pd.DataFrame(
+                {
+                    'a_first': [2, 3, 4, 6, 8, 9, 10],
+                    'a_second': [3, 4, 5, 7, 9, 10, 11]
+                },
                 index=not_changed_indexes
             )
         )
@@ -566,13 +555,16 @@
     BAD_IDXS = ['id_0', 'id_1', 'id_5', 'id_8']
     GOOD_IDXS = ['id_2', 'id_3', 'id_4', 'id_6', 'id_7', 'id_9']
 
-    tbl = DataTable('tbl',
+    tbl = DataTable(
+        'tbl',
         meta_table=ms.create_meta_table('tbl'),
         table_store=TableStoreDB(dbconn, 'tbl_data', TEST_SCHEMA, True))
-    tbl_good = DataTable('tbl_good',
+    tbl_good = DataTable(
+        'tbl_good',
         meta_table=ms.create_meta_table('tbl_good'),
         table_store=TableStoreDB(dbconn, 'tbl_good_data', TEST_SCHEMA, True))
-    tbl_bad = DataTable('tbl_bad',
+    tbl_bad = DataTable(
+        'tbl_bad',
         meta_table=ms.create_meta_table('tbl_bad'),
         table_store=TableStoreDB(dbconn, 'tbl_bad_data', TEST_SCHEMA, True))
 
