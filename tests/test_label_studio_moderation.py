--- conflicted
+++ resolved
@@ -66,11 +66,7 @@
     ls_port = os.environ.get('LABEL_STUDIO_PORT', '8080')
     ls_url = f"http://{ls_host}:{ls_port}/"
     # Run the process manually
-<<<<<<< HEAD
-    if bool(distutils.util.strtobool(os.environ.get('TEST_START_LABEL_STUDIO', 'True'))):
-=======
-    if bool(distutils.util.strtobool(os.environ.get('TEST_ENABLE_LABEL_STUDIO_MANUALLY', 'False'))):
->>>>>>> fafd4426
+    if bool(distutils.util.strtobool(os.environ.get('TEST_START_LABEL_STUDIO', 'False'))):
         label_studio_service = Popen([
             'label-studio',
             '--database', os.environ.get('LABEL_STUDIO_BASE_DATA_DIR', str(tmp_dir / 'ls.db')),
