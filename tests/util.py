<<<<<<< HEAD
from typing import List
=======
import tempfile
from pathlib import Path
import pytest
import os
>>>>>>> 0d93b249

import pandas as pd


@pytest.fixture
def tmp_dir():
    with tempfile.TemporaryDirectory() as d:
        d = Path(d)
        yield d


def assert_idx_equal(a, b):
    a = sorted(list(a))
    b = sorted(list(b))

    assert(a == b)


def assert_df_equal(a: pd.DataFrame, b: pd.DataFrame) -> bool:
    assert_idx_equal(a.index, b.index)

    eq_rows = (a == b).all(axis='columns')

    if eq_rows.all():
        return True

    else:
        print('Difference')
        print('A:')
        print(a.loc[-eq_rows])
        print('B:')
        print(b.loc[-eq_rows])

        raise AssertionError


def assert_otm_df_equal(a: pd.DataFrame, b: pd.DataFrame, index_columns: List[str]) -> bool:
    a = a.set_index(index_columns).sort_index()
    b = b.set_index(index_columns).sort_index()

    assert_idx_equal(a.index, b.index)

    eq_rows = (a == b).all(axis='columns')

    if eq_rows.all():
        return True

    else:
        print('Difference')
        print('A:')
        print(a.loc[-eq_rows])
        print('B:')
        print(b.loc[-eq_rows])

        raise AssertionError<|MERGE_RESOLUTION|>--- conflicted
+++ resolved
@@ -1,12 +1,8 @@
-<<<<<<< HEAD
 from typing import List
-=======
 import tempfile
 from pathlib import Path
+
 import pytest
-import os
->>>>>>> 0d93b249
-
 import pandas as pd
 
 
