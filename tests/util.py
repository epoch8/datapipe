--- conflicted
+++ resolved
@@ -1,9 +1,5 @@
 import tempfile
 from pathlib import Path
-<<<<<<< HEAD
-
-=======
->>>>>>> 3b9524ed
 import pytest
 import os
 
