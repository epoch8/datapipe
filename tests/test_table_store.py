--- conflicted
+++ resolved
@@ -1,9 +1,10 @@
+import pytest
+from pytest_cases import parametrize_with_cases, case, parametrize
+
 import datetime
 import os
 import time
 from typing import Iterable, List, cast
-import pytest
-from pytest_cases import parametrize_with_cases, case, parametrize
 
 import pandas as pd
 from sqlalchemy import Column, Integer, String
@@ -14,11 +15,8 @@
 from datapipe.store.database import TableStoreDB
 from datapipe.store.pandas import TableStoreJsonLine, TableStoreExcel
 from datapipe.store.filedir import JSONFile, TableStoreFiledir
-<<<<<<< HEAD
 from datapipe.yandex_toloka.store import TableStoreYandexToloka
-=======
 from datapipe.store.leveldb import LevelDBStore
->>>>>>> 0be7e2fc
 
 from .util import assert_df_equal, assert_ts_contains
 
@@ -146,7 +144,7 @@
 ]
 
 
-def GEN_DATA_PARAMS_N(data_parms: List[pytest.param], N: int) -> List[pytest.param]:
+def GEN_DATA_PARAMS_N(data_parms: List, N: int):
     return [pytest.param(param.values[0](N), param.values[1], id=param.id) for param in data_parms]
 
 
@@ -188,11 +186,8 @@
             df
         )
 
-<<<<<<< HEAD
-    @parametrize('df,fn_template', GEN_DATA_PARAMS_N(FILEDIR_DATA_PARAMS, 100))
-=======
-    @case(tags=['supports_delete', 'supports_all_read_rows'])
-    @parametrize('df,schema', DATA_PARAMS)
+    @case(tags=['supports_delete', 'supports_all_read_rows'])
+    @parametrize('df,schema', GEN_DATA_PARAMS_N(DATA_PARAMS, 100))
     def case_leveldb(self, tmp_dir, df, schema):
         return (
             LevelDBStore(
@@ -206,8 +201,7 @@
             df
         )
 
-    @parametrize('df,fn_template', FILEDIR_DATA_PARAMS)
->>>>>>> 0be7e2fc
+    @parametrize('df,fn_template', GEN_DATA_PARAMS_N(FILEDIR_DATA_PARAMS, 100))
     def case_filedir_json(self, tmp_dir, df, fn_template):
         return (
             TableStoreFiledir(
