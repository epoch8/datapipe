--- conflicted
+++ resolved
@@ -274,7 +274,8 @@
     pseudo_df_iter = store.read_rows_meta_pseudo_df()
 
     assert(isinstance(pseudo_df_iter, Iterable))
-<<<<<<< HEAD
+    assert(isinstance(next(pseudo_df_iter), DataDF))
+
     idxs_dfs = []
     for pseudo_df_iter in pseudo_df_iter:
         assert(isinstance(pseudo_df_iter, DataDF))
@@ -282,8 +283,6 @@
     idxs_df = pd.concat(idxs_dfs)
     assert len(idxs_df) == len(test_df)
     assert(sorted(list(idxs_df.columns)) == sorted(store.primary_keys))
-=======
-    assert(isinstance(next(pseudo_df_iter), DataDF))
 
 
 @parametrize_with_cases('store,test_df', cases=CasesTableStore)
@@ -296,5 +295,4 @@
     pseudo_df_iter = store.read_rows_meta_pseudo_df(run_config=RunConfig(filters={'a': 1}))
 
     assert(isinstance(pseudo_df_iter, Iterable))
-    assert(isinstance(next(pseudo_df_iter), DataDF))
->>>>>>> 56da294d
+    assert(isinstance(next(pseudo_df_iter), DataDF))