--- conflicted
+++ resolved
@@ -1,5 +1,3 @@
-from datapipe.datatable import DataStore, gen_process, gen_process_many
-from datapipe.dsl import Catalog, Table
 import pytest
 from pytest_cases import parametrize_with_cases, case, parametrize
 
@@ -213,11 +211,7 @@
             {
                 key: []
                 for key in store.primary_keys
-<<<<<<< HEAD
-            },
-=======
             }
->>>>>>> 84356f04
         )
 
     # This should be ok
