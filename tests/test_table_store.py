<<<<<<< HEAD
import datetime
import os
import time
from typing import Iterable
=======
from typing import Iterable, cast
>>>>>>> e42acec3
import pytest
from pytest_cases import parametrize_with_cases, case, parametrize

import pandas as pd
from sqlalchemy import Column, Integer, String

from datapipe.types import DataDF, IndexDF
from datapipe.store.table_store import TableStore
from datapipe.store.database import TableStoreDB
from datapipe.store.pandas import TableStoreJsonLine, TableStoreExcel
from datapipe.store.filedir import JSONFile, TableStoreFiledir
from datapipe.yandex_toloka.store import TableStoreYandexToloka

from .util import assert_df_equal, assert_ts_contains


DATA_PARAMS = [
    pytest.param(
        pd.DataFrame({
            'id': range(100),
            'name': [f'Product {i}' for i in range(100)],
            'price': [1000 + i for i in range(100)],
        }),
        [Column('id', Integer, primary_key=True)],
        id='int_id'
    ),
    pytest.param(
        pd.DataFrame({
            'id': [f'id_{i}' for i in range(100)],
            'name': [f'Product {i}' for i in range(100)],
            'price': [1000 + i for i in range(100)],
        }),
        [Column('id', String(100), primary_key=True)],
        id='str_id'
    ),
    pytest.param(
        pd.DataFrame({
            'id_int': range(100),
            'id_str': [f'id_{i}' for i in range(100)],
            'name': [f'Product {i}' for i in range(100)],
            'price': [1000 + i for i in range(100)],
        }),
        [
            Column('id_int', Integer, primary_key=True),
            Column('id_str', String(100), primary_key=True),
        ],
        id='multi_id'
    )
]

FILEDIR_DATA_PARAMS = [
    pytest.param(
        pd.DataFrame({
            'id': [f'id_{i}' for i in range(100)],
            'name': [f'Product {i}' for i in range(100)],
            'price': [1000 + i for i in range(100)],
        }),
        '{id}.json',
        id='str_id'
    ),
    pytest.param(
        pd.DataFrame({
            'id1': [f'id_{i}' for i in range(100)],
            'id2': [f'id_{i}' for i in range(100)],
            'name': [f'Product {i}' for i in range(100)],
            'price': [1000 + i for i in range(100)],
        }),
        '{id1}__{id2}.json',
        id='multi_id'
    ),
    pytest.param(
        pd.DataFrame({
            'id1': [f'id_{i}' for i in range(100)],
            'id2': [f'id_{i}' for i in range(100)],
            'id3': [f'id__{i}' for i in range(100)],
            'id4': [f'id___{i}' for i in range(100)],
            'id5': [f'id_{i}_' for i in range(100)],
            'name': [f'Product {i}' for i in range(100)],
            'price': [1000 + i for i in range(100)],
        }),
        '{id1}______{id2}______{id3}______{id4}______{id5}.json',
        id='multi_ids2'
    ),
    pytest.param(
        pd.DataFrame({
            'id1': [f'id_{i}' for i in range(100)],
            'id2': [f'id_{i}' for i in range(100, 200)],
            'id3': [f'id_{i}' for i in range(150, 250)],
            'name': [f'Product {i}' for i in range(100)],
            'price': [1000 + i for i in range(100)],
        }),
        '{id2}__{id1}__{id3}.json',
        id='multi_ids_check_commutativity'
    )
]


class CasesTableStore:
    @case(tags='supports_delete,supports_all_read_rows')
    @parametrize('df,schema', DATA_PARAMS)
    def case_db(self, dbconn, df, schema):
        return (
            TableStoreDB(
                dbconn,
                'tbl1',
                schema + [
                    Column('name', String(100)),
                    Column('price', Integer),
                ]
            ),
            df
        )

    @case(tags='supports_delete,supports_all_read_rows')
    @parametrize('df,schema', DATA_PARAMS)
    def case_jsonline(self, tmp_dir, df, schema):
        return (
            TableStoreJsonLine(
                tmp_dir / "data.json",
                primary_schema=schema
            ),
            df
        )

    @case(tags='supports_delete,supports_all_read_rows')
    @parametrize('df,schema', DATA_PARAMS)
    def case_excel(self, tmp_dir, df, schema):
        return (
            TableStoreExcel(
                tmp_dir / "data.xlsx",
                primary_schema=schema
            ),
            df
        )

    @parametrize('df,fn_template', FILEDIR_DATA_PARAMS)
    def case_filedir_json(self, tmp_dir, df, fn_template):
        return (
            TableStoreFiledir(
                tmp_dir / fn_template,
                adapter=JSONFile(),
            ),
            df
        )

    @pytest.mark.skipif('YANDEX_TOLOKA_TOKEN' not in os.environ, reason="env variable 'YANDEX_TOLOKA_TOKEN' is not set")
    @case(tags='supports_delete,supports_all_read_rows')
    @parametrize('df,schema', DATA_PARAMS)
    def case_yandex_toloka(self, dbconn, df, schema, request):
        yandex_toloka_token = os.environ['YANDEX_TOLOKA_TOKEN']
        dbconn_backend = "postgresql" if "postgresql" in dbconn.connstr else "sqlite"
        project_identifier = f'test_{request.node.callspec.id} [{dbconn_backend}]'
        table_store_yandex_toloka = TableStoreYandexToloka(
            dbconn=dbconn,
            token=yandex_toloka_token,
            environment='SANDBOX',
            input_data_sql_schema=schema + [
                Column('name', String(100)),
                Column('price', Integer),
            ],
            output_data_sql_schema=[
                Column('annotations', String())
            ],
            project_identifier=project_identifier,
            user_id_column=None,
            assignment_id_column=None,
            kwargs_at_create_project={
                'public_name': project_identifier
            },
            kwargs_at_create_pool={
                'may_contain_adult_content': False,
                'reward_per_assignment': 0.01,
                'assignment_max_duration_seconds': 60*5,
                'will_expire': datetime.datetime.utcnow() + datetime.timedelta(days=365)
            }
        )
        # Wait until project is empty
        while True:
            if len(list(table_store_yandex_toloka._get_all_tasks())) == 0:
                break
            time.sleep(10)

        df = df.copy()
        df['annotations'] = None
        yield table_store_yandex_toloka, df

        try:
            table_store_yandex_toloka.toloka_client._request(
                'post', f'/new/requester/pools/{table_store_yandex_toloka.pool.id}/tasks/delete-all'
            )
        except Exception:
            pass


@parametrize_with_cases('store,test_df', cases=CasesTableStore)
def test_write_read_rows(store: TableStore, test_df: pd.DataFrame) -> None:
    store.insert_rows(test_df)

    assert_ts_contains(store, test_df)


@parametrize_with_cases('store,test_df', cases=CasesTableStore)
def test_insert_identical_rows_twice_and_read_rows(store: TableStore, test_df: pd.DataFrame) -> None:
    store.insert_rows(test_df)

    test_df_mod = test_df.copy()
    test_df_mod.loc[50:, 'price'] = test_df_mod.loc[50:, 'price'] + 1

    store.insert_rows(test_df_mod.loc[50:])

    assert_ts_contains(store, test_df_mod)


@parametrize_with_cases('store,test_df', cases=CasesTableStore)
def test_read_empty_df(store: TableStore, test_df: pd.DataFrame) -> None:
    df_empty = pd.DataFrame()
<<<<<<< HEAD
    assert store.read_rows(df_empty).empty
=======
    assert store.read_rows(cast(IndexDF, df_empty)).empty
>>>>>>> e42acec3


@parametrize_with_cases('store,test_df', cases=CasesTableStore, has_tag='supports_all_read_rows')
def test_insert_empty_df(store: TableStore, test_df: pd.DataFrame) -> None:
    df_empty = pd.DataFrame()
    store.insert_rows(df_empty)

    assert store.read_rows().empty


@parametrize_with_cases('store,test_df', cases=CasesTableStore, has_tag='supports_all_read_rows')
def test_update_empty_df(store: TableStore, test_df: pd.DataFrame) -> None:
    df_empty = pd.DataFrame()
    store.update_rows(df_empty)

    assert store.read_rows().empty


@parametrize_with_cases('store,test_df', cases=CasesTableStore)
def test_partial_update_rows(store: TableStore, test_df: pd.DataFrame) -> None:
    store.insert_rows(test_df)

    assert_ts_contains(store, test_df)

    test_df_mod = test_df.copy()
    test_df_mod.loc[50:, 'price'] = test_df_mod.loc[50:, 'price'] + 1

    store.update_rows(test_df_mod.loc[50:])

    assert_ts_contains(store, test_df_mod)


@parametrize_with_cases('store,test_df', cases=CasesTableStore)
def test_full_update_rows(store: TableStore, test_df: pd.DataFrame) -> None:
    store.insert_rows(test_df)

    assert_ts_contains(store, test_df)

    test_df_mod = test_df.copy()
    test_df_mod.loc[:, 'price'] = test_df_mod.loc[:, 'price'] + 1

    store.update_rows(test_df_mod)

    assert_ts_contains(store, test_df_mod)


@parametrize_with_cases('store,test_df', cases=CasesTableStore, has_tag='supports_delete')
def test_delete_rows(store: TableStore, test_df: pd.DataFrame) -> None:
    store.insert_rows(test_df)

    assert_df_equal(store.read_rows(), test_df, index_cols=store.primary_keys)

    store.delete_rows(test_df.loc[20:50, store.primary_keys])

    assert_df_equal(
        store.read_rows(),
        pd.concat([test_df.loc[0:19], test_df.loc[51:]]),
        index_cols=store.primary_keys
    )


@parametrize_with_cases('store,test_df', cases=CasesTableStore)
def test_read_rows_meta_pseudo_df(store: TableStore, test_df: pd.DataFrame) -> None:
    store.insert_rows(test_df)

    assert_ts_contains(store, test_df)

    pseudo_df_iter = store.read_rows_meta_pseudo_df()

    assert(isinstance(pseudo_df_iter, Iterable))
    idxs_dfs = []
    for pseudo_df_iter in pseudo_df_iter:
        assert(isinstance(pseudo_df_iter, DataDF))
        idxs_dfs.append(pseudo_df_iter[store.primary_keys])
    idxs_df = pd.concat(idxs_dfs)
    assert len(idxs_df) == len(test_df)
    assert(sorted(list(idxs_df.columns)) == sorted(store.primary_keys))<|MERGE_RESOLUTION|>--- conflicted
+++ resolved
@@ -1,11 +1,7 @@
-<<<<<<< HEAD
 import datetime
 import os
 import time
-from typing import Iterable
-=======
 from typing import Iterable, cast
->>>>>>> e42acec3
 import pytest
 from pytest_cases import parametrize_with_cases, case, parametrize
 
@@ -222,11 +218,7 @@
 @parametrize_with_cases('store,test_df', cases=CasesTableStore)
 def test_read_empty_df(store: TableStore, test_df: pd.DataFrame) -> None:
     df_empty = pd.DataFrame()
-<<<<<<< HEAD
-    assert store.read_rows(df_empty).empty
-=======
     assert store.read_rows(cast(IndexDF, df_empty)).empty
->>>>>>> e42acec3
 
 
 @parametrize_with_cases('store,test_df', cases=CasesTableStore, has_tag='supports_all_read_rows')
