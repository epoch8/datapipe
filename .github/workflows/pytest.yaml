--- conflicted
+++ resolved
@@ -92,42 +92,6 @@
           - 6379:6379
 
     steps:
-<<<<<<< HEAD
-    - uses: actions/checkout@v3
-
-    - name: Set up Python ${{ matrix.python-version }}
-      uses: actions/setup-python@v4
-      with:
-        python-version: ${{ matrix.python-version }}
-
-    - name: Setup poetry
-      run: |
-        pip install poetry==1.2.1
-
-    - name: Cache Python dependencies
-      uses: actions/cache@v3
-      with:
-        path: /home/runner/.cache/pypoetry/virtualenvs
-        key: ${{ runner.os }}-${{ matrix.python-version }}-${{ hashFiles('pyproject.toml') }}
-        restore-keys: |
-          ${{ runner.os }}-${{ matrix.python-version }}
-
-    - name: Install dependencies
-      run: |
-        poetry install --all-extras
-
-    - name: Test with pytest
-      run: |
-        poetry run pytest
-      env:
-        TEST_DB_ENV: ${{ matrix.test-db-env }}
-        # The hostname used to communicate with the PostgreSQL service container
-        POSTGRES_HOST: localhost
-        # The default PostgreSQL port
-        POSTGRES_PORT: 5432
-        REDIS_HOST: localhost
-        REDIS_PORT: 6379
-=======
       - uses: actions/checkout@v3
 
       - name: Set up Python ${{ matrix.python-version }}
@@ -161,5 +125,4 @@
           # The default PostgreSQL port
           POSTGRES_PORT: 5432
           REDIS_HOST: localhost
-          REDIS_PORT: 6379
->>>>>>> 8b71cbfd
+          REDIS_PORT: 6379