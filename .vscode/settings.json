--- conflicted
+++ resolved
@@ -5,15 +5,11 @@
     ],
     "python.testing.unittestEnabled": false,
     "python.testing.pytestEnabled": true,
-<<<<<<< HEAD
-    "python.linting.flake8Enabled": false,
-=======
     "python.linting.flake8Enabled": true,
     "python.linting.flake8Args": [
         "--max-line-length=127",
         "--extend-ignore=E203"
     ],
->>>>>>> 8b71cbfd
     "python.linting.mypyEnabled": true,
     "python.linting.mypyArgs": [
         "--follow-imports=silent",
@@ -29,7 +25,7 @@
     "[python]": {
         "editor.defaultFormatter": "ms-python.black-formatter",
         "editor.formatOnSave": true
-      },
+    },
     "githubIssues.queries": [
         {
             "label": "My Issues",
