[[package]]
name = "aiobotocore"
version = "2.3.2"
description = "Async client for aws services using botocore and aiohttp"
category = "main"
optional = false
python-versions = ">=3.6"

[package.dependencies]
aiohttp = ">=3.3.1"
aioitertools = ">=0.5.1"
botocore = ">=1.24.21,<1.24.22"
wrapt = ">=1.10.10"

[package.extras]
awscli = ["awscli (>=1.22.76,<1.22.77)"]
boto3 = ["boto3 (>=1.21.21,<1.21.22)"]

[[package]]
name = "aiohttp"
version = "3.8.1"
description = "Async http client/server framework (asyncio)"
category = "main"
optional = false
python-versions = ">=3.6"

[package.dependencies]
aiosignal = ">=1.1.2"
async-timeout = ">=4.0.0a3,<5.0"
attrs = ">=17.3.0"
charset-normalizer = ">=2.0,<3.0"
frozenlist = ">=1.1.1"
multidict = ">=4.5,<7.0"
yarl = ">=1.0,<2.0"

[package.extras]
speedups = ["aiodns", "brotli", "cchardet"]

[[package]]
name = "aioitertools"
version = "0.10.0"
description = "itertools and builtins for AsyncIO and mixed iterables"
category = "main"
optional = false
python-versions = ">=3.6"

[package.dependencies]
typing_extensions = {version = ">=4.0", markers = "python_version < \"3.10\""}

[[package]]
name = "aiosignal"
version = "1.2.0"
description = "aiosignal: a list of registered asynchronous callbacks"
category = "main"
optional = false
python-versions = ">=3.6"

[package.dependencies]
frozenlist = ">=1.1.0"

[[package]]
name = "async-timeout"
version = "4.0.2"
description = "Timeout context manager for asyncio programs"
category = "main"
optional = false
python-versions = ">=3.6"

[[package]]
name = "atomicwrites"
version = "1.4.0"
description = "Atomic file writes."
category = "dev"
optional = false
python-versions = ">=2.7, !=3.0.*, !=3.1.*, !=3.2.*, !=3.3.*"

[[package]]
name = "attrs"
version = "21.4.0"
description = "Classes Without Boilerplate"
category = "main"
optional = false
python-versions = ">=2.7, !=3.0.*, !=3.1.*, !=3.2.*, !=3.3.*, !=3.4.*"

[package.extras]
dev = ["coverage[toml] (>=5.0.2)", "hypothesis", "pympler", "pytest (>=4.3.0)", "six", "mypy", "pytest-mypy-plugins", "zope.interface", "furo", "sphinx", "sphinx-notfound-page", "pre-commit", "cloudpickle"]
docs = ["furo", "sphinx", "zope.interface", "sphinx-notfound-page"]
tests = ["coverage[toml] (>=5.0.2)", "hypothesis", "pympler", "pytest (>=4.3.0)", "six", "mypy", "pytest-mypy-plugins", "zope.interface", "cloudpickle"]
tests_no_zope = ["coverage[toml] (>=5.0.2)", "hypothesis", "pympler", "pytest (>=4.3.0)", "six", "mypy", "pytest-mypy-plugins", "cloudpickle"]

[[package]]
name = "black"
version = "21.12b0"
description = "The uncompromising code formatter."
category = "dev"
optional = false
python-versions = ">=3.6.2"

[package.dependencies]
click = ">=7.1.2"
mypy-extensions = ">=0.4.3"
pathspec = ">=0.9.0,<1"
platformdirs = ">=2"
tomli = ">=0.2.6,<2.0.0"
typing-extensions = [
    {version = ">=3.10.0.0", markers = "python_version < \"3.10\""},
    {version = "!=3.10.0.1", markers = "python_version >= \"3.10\""},
]

[package.extras]
colorama = ["colorama (>=0.4.3)"]
d = ["aiohttp (>=3.7.4)"]
jupyter = ["ipython (>=7.8.0)", "tokenize-rt (>=3.2.0)"]
python2 = ["typed-ast (>=1.4.3)"]
uvloop = ["uvloop (>=0.15.2)"]

[[package]]
name = "botocore"
version = "1.24.21"
description = "Low-level, data-driven core of boto 3."
category = "main"
optional = false
python-versions = ">= 3.6"

[package.dependencies]
jmespath = ">=0.7.1,<2.0.0"
python-dateutil = ">=2.1,<3.0.0"
urllib3 = ">=1.25.4,<1.27"

[package.extras]
crt = ["awscrt (==0.13.5)"]

[[package]]
name = "brotli"
version = "1.0.9"
description = "Python bindings for the Brotli compression library"
category = "main"
optional = true
python-versions = "*"

[[package]]
name = "cachetools"
version = "5.1.0"
description = "Extensible memoizing collections and decorators"
category = "main"
optional = false
python-versions = "~=3.7"

[[package]]
name = "certifi"
version = "2022.5.18.1"
description = "Python package for providing Mozilla's CA Bundle."
category = "main"
optional = false
python-versions = ">=3.6"

[[package]]
name = "charset-normalizer"
version = "2.0.12"
description = "The Real First Universal Charset Detector. Open, modern and actively maintained alternative to Chardet."
category = "main"
optional = false
python-versions = ">=3.5.0"

[package.extras]
unicode_backport = ["unicodedata2"]

[[package]]
name = "cityhash"
version = "0.2.4.post11"
description = "Python bindings for CityHash, a fast non-cryptographic hash algorithm"
category = "main"
optional = false
python-versions = "*"

[[package]]
name = "click"
version = "8.1.3"
description = "Composable command line interface toolkit"
category = "main"
optional = false
python-versions = ">=3.7"

[package.dependencies]
colorama = {version = "*", markers = "platform_system == \"Windows\""}

[[package]]
name = "cloudpickle"
version = "2.1.0"
description = "Extended pickling support for Python objects"
category = "main"
optional = false
python-versions = ">=3.6"

[[package]]
name = "colorama"
version = "0.4.4"
description = "Cross-platform colored terminal text."
category = "main"
optional = false
python-versions = ">=2.7, !=3.0.*, !=3.1.*, !=3.2.*, !=3.3.*, !=3.4.*"

[[package]]
name = "dash"
version = "2.3.1"
description = "A Python framework for building reactive web-apps. Developed by Plotly."
category = "main"
optional = true
python-versions = ">=3.6"

[package.dependencies]
dash-core-components = "2.0.0"
dash-html-components = "2.0.0"
dash-table = "5.0.0"
Flask = ">=1.0.4"
flask-compress = "*"
plotly = ">=5.0.0"

[package.extras]
celery = ["redis (>=3.5.3)", "celery[redis] (>=5.1.2)"]
ci = ["black (==21.6b0)", "click (<8.1)", "dash-flow-example (==0.0.5)", "dash-dangerously-set-inner-html", "flake8 (==3.9.2)", "flaky (==3.7.0)", "flask-talisman (==0.8.1)", "mimesis", "mock (==4.0.3)", "numpy", "preconditions", "pylint (==2.10.2)", "pytest-mock (==3.2.0)", "pytest-sugar (==0.9.4)", "isort (==4.3.21)", "orjson (==3.5.4)", "pyarrow (<3)", "pandas (==1.1.5)", "xlrd (<2)", "orjson (==3.6.3)", "pyarrow", "openpyxl", "pandas (>=1.4.0)", "xlrd (>=2.0.1)"]
dev = ["coloredlogs (>=15.0.1)", "fire (>=0.4.0)", "PyYAML (>=5.4.1)"]
diskcache = ["diskcache (>=5.2.1)", "multiprocess (>=0.70.12)", "psutil (>=5.8.0)"]
testing = ["beautifulsoup4 (>=4.8.2)", "lxml (>=4.6.2)", "percy (>=2.0.2)", "pytest (>=6.0.2)", "requests[security] (>=2.21.0)", "selenium (>=3.141.0)", "waitress (>=1.4.4)", "cryptography (<3.4)"]

[[package]]
name = "dash-bootstrap-components"
version = "0.12.2"
description = "Bootstrap themed components for use in Plotly Dash"
category = "main"
optional = true
python-versions = ">=2.7, !=3.0.*, !=3.1.*, !=3.2.*, !=3.3.*, !=3.4.*, <4"

[package.dependencies]
dash = ">=1.9.0"

[package.extras]
pandas = ["numpy", "pandas"]

[[package]]
name = "dash-core-components"
version = "2.0.0"
description = "Core component suite for Dash"
category = "main"
optional = true
python-versions = "*"

[[package]]
name = "dash-html-components"
version = "2.0.0"
description = "Vanilla HTML components for Dash"
category = "main"
optional = true
python-versions = "*"

[[package]]
name = "dash-interactive-graphviz"
version = "0.3.0"
description = "An interactive graphviz viewer for Dash"
category = "main"
optional = true
python-versions = "*"

[[package]]
name = "dash-table"
version = "5.0.0"
description = "Dash table"
category = "main"
optional = true
python-versions = "*"

[[package]]
name = "decopatch"
version = "1.4.10"
description = "Create decorators easily in python."
category = "dev"
optional = false
python-versions = "*"

[package.dependencies]
makefun = ">=1.5.0"

[[package]]
name = "decorator"
version = "5.1.1"
description = "Decorators for Humans"
category = "main"
optional = false
python-versions = ">=3.5"

[[package]]
name = "deprecated"
version = "1.2.13"
description = "Python @deprecated decorator to deprecate old python classes, functions or methods."
category = "main"
optional = true
python-versions = ">=2.7, !=3.0.*, !=3.1.*, !=3.2.*, !=3.3.*"

[package.dependencies]
wrapt = ">=1.10,<2"

[package.extras]
dev = ["tox", "bump2version (<1)", "sphinx (<2)", "importlib-metadata (<3)", "importlib-resources (<4)", "configparser (<5)", "sphinxcontrib-websupport (<2)", "zipp (<2)", "PyTest (<5)", "PyTest-Cov (<2.6)", "pytest", "pytest-cov"]

[[package]]
name = "et-xmlfile"
version = "1.1.0"
description = "An implementation of lxml.xmlfile for the standard library"
category = "main"
optional = true
python-versions = ">=3.6"

[[package]]
name = "flake8"
version = "3.9.2"
description = "the modular source code checker: pep8 pyflakes and co"
category = "dev"
optional = false
python-versions = "!=3.0.*,!=3.1.*,!=3.2.*,!=3.3.*,!=3.4.*,>=2.7"

[package.dependencies]
mccabe = ">=0.6.0,<0.7.0"
pycodestyle = ">=2.7.0,<2.8.0"
pyflakes = ">=2.3.0,<2.4.0"

[[package]]
name = "flask"
version = "2.1.2"
description = "A simple framework for building complex web applications."
category = "main"
optional = true
python-versions = ">=3.7"

[package.dependencies]
click = ">=8.0"
importlib-metadata = {version = ">=3.6.0", markers = "python_version < \"3.10\""}
itsdangerous = ">=2.0"
Jinja2 = ">=3.0"
Werkzeug = ">=2.0"

[package.extras]
async = ["asgiref (>=3.2)"]
dotenv = ["python-dotenv"]

[[package]]
name = "flask-compress"
version = "1.12"
description = "Compress responses in your Flask app with gzip, deflate or brotli."
category = "main"
optional = true
python-versions = "*"

[package.dependencies]
brotli = "*"
flask = "*"

[[package]]
name = "frozenlist"
version = "1.3.0"
description = "A list-like structure which implements collections.abc.MutableSequence"
category = "main"
optional = false
python-versions = ">=3.7"

[[package]]
name = "fsspec"
version = "2022.5.0"
description = "File-system specification"
category = "main"
optional = false
python-versions = ">=3.7"

[package.extras]
abfs = ["adlfs"]
adl = ["adlfs"]
arrow = ["pyarrow (>=1)"]
dask = ["dask", "distributed"]
dropbox = ["dropboxdrivefs", "requests", "dropbox"]
entrypoints = ["importlib-metadata"]
fuse = ["fusepy"]
gcs = ["gcsfs"]
git = ["pygit2"]
github = ["requests"]
gs = ["gcsfs"]
gui = ["panel"]
hdfs = ["pyarrow (>=1)"]
http = ["requests", "aiohttp"]
libarchive = ["libarchive-c"]
oci = ["ocifs"]
s3 = ["s3fs"]
sftp = ["paramiko"]
smb = ["smbprotocol"]
ssh = ["paramiko"]
tqdm = ["tqdm"]

[[package]]
name = "gcsfs"
version = "2022.5.0"
description = "Convenient Filesystem interface over GCS"
category = "main"
optional = false
python-versions = ">=3.7"

[package.dependencies]
aiohttp = "<4"
decorator = ">4.1.2"
fsspec = "2022.5.0"
google-auth = ">=1.2"
google-auth-oauthlib = "*"
google-cloud-storage = "*"
requests = "*"

[package.extras]
crc = ["crcmod"]
gcsfuse = ["fusepy"]

[[package]]
name = "google-api-core"
version = "2.8.0"
description = "Google API client core library"
category = "main"
optional = false
python-versions = ">=3.6"

[package.dependencies]
google-auth = ">=1.25.0,<3.0dev"
googleapis-common-protos = ">=1.52.0,<2.0dev"
protobuf = ">=3.12.0"
requests = ">=2.18.0,<3.0.0dev"

[package.extras]
grpc = ["grpcio (>=1.33.2,<2.0dev)", "grpcio-status (>=1.33.2,<2.0dev)"]
grpcgcp = ["grpcio-gcp (>=0.2.2)"]
grpcio-gcp = ["grpcio-gcp (>=0.2.2)"]

[[package]]
name = "google-auth"
version = "2.6.6"
description = "Google Authentication Library"
category = "main"
optional = false
python-versions = ">=2.7,!=3.0.*,!=3.1.*,!=3.2.*,!=3.3.*,!=3.4.*,!=3.5.*"

[package.dependencies]
cachetools = ">=2.0.0,<6.0"
pyasn1-modules = ">=0.2.1"
rsa = {version = ">=3.1.4,<5", markers = "python_version >= \"3.6\""}
six = ">=1.9.0"

[package.extras]
aiohttp = ["requests (>=2.20.0,<3.0.0dev)", "aiohttp (>=3.6.2,<4.0.0dev)"]
pyopenssl = ["pyopenssl (>=20.0.0)"]
reauth = ["pyu2f (>=0.1.5)"]

[[package]]
name = "google-auth-oauthlib"
version = "0.5.1"
description = "Google Authentication Library"
category = "main"
optional = false
python-versions = ">=3.6"

[package.dependencies]
google-auth = ">=1.0.0"
requests-oauthlib = ">=0.7.0"

[package.extras]
tool = ["click (>=6.0.0)"]

[[package]]
name = "google-cloud-core"
version = "2.3.0"
description = "Google Cloud API client core library"
category = "main"
optional = false
python-versions = ">=3.6"

[package.dependencies]
google-api-core = ">=1.31.5,<2.0.0 || >2.3.0,<3.0.0dev"
google-auth = ">=1.25.0,<3.0dev"

[package.extras]
grpc = ["grpcio (>=1.8.2,<2.0dev)"]

[[package]]
name = "google-cloud-storage"
version = "2.3.0"
description = "Google Cloud Storage API client library"
category = "main"
optional = false
python-versions = ">=3.7"

[package.dependencies]
google-api-core = ">=1.31.5,<2.0.0 || >2.3.0,<3.0.0dev"
google-auth = ">=1.25.0,<3.0dev"
google-cloud-core = ">=2.3.0,<3.0dev"
google-resumable-media = ">=2.3.2"
protobuf = "*"
requests = ">=2.18.0,<3.0.0dev"

[[package]]
name = "google-crc32c"
version = "1.3.0"
description = "A python wrapper of the C library 'Google CRC32C'"
category = "main"
optional = false
python-versions = ">=3.6"

[package.extras]
testing = ["pytest"]

[[package]]
name = "google-resumable-media"
version = "2.3.3"
description = "Utilities for Google Media Downloads and Resumable Uploads"
category = "main"
optional = false
python-versions = ">= 3.6"

[package.dependencies]
google-crc32c = ">=1.0,<2.0dev"

[package.extras]
aiohttp = ["aiohttp (>=3.6.2,<4.0.0dev)"]
requests = ["requests (>=2.18.0,<3.0.0dev)"]

[[package]]
name = "googleapis-common-protos"
version = "1.56.1"
description = "Common protobufs used in Google APIs"
category = "main"
optional = false
python-versions = ">=3.6"

[package.dependencies]
protobuf = ">=3.15.0"

[package.extras]
grpc = ["grpcio (>=1.0.0)"]

[[package]]
name = "greenlet"
version = "1.1.2"
description = "Lightweight in-process concurrent programming"
category = "main"
optional = false
python-versions = ">=2.7,!=3.0.*,!=3.1.*,!=3.2.*,!=3.3.*,!=3.4.*"

[package.extras]
docs = ["sphinx"]

[[package]]
name = "grpcio"
version = "1.37.1"
description = "HTTP/2-based RPC framework"
category = "main"
optional = true
python-versions = "*"

[package.dependencies]
six = ">=1.5.2"

[package.extras]
protobuf = ["grpcio-tools (>=1.37.1)"]

[[package]]
name = "grpcio-tools"
version = "1.37.1"
description = "Protobuf code generator for gRPC"
category = "main"
optional = true
python-versions = "*"

[package.dependencies]
grpcio = ">=1.37.1"
protobuf = ">=3.5.0.post1,<4.0dev"

[[package]]
name = "idna"
version = "3.3"
description = "Internationalized Domain Names in Applications (IDNA)"
category = "main"
optional = false
python-versions = ">=3.5"

[[package]]
name = "importlib-metadata"
version = "4.11.4"
description = "Read metadata from Python packages"
category = "main"
optional = true
python-versions = ">=3.7"

[package.dependencies]
zipp = ">=0.5"

[package.extras]
docs = ["sphinx", "jaraco.packaging (>=9)", "rst.linker (>=1.9)"]
perf = ["ipython"]
testing = ["pytest (>=6)", "pytest-checkdocs (>=2.4)", "pytest-flake8", "pytest-cov", "pytest-enabler (>=1.0.1)", "packaging", "pyfakefs", "flufl.flake8", "pytest-perf (>=0.9.2)", "pytest-black (>=0.3.7)", "pytest-mypy (>=0.9.1)", "importlib-resources (>=1.3)"]

[[package]]
name = "iniconfig"
version = "1.1.1"
description = "iniconfig: brain-dead simple config-ini parsing"
category = "dev"
optional = false
python-versions = "*"

[[package]]
name = "iteration-utilities"
version = "0.11.0"
description = "Utilities based on Pythons iterators and generators."
category = "main"
optional = false
python-versions = ">=3.5"

[package.extras]
all = ["pytest", "sphinx", "numpydoc"]
doc = ["sphinx", "numpydoc"]
test = ["pytest"]

[[package]]
name = "itsdangerous"
version = "2.1.2"
description = "Safely pass data to untrusted environments and back."
category = "main"
optional = true
python-versions = ">=3.7"

[[package]]
name = "jinja2"
version = "3.1.2"
description = "A very fast and expressive template engine."
category = "main"
optional = true
python-versions = ">=3.7"

[package.dependencies]
MarkupSafe = ">=2.0"

[package.extras]
i18n = ["Babel (>=2.7)"]

[[package]]
name = "jmespath"
version = "1.0.0"
description = "JSON Matching Expressions"
category = "main"
optional = false
python-versions = ">=3.7"

[[package]]
name = "makefun"
version = "1.13.1"
description = "Small library to dynamically create python functions."
category = "dev"
optional = false
python-versions = "*"

[[package]]
name = "markupsafe"
version = "2.1.1"
description = "Safely add untrusted strings to HTML/XML markup."
category = "main"
optional = true
python-versions = ">=3.7"

[[package]]
name = "mccabe"
version = "0.6.1"
description = "McCabe checker, plugin for flake8"
category = "dev"
optional = false
python-versions = "*"

[[package]]
name = "mmh3"
version = "3.0.0"
description = "Python wrapper for MurmurHash (MurmurHash3), a set of fast and robust hash functions."
category = "main"
optional = true
python-versions = "*"

[[package]]
name = "multidict"
version = "6.0.2"
description = "multidict implementation"
category = "main"
optional = false
python-versions = ">=3.7"

[[package]]
name = "mypy"
version = "0.910"
description = "Optional static typing for Python"
category = "dev"
optional = false
python-versions = ">=3.5"

[package.dependencies]
mypy-extensions = ">=0.4.3,<0.5.0"
toml = "*"
typing-extensions = ">=3.7.4"

[package.extras]
dmypy = ["psutil (>=4.0)"]
python2 = ["typed-ast (>=1.4.0,<1.5.0)"]

[[package]]
name = "mypy-extensions"
version = "0.4.3"
description = "Experimental type system extensions for programs checked with the mypy typechecker."
category = "dev"
optional = false
python-versions = "*"

[[package]]
name = "numpy"
version = "1.22.4"
description = "NumPy is the fundamental package for array computing with Python."
category = "main"
optional = false
python-versions = ">=3.8"

[[package]]
name = "oauthlib"
version = "3.2.0"
description = "A generic, spec-compliant, thorough implementation of the OAuth request-signing logic"
category = "main"
optional = false
python-versions = ">=3.6"

[package.extras]
rsa = ["cryptography (>=3.0.0)"]
signals = ["blinker (>=1.4.0)"]
signedtoken = ["cryptography (>=3.0.0)", "pyjwt (>=2.0.0,<3)"]

[[package]]
name = "openpyxl"
version = "3.0.10"
description = "A Python library to read/write Excel 2010 xlsx/xlsm files"
category = "main"
optional = true
python-versions = ">=3.6"

[package.dependencies]
et-xmlfile = "*"

[[package]]
name = "opentelemetry-api"
version = "1.8.0"
description = "OpenTelemetry Python API"
category = "main"
optional = true
python-versions = ">=3.6"

[package.dependencies]
Deprecated = ">=1.2.6"

[[package]]
name = "opentelemetry-exporter-jaeger"
version = "1.11.0"
description = "Jaeger Exporters for OpenTelemetry"
category = "main"
optional = true
python-versions = ">=3.6"

[package.dependencies]
opentelemetry-exporter-jaeger-proto-grpc = "1.11.0"
opentelemetry-exporter-jaeger-thrift = "1.11.0"

[[package]]
name = "opentelemetry-exporter-jaeger-proto-grpc"
version = "1.11.0"
description = "Jaeger Protobuf Exporter for OpenTelemetry"
category = "main"
optional = true
python-versions = ">=3.6"

[package.dependencies]
googleapis-common-protos = ">=1.52,<2.0"
grpcio = ">=1.0.0,<2.0.0"
opentelemetry-api = ">=1.3,<2.0"
opentelemetry-sdk = ">=1.3,<2.0"

[[package]]
name = "opentelemetry-exporter-jaeger-thrift"
version = "1.11.0"
description = "Jaeger Thrift Exporter for OpenTelemetry"
category = "main"
optional = true
python-versions = ">=3.6"

[package.dependencies]
opentelemetry-api = ">=1.3,<2.0"
opentelemetry-sdk = ">=1.3,<2.0"
thrift = ">=0.10.0"

[[package]]
name = "opentelemetry-instrumentation"
version = "0.27b0"
description = "Instrumentation Tools & Auto Instrumentation for OpenTelemetry Python"
category = "main"
optional = true
python-versions = ">=3.6"

[package.dependencies]
opentelemetry-api = ">=1.4,<2.0"
wrapt = ">=1.0.0,<2.0.0"

[[package]]
name = "opentelemetry-instrumentation-sqlalchemy"
version = "0.27b0"
description = "OpenTelemetry SQLAlchemy instrumentation"
category = "main"
optional = true
python-versions = ">=3.6"

[package.dependencies]
opentelemetry-api = ">=1.3,<2.0"
opentelemetry-instrumentation = "0.27b0"
opentelemetry-semantic-conventions = "0.27b0"
packaging = ">=21.0"
wrapt = ">=1.11.2"

[package.extras]
instruments = ["sqlalchemy"]
test = ["opentelemetry-sdk (>=1.3,<2.0)", "pytest", "sqlalchemy"]

[[package]]
name = "opentelemetry-sdk"
version = "1.8.0"
description = "OpenTelemetry Python SDK"
category = "main"
optional = true
python-versions = ">=3.6"

[package.dependencies]
opentelemetry-api = "1.8.0"
opentelemetry-semantic-conventions = "0.27b0"

[[package]]
name = "opentelemetry-semantic-conventions"
version = "0.27b0"
description = "OpenTelemetry Semantic Conventions"
category = "main"
optional = true
python-versions = ">=3.6"

[[package]]
name = "packaging"
version = "21.3"
description = "Core utilities for Python packages"
category = "main"
optional = false
python-versions = ">=3.6"

[package.dependencies]
pyparsing = ">=2.0.2,<3.0.5 || >3.0.5"

[[package]]
name = "pandas"
version = "1.4.2"
description = "Powerful data structures for data analysis, time series, and statistics"
category = "main"
optional = false
python-versions = ">=3.8"

[package.dependencies]
numpy = [
    {version = ">=1.18.5", markers = "platform_machine != \"aarch64\" and platform_machine != \"arm64\" and python_version < \"3.10\""},
    {version = ">=1.19.2", markers = "platform_machine == \"aarch64\" and python_version < \"3.10\""},
    {version = ">=1.20.0", markers = "platform_machine == \"arm64\" and python_version < \"3.10\""},
    {version = ">=1.21.0", markers = "python_version >= \"3.10\""},
]
python-dateutil = ">=2.8.1"
pytz = ">=2020.1"

[package.extras]
test = ["hypothesis (>=5.5.3)", "pytest (>=6.0)", "pytest-xdist (>=1.31)"]

[[package]]
name = "pandas-stubs"
version = "1.2.0.58"
description = "Type annotations for Pandas"
category = "dev"
optional = false
python-versions = "*"

[[package]]
name = "pathspec"
version = "0.9.0"
description = "Utility library for gitignore style pattern matching of file paths."
category = "dev"
optional = false
python-versions = "!=3.0.*,!=3.1.*,!=3.2.*,!=3.3.*,!=3.4.*,>=2.7"

[[package]]
name = "pillow"
version = "9.1.1"
description = "Python Imaging Library (Fork)"
category = "main"
optional = false
python-versions = ">=3.7"

[package.extras]
docs = ["olefile", "sphinx (>=2.4)", "sphinx-copybutton", "sphinx-issues (>=3.0.1)", "sphinx-removed-in", "sphinx-rtd-theme (>=1.0)", "sphinxext-opengraph"]
tests = ["check-manifest", "coverage", "defusedxml", "markdown2", "olefile", "packaging", "pyroma", "pytest", "pytest-cov", "pytest-timeout"]

[[package]]
name = "platformdirs"
version = "2.5.2"
description = "A small Python module for determining appropriate platform-specific dirs, e.g. a \"user data dir\"."
category = "dev"
optional = false
python-versions = ">=3.7"

[package.extras]
docs = ["furo (>=2021.7.5b38)", "proselint (>=0.10.2)", "sphinx-autodoc-typehints (>=1.12)", "sphinx (>=4)"]
test = ["appdirs (==1.4.4)", "pytest-cov (>=2.7)", "pytest-mock (>=3.6)", "pytest (>=6)"]

[[package]]
name = "plotly"
version = "5.8.0"
description = "An open-source, interactive data visualization library for Python"
category = "main"
optional = true
python-versions = ">=3.6"

[package.dependencies]
tenacity = ">=6.2.0"

[[package]]
name = "pluggy"
version = "1.0.0"
description = "plugin and hook calling mechanisms for python"
category = "dev"
optional = false
python-versions = ">=3.6"

[package.extras]
dev = ["pre-commit", "tox"]
testing = ["pytest", "pytest-benchmark"]

[[package]]
name = "protobuf"
version = "3.20.1"
description = "Protocol Buffers"
category = "main"
optional = false
python-versions = ">=3.7"

[[package]]
name = "psycopg2-binary"
version = "2.9.3"
description = "psycopg2 - Python-PostgreSQL Database Adapter"
category = "main"
optional = false
python-versions = ">=3.6"

[[package]]
name = "py"
version = "1.11.0"
description = "library with cross-python path, ini-parsing, io, code, log facilities"
category = "dev"
optional = false
python-versions = ">=2.7, !=3.0.*, !=3.1.*, !=3.2.*, !=3.3.*, !=3.4.*"

[[package]]
name = "pyasn1"
version = "0.4.8"
description = "ASN.1 types and codecs"
category = "main"
optional = false
python-versions = "*"

[[package]]
name = "pyasn1-modules"
version = "0.2.8"
description = "A collection of ASN.1-based protocols modules."
category = "main"
optional = false
python-versions = "*"

[package.dependencies]
pyasn1 = ">=0.4.6,<0.5.0"

[[package]]
name = "pycodestyle"
version = "2.7.0"
description = "Python style guide checker"
category = "dev"
optional = false
python-versions = ">=2.7, !=3.0.*, !=3.1.*, !=3.2.*, !=3.3.*"

[[package]]
name = "pyflakes"
version = "2.3.1"
description = "passive checker of Python programs"
category = "dev"
optional = false
python-versions = ">=2.7, !=3.0.*, !=3.1.*, !=3.2.*, !=3.3.*"

[[package]]
name = "pymilvus"
version = "2.0.2"
description = "Python Sdk for Milvus"
category = "main"
optional = true
python-versions = ">=3.6"

[package.dependencies]
grpcio = "1.37.1"
grpcio-tools = "1.37.1"
mmh3 = ">=2.0,<=3.0.0"
pandas = {version = ">=1.2.4", markers = "python_version > \"3.6\""}
ujson = ">=2.0.0,<=5.1.0"

[[package]]
name = "pyparsing"
version = "3.0.9"
description = "pyparsing module - Classes and methods to define and execute parsing grammars"
category = "main"
optional = false
python-versions = ">=3.6.8"

[package.extras]
diagrams = ["railroad-diagrams", "jinja2"]

[[package]]
name = "pytest"
version = "6.2.5"
description = "pytest: simple powerful testing with Python"
category = "dev"
optional = false
python-versions = ">=3.6"

[package.dependencies]
atomicwrites = {version = ">=1.0", markers = "sys_platform == \"win32\""}
attrs = ">=19.2.0"
colorama = {version = "*", markers = "sys_platform == \"win32\""}
iniconfig = "*"
packaging = "*"
pluggy = ">=0.12,<2.0"
py = ">=1.8.2"
toml = "*"

[package.extras]
testing = ["argcomplete", "hypothesis (>=3.56)", "mock", "nose", "requests", "xmlschema"]

[[package]]
name = "pytest-cases"
version = "3.6.13"
description = "Separate test code from test cases in pytest."
category = "dev"
optional = false
python-versions = "*"

[package.dependencies]
decopatch = "*"
makefun = ">=1.9.5"

[[package]]
name = "python-dateutil"
version = "2.8.2"
description = "Extensions to the standard Python datetime module"
category = "main"
optional = false
python-versions = "!=3.0.*,!=3.1.*,!=3.2.*,>=2.7"

[package.dependencies]
six = ">=1.5"

[[package]]
name = "pytz"
version = "2022.1"
description = "World timezone definitions, modern and historical"
category = "main"
optional = false
python-versions = "*"

[[package]]
name = "pyyaml"
version = "6.0"
description = "YAML parser and emitter for Python"
category = "main"
optional = false
python-versions = ">=3.6"

[[package]]
name = "requests"
version = "2.27.1"
description = "Python HTTP for Humans."
category = "main"
optional = false
python-versions = ">=2.7, !=3.0.*, !=3.1.*, !=3.2.*, !=3.3.*, !=3.4.*, !=3.5.*"

[package.dependencies]
certifi = ">=2017.4.17"
charset-normalizer = {version = ">=2.0.0,<2.1.0", markers = "python_version >= \"3\""}
idna = {version = ">=2.5,<4", markers = "python_version >= \"3\""}
urllib3 = ">=1.21.1,<1.27"

[package.extras]
socks = ["PySocks (>=1.5.6,!=1.5.7)", "win-inet-pton"]
use_chardet_on_py3 = ["chardet (>=3.0.2,<5)"]

[[package]]
name = "requests-oauthlib"
version = "1.3.1"
description = "OAuthlib authentication support for Requests."
category = "main"
optional = false
python-versions = ">=2.7, !=3.0.*, !=3.1.*, !=3.2.*, !=3.3.*"

[package.dependencies]
oauthlib = ">=3.0.0"
requests = ">=2.0.0"

[package.extras]
rsa = ["oauthlib[signedtoken] (>=3.0.0)"]

[[package]]
name = "rsa"
version = "4.8"
description = "Pure-Python RSA implementation"
category = "main"
optional = false
python-versions = ">=3.6,<4"

[package.dependencies]
pyasn1 = ">=0.1.3"

[[package]]
name = "s3fs"
version = "2022.5.0"
description = "Convenient Filesystem interface over S3"
category = "main"
optional = false
python-versions = ">= 3.7"

[package.dependencies]
aiobotocore = ">=2.3.0,<2.4.0"
aiohttp = "<=4"
fsspec = "2022.5.0"

[package.extras]
awscli = ["aiobotocore[awscli] (>=2.3.0,<2.4.0)"]
boto3 = ["aiobotocore[boto3] (>=2.3.0,<2.4.0)"]

[[package]]
name = "six"
version = "1.16.0"
description = "Python 2 and 3 compatibility utilities"
category = "main"
optional = false
python-versions = ">=2.7, !=3.0.*, !=3.1.*, !=3.2.*"

[[package]]
name = "sqlalchemy"
version = "1.4.36"
description = "Database Abstraction Library"
category = "main"
optional = false
python-versions = "!=3.0.*,!=3.1.*,!=3.2.*,!=3.3.*,!=3.4.*,!=3.5.*,>=2.7"

[package.dependencies]
greenlet = {version = "!=0.4.17", markers = "python_version >= \"3\" and (platform_machine == \"aarch64\" or platform_machine == \"ppc64le\" or platform_machine == \"x86_64\" or platform_machine == \"amd64\" or platform_machine == \"AMD64\" or platform_machine == \"win32\" or platform_machine == \"WIN32\")"}

[package.extras]
aiomysql = ["greenlet (!=0.4.17)", "aiomysql"]
aiosqlite = ["typing_extensions (!=3.10.0.1)", "greenlet (!=0.4.17)", "aiosqlite"]
asyncio = ["greenlet (!=0.4.17)"]
asyncmy = ["greenlet (!=0.4.17)", "asyncmy (>=0.2.3,!=0.2.4)"]
mariadb_connector = ["mariadb (>=1.0.1)"]
mssql = ["pyodbc"]
mssql_pymssql = ["pymssql"]
mssql_pyodbc = ["pyodbc"]
mypy = ["sqlalchemy2-stubs", "mypy (>=0.910)"]
mysql = ["mysqlclient (>=1.4.0,<2)", "mysqlclient (>=1.4.0)"]
mysql_connector = ["mysql-connector-python"]
oracle = ["cx_oracle (>=7,<8)", "cx_oracle (>=7)"]
postgresql = ["psycopg2 (>=2.7)"]
postgresql_asyncpg = ["greenlet (!=0.4.17)", "asyncpg"]
postgresql_pg8000 = ["pg8000 (>=1.16.6)"]
postgresql_psycopg2binary = ["psycopg2-binary"]
postgresql_psycopg2cffi = ["psycopg2cffi"]
pymysql = ["pymysql (<1)", "pymysql"]
sqlcipher = ["sqlcipher3-binary"]

[[package]]
name = "tenacity"
version = "8.0.1"
description = "Retry code until it succeeds"
category = "main"
optional = true
python-versions = ">=3.6"

[package.extras]
doc = ["reno", "sphinx", "tornado (>=4.5)"]

[[package]]
name = "thrift"
version = "0.16.0"
description = "Python bindings for the Apache Thrift RPC system"
category = "main"
optional = true
python-versions = "*"

[package.dependencies]
six = ">=1.7.2"

[package.extras]
all = ["tornado (>=4.0)", "twisted"]
tornado = ["tornado (>=4.0)"]
twisted = ["twisted"]

[[package]]
name = "toml"
version = "0.10.2"
description = "Python Library for Tom's Obvious, Minimal Language"
category = "main"
optional = false
python-versions = ">=2.6, !=3.0.*, !=3.1.*, !=3.2.*"

[[package]]
name = "tomli"
version = "1.2.3"
description = "A lil' TOML parser"
category = "dev"
optional = false
python-versions = ">=3.6"

[[package]]
name = "tqdm"
version = "4.64.0"
description = "Fast, Extensible Progress Meter"
category = "main"
optional = false
python-versions = "!=3.0.*,!=3.1.*,!=3.2.*,!=3.3.*,>=2.7"

[package.dependencies]
colorama = {version = "*", markers = "platform_system == \"Windows\""}

[package.extras]
dev = ["py-make (>=0.1.0)", "twine", "wheel"]
notebook = ["ipywidgets (>=6)"]
slack = ["slack-sdk"]
telegram = ["requests"]

[[package]]
name = "types-requests"
version = "2.27.27"
description = "Typing stubs for requests"
category = "dev"
optional = false
python-versions = "*"

[package.dependencies]
types-urllib3 = "<1.27"

[[package]]
name = "types-setuptools"
version = "57.4.16"
description = "Typing stubs for setuptools"
category = "dev"
optional = false
python-versions = "*"

[[package]]
name = "types-urllib3"
version = "1.26.14"
description = "Typing stubs for urllib3"
category = "dev"
optional = false
python-versions = "*"

[[package]]
name = "typing-extensions"
version = "4.2.0"
description = "Backported and Experimental Type Hints for Python 3.7+"
category = "main"
optional = false
python-versions = ">=3.7"

[[package]]
name = "ujson"
version = "5.1.0"
description = "Ultra fast JSON encoder and decoder for Python"
category = "main"
optional = true
python-versions = ">=3.7"

[[package]]
name = "urllib3"
version = "1.26.9"
description = "HTTP library with thread-safe connection pooling, file post, and more."
category = "main"
optional = false
python-versions = ">=2.7, !=3.0.*, !=3.1.*, !=3.2.*, !=3.3.*, !=3.4.*, <4"

[package.extras]
brotli = ["brotlicffi (>=0.8.0)", "brotli (>=1.0.9)", "brotlipy (>=0.6.0)"]
secure = ["pyOpenSSL (>=0.14)", "cryptography (>=1.3.4)", "idna (>=2.0.0)", "certifi", "ipaddress"]
socks = ["PySocks (>=1.5.6,!=1.5.7,<2.0)"]

[[package]]
name = "werkzeug"
version = "2.1.2"
description = "The comprehensive WSGI web application library."
category = "main"
optional = true
python-versions = ">=3.7"

[package.extras]
watchdog = ["watchdog"]

[[package]]
name = "wrapt"
version = "1.14.1"
description = "Module for decorators, wrappers and monkey patching."
category = "main"
optional = false
python-versions = "!=3.0.*,!=3.1.*,!=3.2.*,!=3.3.*,!=3.4.*,>=2.7"

[[package]]
name = "xlrd"
version = "2.0.1"
description = "Library for developers to extract data from Microsoft Excel (tm) .xls spreadsheet files"
category = "main"
optional = true
python-versions = ">=2.7, !=3.0.*, !=3.1.*, !=3.2.*, !=3.3.*, !=3.4.*, !=3.5.*"

[package.extras]
build = ["wheel", "twine"]
docs = ["sphinx"]
test = ["pytest", "pytest-cov"]

[[package]]
name = "yarl"
version = "1.7.2"
description = "Yet another URL library"
category = "main"
optional = false
python-versions = ">=3.6"

[package.dependencies]
idna = ">=2.0"
multidict = ">=4.0"

[[package]]
name = "zipp"
version = "3.8.0"
description = "Backport of pathlib-compatible object wrapper for zip files"
category = "main"
optional = true
python-versions = ">=3.7"

[package.extras]
docs = ["sphinx", "jaraco.packaging (>=9)", "rst.linker (>=1.9)"]
testing = ["pytest (>=6)", "pytest-checkdocs (>=2.4)", "pytest-flake8", "pytest-cov", "pytest-enabler (>=1.0.1)", "jaraco.itertools", "func-timeout", "pytest-black (>=0.3.7)", "pytest-mypy (>=0.9.1)"]

[extras]
excel = ["xlrd", "openpyxl"]
milvus = ["pymilvus"]
opentelemetry = ["opentelemetry-api", "opentelemetry-sdk", "opentelemetry-instrumentation-sqlalchemy", "opentelemetry-exporter-jaeger"]
ui = ["dash", "dash_bootstrap_components", "dash_interactive_graphviz"]

[metadata]
lock-version = "1.1"
python-versions = "^3.8"
<<<<<<< HEAD
content-hash = "1d06182011d4adc33f0fbbe42eb58983a824d76c67e00044e5207bdaf4968deb"
=======
content-hash = "c2be00d2483c4666dbd0212feff4f557438c063c2286b083ce72d5f6022026c1"
>>>>>>> 37217423

[metadata.files]
aiobotocore = [
    {file = "aiobotocore-2.3.2.tar.gz", hash = "sha256:4b6e88312170a4d25f6fad0047ea055fd15fc19cffc9120af75cfc45e1d2bd07"},
]
aiohttp = [
    {file = "aiohttp-3.8.1-cp310-cp310-macosx_10_9_universal2.whl", hash = "sha256:1ed0b6477896559f17b9eaeb6d38e07f7f9ffe40b9f0f9627ae8b9926ae260a8"},
    {file = "aiohttp-3.8.1-cp310-cp310-macosx_10_9_x86_64.whl", hash = "sha256:7dadf3c307b31e0e61689cbf9e06be7a867c563d5a63ce9dca578f956609abf8"},
    {file = "aiohttp-3.8.1-cp310-cp310-macosx_11_0_arm64.whl", hash = "sha256:a79004bb58748f31ae1cbe9fa891054baaa46fb106c2dc7af9f8e3304dc30316"},
    {file = "aiohttp-3.8.1-cp310-cp310-manylinux_2_17_aarch64.manylinux2014_aarch64.whl", hash = "sha256:12de6add4038df8f72fac606dff775791a60f113a725c960f2bab01d8b8e6b15"},
    {file = "aiohttp-3.8.1-cp310-cp310-manylinux_2_17_ppc64le.manylinux2014_ppc64le.whl", hash = "sha256:6f0d5f33feb5f69ddd57a4a4bd3d56c719a141080b445cbf18f238973c5c9923"},
    {file = "aiohttp-3.8.1-cp310-cp310-manylinux_2_17_s390x.manylinux2014_s390x.whl", hash = "sha256:eaba923151d9deea315be1f3e2b31cc39a6d1d2f682f942905951f4e40200922"},
    {file = "aiohttp-3.8.1-cp310-cp310-manylinux_2_5_i686.manylinux1_i686.manylinux_2_12_i686.manylinux2010_i686.whl", hash = "sha256:099ebd2c37ac74cce10a3527d2b49af80243e2a4fa39e7bce41617fbc35fa3c1"},
    {file = "aiohttp-3.8.1-cp310-cp310-manylinux_2_5_x86_64.manylinux1_x86_64.manylinux_2_12_x86_64.manylinux2010_x86_64.whl", hash = "sha256:2e5d962cf7e1d426aa0e528a7e198658cdc8aa4fe87f781d039ad75dcd52c516"},
    {file = "aiohttp-3.8.1-cp310-cp310-musllinux_1_1_aarch64.whl", hash = "sha256:fa0ffcace9b3aa34d205d8130f7873fcfefcb6a4dd3dd705b0dab69af6712642"},
    {file = "aiohttp-3.8.1-cp310-cp310-musllinux_1_1_i686.whl", hash = "sha256:61bfc23df345d8c9716d03717c2ed5e27374e0fe6f659ea64edcd27b4b044cf7"},
    {file = "aiohttp-3.8.1-cp310-cp310-musllinux_1_1_ppc64le.whl", hash = "sha256:31560d268ff62143e92423ef183680b9829b1b482c011713ae941997921eebc8"},
    {file = "aiohttp-3.8.1-cp310-cp310-musllinux_1_1_s390x.whl", hash = "sha256:01d7bdb774a9acc838e6b8f1d114f45303841b89b95984cbb7d80ea41172a9e3"},
    {file = "aiohttp-3.8.1-cp310-cp310-musllinux_1_1_x86_64.whl", hash = "sha256:97ef77eb6b044134c0b3a96e16abcb05ecce892965a2124c566af0fd60f717e2"},
    {file = "aiohttp-3.8.1-cp310-cp310-win32.whl", hash = "sha256:c2aef4703f1f2ddc6df17519885dbfa3514929149d3ff900b73f45998f2532fa"},
    {file = "aiohttp-3.8.1-cp310-cp310-win_amd64.whl", hash = "sha256:713ac174a629d39b7c6a3aa757b337599798da4c1157114a314e4e391cd28e32"},
    {file = "aiohttp-3.8.1-cp36-cp36m-macosx_10_9_x86_64.whl", hash = "sha256:473d93d4450880fe278696549f2e7aed8cd23708c3c1997981464475f32137db"},
    {file = "aiohttp-3.8.1-cp36-cp36m-manylinux_2_17_aarch64.manylinux2014_aarch64.whl", hash = "sha256:99b5eeae8e019e7aad8af8bb314fb908dd2e028b3cdaad87ec05095394cce632"},
    {file = "aiohttp-3.8.1-cp36-cp36m-manylinux_2_17_ppc64le.manylinux2014_ppc64le.whl", hash = "sha256:3af642b43ce56c24d063325dd2cf20ee012d2b9ba4c3c008755a301aaea720ad"},
    {file = "aiohttp-3.8.1-cp36-cp36m-manylinux_2_17_s390x.manylinux2014_s390x.whl", hash = "sha256:c3630c3ef435c0a7c549ba170a0633a56e92629aeed0e707fec832dee313fb7a"},
    {file = "aiohttp-3.8.1-cp36-cp36m-manylinux_2_5_i686.manylinux1_i686.manylinux_2_12_i686.manylinux2010_i686.whl", hash = "sha256:4a4a4e30bf1edcad13fb0804300557aedd07a92cabc74382fdd0ba6ca2661091"},
    {file = "aiohttp-3.8.1-cp36-cp36m-manylinux_2_5_x86_64.manylinux1_x86_64.manylinux_2_12_x86_64.manylinux2010_x86_64.whl", hash = "sha256:6f8b01295e26c68b3a1b90efb7a89029110d3a4139270b24fda961893216c440"},
    {file = "aiohttp-3.8.1-cp36-cp36m-musllinux_1_1_aarch64.whl", hash = "sha256:a25fa703a527158aaf10dafd956f7d42ac6d30ec80e9a70846253dd13e2f067b"},
    {file = "aiohttp-3.8.1-cp36-cp36m-musllinux_1_1_i686.whl", hash = "sha256:5bfde62d1d2641a1f5173b8c8c2d96ceb4854f54a44c23102e2ccc7e02f003ec"},
    {file = "aiohttp-3.8.1-cp36-cp36m-musllinux_1_1_ppc64le.whl", hash = "sha256:51467000f3647d519272392f484126aa716f747859794ac9924a7aafa86cd411"},
    {file = "aiohttp-3.8.1-cp36-cp36m-musllinux_1_1_s390x.whl", hash = "sha256:03a6d5349c9ee8f79ab3ff3694d6ce1cfc3ced1c9d36200cb8f08ba06bd3b782"},
    {file = "aiohttp-3.8.1-cp36-cp36m-musllinux_1_1_x86_64.whl", hash = "sha256:102e487eeb82afac440581e5d7f8f44560b36cf0bdd11abc51a46c1cd88914d4"},
    {file = "aiohttp-3.8.1-cp36-cp36m-win32.whl", hash = "sha256:4aed991a28ea3ce320dc8ce655875e1e00a11bdd29fe9444dd4f88c30d558602"},
    {file = "aiohttp-3.8.1-cp36-cp36m-win_amd64.whl", hash = "sha256:b0e20cddbd676ab8a64c774fefa0ad787cc506afd844de95da56060348021e96"},
    {file = "aiohttp-3.8.1-cp37-cp37m-macosx_10_9_x86_64.whl", hash = "sha256:37951ad2f4a6df6506750a23f7cbabad24c73c65f23f72e95897bb2cecbae676"},
    {file = "aiohttp-3.8.1-cp37-cp37m-manylinux_2_17_aarch64.manylinux2014_aarch64.whl", hash = "sha256:5c23b1ad869653bc818e972b7a3a79852d0e494e9ab7e1a701a3decc49c20d51"},
    {file = "aiohttp-3.8.1-cp37-cp37m-manylinux_2_17_ppc64le.manylinux2014_ppc64le.whl", hash = "sha256:15b09b06dae900777833fe7fc4b4aa426556ce95847a3e8d7548e2d19e34edb8"},
    {file = "aiohttp-3.8.1-cp37-cp37m-manylinux_2_17_s390x.manylinux2014_s390x.whl", hash = "sha256:477c3ea0ba410b2b56b7efb072c36fa91b1e6fc331761798fa3f28bb224830dd"},
    {file = "aiohttp-3.8.1-cp37-cp37m-manylinux_2_5_i686.manylinux1_i686.manylinux_2_12_i686.manylinux2010_i686.whl", hash = "sha256:2f2f69dca064926e79997f45b2f34e202b320fd3782f17a91941f7eb85502ee2"},
    {file = "aiohttp-3.8.1-cp37-cp37m-manylinux_2_5_x86_64.manylinux1_x86_64.manylinux_2_12_x86_64.manylinux2010_x86_64.whl", hash = "sha256:ef9612483cb35171d51d9173647eed5d0069eaa2ee812793a75373447d487aa4"},
    {file = "aiohttp-3.8.1-cp37-cp37m-musllinux_1_1_aarch64.whl", hash = "sha256:6d69f36d445c45cda7b3b26afef2fc34ef5ac0cdc75584a87ef307ee3c8c6d00"},
    {file = "aiohttp-3.8.1-cp37-cp37m-musllinux_1_1_i686.whl", hash = "sha256:55c3d1072704d27401c92339144d199d9de7b52627f724a949fc7d5fc56d8b93"},
    {file = "aiohttp-3.8.1-cp37-cp37m-musllinux_1_1_ppc64le.whl", hash = "sha256:b9d00268fcb9f66fbcc7cd9fe423741d90c75ee029a1d15c09b22d23253c0a44"},
    {file = "aiohttp-3.8.1-cp37-cp37m-musllinux_1_1_s390x.whl", hash = "sha256:07b05cd3305e8a73112103c834e91cd27ce5b4bd07850c4b4dbd1877d3f45be7"},
    {file = "aiohttp-3.8.1-cp37-cp37m-musllinux_1_1_x86_64.whl", hash = "sha256:c34dc4958b232ef6188c4318cb7b2c2d80521c9a56c52449f8f93ab7bc2a8a1c"},
    {file = "aiohttp-3.8.1-cp37-cp37m-win32.whl", hash = "sha256:d2f9b69293c33aaa53d923032fe227feac867f81682f002ce33ffae978f0a9a9"},
    {file = "aiohttp-3.8.1-cp37-cp37m-win_amd64.whl", hash = "sha256:6ae828d3a003f03ae31915c31fa684b9890ea44c9c989056fea96e3d12a9fa17"},
    {file = "aiohttp-3.8.1-cp38-cp38-macosx_10_9_universal2.whl", hash = "sha256:0c7ebbbde809ff4e970824b2b6cb7e4222be6b95a296e46c03cf050878fc1785"},
    {file = "aiohttp-3.8.1-cp38-cp38-macosx_10_9_x86_64.whl", hash = "sha256:8b7ef7cbd4fec9a1e811a5de813311ed4f7ac7d93e0fda233c9b3e1428f7dd7b"},
    {file = "aiohttp-3.8.1-cp38-cp38-macosx_11_0_arm64.whl", hash = "sha256:c3d6a4d0619e09dcd61021debf7059955c2004fa29f48788a3dfaf9c9901a7cd"},
    {file = "aiohttp-3.8.1-cp38-cp38-manylinux_2_17_aarch64.manylinux2014_aarch64.whl", hash = "sha256:718626a174e7e467f0558954f94af117b7d4695d48eb980146016afa4b580b2e"},
    {file = "aiohttp-3.8.1-cp38-cp38-manylinux_2_17_ppc64le.manylinux2014_ppc64le.whl", hash = "sha256:589c72667a5febd36f1315aa6e5f56dd4aa4862df295cb51c769d16142ddd7cd"},
    {file = "aiohttp-3.8.1-cp38-cp38-manylinux_2_17_s390x.manylinux2014_s390x.whl", hash = "sha256:2ed076098b171573161eb146afcb9129b5ff63308960aeca4b676d9d3c35e700"},
    {file = "aiohttp-3.8.1-cp38-cp38-manylinux_2_5_i686.manylinux1_i686.manylinux_2_12_i686.manylinux2010_i686.whl", hash = "sha256:086f92daf51a032d062ec5f58af5ca6a44d082c35299c96376a41cbb33034675"},
    {file = "aiohttp-3.8.1-cp38-cp38-manylinux_2_5_x86_64.manylinux1_x86_64.manylinux_2_12_x86_64.manylinux2010_x86_64.whl", hash = "sha256:11691cf4dc5b94236ccc609b70fec991234e7ef8d4c02dd0c9668d1e486f5abf"},
    {file = "aiohttp-3.8.1-cp38-cp38-musllinux_1_1_aarch64.whl", hash = "sha256:31d1e1c0dbf19ebccbfd62eff461518dcb1e307b195e93bba60c965a4dcf1ba0"},
    {file = "aiohttp-3.8.1-cp38-cp38-musllinux_1_1_i686.whl", hash = "sha256:11a67c0d562e07067c4e86bffc1553f2cf5b664d6111c894671b2b8712f3aba5"},
    {file = "aiohttp-3.8.1-cp38-cp38-musllinux_1_1_ppc64le.whl", hash = "sha256:bb01ba6b0d3f6c68b89fce7305080145d4877ad3acaed424bae4d4ee75faa950"},
    {file = "aiohttp-3.8.1-cp38-cp38-musllinux_1_1_s390x.whl", hash = "sha256:44db35a9e15d6fe5c40d74952e803b1d96e964f683b5a78c3cc64eb177878155"},
    {file = "aiohttp-3.8.1-cp38-cp38-musllinux_1_1_x86_64.whl", hash = "sha256:844a9b460871ee0a0b0b68a64890dae9c415e513db0f4a7e3cab41a0f2fedf33"},
    {file = "aiohttp-3.8.1-cp38-cp38-win32.whl", hash = "sha256:7d08744e9bae2ca9c382581f7dce1273fe3c9bae94ff572c3626e8da5b193c6a"},
    {file = "aiohttp-3.8.1-cp38-cp38-win_amd64.whl", hash = "sha256:04d48b8ce6ab3cf2097b1855e1505181bdd05586ca275f2505514a6e274e8e75"},
    {file = "aiohttp-3.8.1-cp39-cp39-macosx_10_9_universal2.whl", hash = "sha256:f5315a2eb0239185af1bddb1abf472d877fede3cc8d143c6cddad37678293237"},
    {file = "aiohttp-3.8.1-cp39-cp39-macosx_10_9_x86_64.whl", hash = "sha256:a996d01ca39b8dfe77440f3cd600825d05841088fd6bc0144cc6c2ec14cc5f74"},
    {file = "aiohttp-3.8.1-cp39-cp39-macosx_11_0_arm64.whl", hash = "sha256:13487abd2f761d4be7c8ff9080de2671e53fff69711d46de703c310c4c9317ca"},
    {file = "aiohttp-3.8.1-cp39-cp39-manylinux_2_17_aarch64.manylinux2014_aarch64.whl", hash = "sha256:ea302f34477fda3f85560a06d9ebdc7fa41e82420e892fc50b577e35fc6a50b2"},
    {file = "aiohttp-3.8.1-cp39-cp39-manylinux_2_17_ppc64le.manylinux2014_ppc64le.whl", hash = "sha256:a2f635ce61a89c5732537a7896b6319a8fcfa23ba09bec36e1b1ac0ab31270d2"},
    {file = "aiohttp-3.8.1-cp39-cp39-manylinux_2_17_s390x.manylinux2014_s390x.whl", hash = "sha256:e999f2d0e12eea01caeecb17b653f3713d758f6dcc770417cf29ef08d3931421"},
    {file = "aiohttp-3.8.1-cp39-cp39-manylinux_2_5_i686.manylinux1_i686.manylinux_2_12_i686.manylinux2010_i686.whl", hash = "sha256:0770e2806a30e744b4e21c9d73b7bee18a1cfa3c47991ee2e5a65b887c49d5cf"},
    {file = "aiohttp-3.8.1-cp39-cp39-manylinux_2_5_x86_64.manylinux1_x86_64.manylinux_2_12_x86_64.manylinux2010_x86_64.whl", hash = "sha256:d15367ce87c8e9e09b0f989bfd72dc641bcd04ba091c68cd305312d00962addd"},
    {file = "aiohttp-3.8.1-cp39-cp39-musllinux_1_1_aarch64.whl", hash = "sha256:6c7cefb4b0640703eb1069835c02486669312bf2f12b48a748e0a7756d0de33d"},
    {file = "aiohttp-3.8.1-cp39-cp39-musllinux_1_1_i686.whl", hash = "sha256:71927042ed6365a09a98a6377501af5c9f0a4d38083652bcd2281a06a5976724"},
    {file = "aiohttp-3.8.1-cp39-cp39-musllinux_1_1_ppc64le.whl", hash = "sha256:28d490af82bc6b7ce53ff31337a18a10498303fe66f701ab65ef27e143c3b0ef"},
    {file = "aiohttp-3.8.1-cp39-cp39-musllinux_1_1_s390x.whl", hash = "sha256:b6613280ccedf24354406caf785db748bebbddcf31408b20c0b48cb86af76866"},
    {file = "aiohttp-3.8.1-cp39-cp39-musllinux_1_1_x86_64.whl", hash = "sha256:81e3d8c34c623ca4e36c46524a3530e99c0bc95ed068fd6e9b55cb721d408fb2"},
    {file = "aiohttp-3.8.1-cp39-cp39-win32.whl", hash = "sha256:7187a76598bdb895af0adbd2fb7474d7f6025d170bc0a1130242da817ce9e7d1"},
    {file = "aiohttp-3.8.1-cp39-cp39-win_amd64.whl", hash = "sha256:1c182cb873bc91b411e184dab7a2b664d4fea2743df0e4d57402f7f3fa644bac"},
    {file = "aiohttp-3.8.1.tar.gz", hash = "sha256:fc5471e1a54de15ef71c1bc6ebe80d4dc681ea600e68bfd1cbce40427f0b7578"},
]
aioitertools = [
    {file = "aioitertools-0.10.0-py3-none-any.whl", hash = "sha256:a2ea2a39ebf272a2fbb58bfdb73e1daeeb6686edbbc8082215dfc8b8ffffa6e8"},
    {file = "aioitertools-0.10.0.tar.gz", hash = "sha256:7d1d1d4a03d462c5a0840787d3df098f125847e0d38b833b30f8f8cbc45a1420"},
]
aiosignal = [
    {file = "aiosignal-1.2.0-py3-none-any.whl", hash = "sha256:26e62109036cd181df6e6ad646f91f0dcfd05fe16d0cb924138ff2ab75d64e3a"},
    {file = "aiosignal-1.2.0.tar.gz", hash = "sha256:78ed67db6c7b7ced4f98e495e572106d5c432a93e1ddd1bf475e1dc05f5b7df2"},
]
async-timeout = [
    {file = "async-timeout-4.0.2.tar.gz", hash = "sha256:2163e1640ddb52b7a8c80d0a67a08587e5d245cc9c553a74a847056bc2976b15"},
    {file = "async_timeout-4.0.2-py3-none-any.whl", hash = "sha256:8ca1e4fcf50d07413d66d1a5e416e42cfdf5851c981d679a09851a6853383b3c"},
]
atomicwrites = [
    {file = "atomicwrites-1.4.0-py2.py3-none-any.whl", hash = "sha256:6d1784dea7c0c8d4a5172b6c620f40b6e4cbfdf96d783691f2e1302a7b88e197"},
    {file = "atomicwrites-1.4.0.tar.gz", hash = "sha256:ae70396ad1a434f9c7046fd2dd196fc04b12f9e91ffb859164193be8b6168a7a"},
]
attrs = [
    {file = "attrs-21.4.0-py2.py3-none-any.whl", hash = "sha256:2d27e3784d7a565d36ab851fe94887c5eccd6a463168875832a1be79c82828b4"},
    {file = "attrs-21.4.0.tar.gz", hash = "sha256:626ba8234211db98e869df76230a137c4c40a12d72445c45d5f5b716f076e2fd"},
]
black = [
    {file = "black-21.12b0-py3-none-any.whl", hash = "sha256:a615e69ae185e08fdd73e4715e260e2479c861b5740057fde6e8b4e3b7dd589f"},
    {file = "black-21.12b0.tar.gz", hash = "sha256:77b80f693a569e2e527958459634f18df9b0ba2625ba4e0c2d5da5be42e6f2b3"},
]
botocore = [
    {file = "botocore-1.24.21-py3-none-any.whl", hash = "sha256:92daca8775e738a9db9b465d533019285f09d541e903233261299fd87c2f842c"},
    {file = "botocore-1.24.21.tar.gz", hash = "sha256:7e976cfd0a61601e74624ef8f5246b40a01f2cce73a011ef29cf80a6e371d0fa"},
]
brotli = [
    {file = "Brotli-1.0.9-cp27-cp27m-macosx_10_9_x86_64.whl", hash = "sha256:268fe94547ba25b58ebc724680609c8ee3e5a843202e9a381f6f9c5e8bdb5c70"},
    {file = "Brotli-1.0.9-cp27-cp27m-manylinux1_i686.whl", hash = "sha256:c2415d9d082152460f2bd4e382a1e85aed233abc92db5a3880da2257dc7daf7b"},
    {file = "Brotli-1.0.9-cp27-cp27m-manylinux1_x86_64.whl", hash = "sha256:5913a1177fc36e30fcf6dc868ce23b0453952c78c04c266d3149b3d39e1410d6"},
    {file = "Brotli-1.0.9-cp27-cp27m-win32.whl", hash = "sha256:afde17ae04d90fbe53afb628f7f2d4ca022797aa093e809de5c3cf276f61bbfa"},
    {file = "Brotli-1.0.9-cp27-cp27mu-manylinux1_i686.whl", hash = "sha256:7cb81373984cc0e4682f31bc3d6be9026006d96eecd07ea49aafb06897746452"},
    {file = "Brotli-1.0.9-cp27-cp27mu-manylinux1_x86_64.whl", hash = "sha256:db844eb158a87ccab83e868a762ea8024ae27337fc7ddcbfcddd157f841fdfe7"},
    {file = "Brotli-1.0.9-cp310-cp310-macosx_10_9_universal2.whl", hash = "sha256:9744a863b489c79a73aba014df554b0e7a0fc44ef3f8a0ef2a52919c7d155031"},
    {file = "Brotli-1.0.9-cp310-cp310-macosx_10_9_x86_64.whl", hash = "sha256:a72661af47119a80d82fa583b554095308d6a4c356b2a554fdc2799bc19f2a43"},
    {file = "Brotli-1.0.9-cp310-cp310-manylinux_2_17_aarch64.manylinux2014_aarch64.whl", hash = "sha256:7ee83d3e3a024a9618e5be64648d6d11c37047ac48adff25f12fa4226cf23d1c"},
    {file = "Brotli-1.0.9-cp310-cp310-manylinux_2_5_i686.manylinux1_i686.manylinux_2_12_i686.manylinux2010_i686.whl", hash = "sha256:19598ecddd8a212aedb1ffa15763dd52a388518c4550e615aed88dc3753c0f0c"},
    {file = "Brotli-1.0.9-cp310-cp310-manylinux_2_5_x86_64.manylinux1_x86_64.manylinux_2_12_x86_64.manylinux2010_x86_64.whl", hash = "sha256:44bb8ff420c1d19d91d79d8c3574b8954288bdff0273bf788954064d260d7ab0"},
    {file = "Brotli-1.0.9-cp310-cp310-musllinux_1_1_aarch64.whl", hash = "sha256:e23281b9a08ec338469268f98f194658abfb13658ee98e2b7f85ee9dd06caa91"},
    {file = "Brotli-1.0.9-cp310-cp310-musllinux_1_1_i686.whl", hash = "sha256:3496fc835370da351d37cada4cf744039616a6db7d13c430035e901443a34daa"},
    {file = "Brotli-1.0.9-cp310-cp310-musllinux_1_1_x86_64.whl", hash = "sha256:b83bb06a0192cccf1eb8d0a28672a1b79c74c3a8a5f2619625aeb6f28b3a82bb"},
    {file = "Brotli-1.0.9-cp310-cp310-win32.whl", hash = "sha256:26d168aac4aaec9a4394221240e8a5436b5634adc3cd1cdf637f6645cecbf181"},
    {file = "Brotli-1.0.9-cp310-cp310-win_amd64.whl", hash = "sha256:622a231b08899c864eb87e85f81c75e7b9ce05b001e59bbfbf43d4a71f5f32b2"},
    {file = "Brotli-1.0.9-cp35-cp35m-macosx_10_6_intel.whl", hash = "sha256:c83aa123d56f2e060644427a882a36b3c12db93727ad7a7b9efd7d7f3e9cc2c4"},
    {file = "Brotli-1.0.9-cp35-cp35m-manylinux1_i686.whl", hash = "sha256:6b2ae9f5f67f89aade1fab0f7fd8f2832501311c363a21579d02defa844d9296"},
    {file = "Brotli-1.0.9-cp35-cp35m-manylinux1_x86_64.whl", hash = "sha256:68715970f16b6e92c574c30747c95cf8cf62804569647386ff032195dc89a430"},
    {file = "Brotli-1.0.9-cp35-cp35m-win32.whl", hash = "sha256:defed7ea5f218a9f2336301e6fd379f55c655bea65ba2476346340a0ce6f74a1"},
    {file = "Brotli-1.0.9-cp35-cp35m-win_amd64.whl", hash = "sha256:88c63a1b55f352b02c6ffd24b15ead9fc0e8bf781dbe070213039324922a2eea"},
    {file = "Brotli-1.0.9-cp36-cp36m-macosx_10_9_x86_64.whl", hash = "sha256:503fa6af7da9f4b5780bb7e4cbe0c639b010f12be85d02c99452825dd0feef3f"},
    {file = "Brotli-1.0.9-cp36-cp36m-manylinux1_i686.whl", hash = "sha256:40d15c79f42e0a2c72892bf407979febd9cf91f36f495ffb333d1d04cebb34e4"},
    {file = "Brotli-1.0.9-cp36-cp36m-manylinux1_x86_64.whl", hash = "sha256:93130612b837103e15ac3f9cbacb4613f9e348b58b3aad53721d92e57f96d46a"},
    {file = "Brotli-1.0.9-cp36-cp36m-manylinux_2_17_aarch64.manylinux2014_aarch64.whl", hash = "sha256:87fdccbb6bb589095f413b1e05734ba492c962b4a45a13ff3408fa44ffe6479b"},
    {file = "Brotli-1.0.9-cp36-cp36m-musllinux_1_1_aarch64.whl", hash = "sha256:6d847b14f7ea89f6ad3c9e3901d1bc4835f6b390a9c71df999b0162d9bb1e20f"},
    {file = "Brotli-1.0.9-cp36-cp36m-musllinux_1_1_i686.whl", hash = "sha256:495ba7e49c2db22b046a53b469bbecea802efce200dffb69b93dd47397edc9b6"},
    {file = "Brotli-1.0.9-cp36-cp36m-musllinux_1_1_x86_64.whl", hash = "sha256:4688c1e42968ba52e57d8670ad2306fe92e0169c6f3af0089be75bbac0c64a3b"},
    {file = "Brotli-1.0.9-cp36-cp36m-win32.whl", hash = "sha256:61a7ee1f13ab913897dac7da44a73c6d44d48a4adff42a5701e3239791c96e14"},
    {file = "Brotli-1.0.9-cp36-cp36m-win_amd64.whl", hash = "sha256:1c48472a6ba3b113452355b9af0a60da5c2ae60477f8feda8346f8fd48e3e87c"},
    {file = "Brotli-1.0.9-cp37-cp37m-macosx_10_9_x86_64.whl", hash = "sha256:3b78a24b5fd13c03ee2b7b86290ed20efdc95da75a3557cc06811764d5ad1126"},
    {file = "Brotli-1.0.9-cp37-cp37m-manylinux1_i686.whl", hash = "sha256:9d12cf2851759b8de8ca5fde36a59c08210a97ffca0eb94c532ce7b17c6a3d1d"},
    {file = "Brotli-1.0.9-cp37-cp37m-manylinux1_x86_64.whl", hash = "sha256:6c772d6c0a79ac0f414a9f8947cc407e119b8598de7621f39cacadae3cf57d12"},
    {file = "Brotli-1.0.9-cp37-cp37m-manylinux_2_17_aarch64.manylinux2014_aarch64.whl", hash = "sha256:29d1d350178e5225397e28ea1b7aca3648fcbab546d20e7475805437bfb0a130"},
    {file = "Brotli-1.0.9-cp37-cp37m-musllinux_1_1_aarch64.whl", hash = "sha256:7bbff90b63328013e1e8cb50650ae0b9bac54ffb4be6104378490193cd60f85a"},
    {file = "Brotli-1.0.9-cp37-cp37m-musllinux_1_1_i686.whl", hash = "sha256:ec1947eabbaf8e0531e8e899fc1d9876c179fc518989461f5d24e2223395a9e3"},
    {file = "Brotli-1.0.9-cp37-cp37m-musllinux_1_1_x86_64.whl", hash = "sha256:12effe280b8ebfd389022aa65114e30407540ccb89b177d3fbc9a4f177c4bd5d"},
    {file = "Brotli-1.0.9-cp37-cp37m-win32.whl", hash = "sha256:f909bbbc433048b499cb9db9e713b5d8d949e8c109a2a548502fb9aa8630f0b1"},
    {file = "Brotli-1.0.9-cp37-cp37m-win_amd64.whl", hash = "sha256:97f715cf371b16ac88b8c19da00029804e20e25f30d80203417255d239f228b5"},
    {file = "Brotli-1.0.9-cp38-cp38-macosx_10_9_universal2.whl", hash = "sha256:e16eb9541f3dd1a3e92b89005e37b1257b157b7256df0e36bd7b33b50be73bcb"},
    {file = "Brotli-1.0.9-cp38-cp38-macosx_10_9_x86_64.whl", hash = "sha256:160c78292e98d21e73a4cc7f76a234390e516afcd982fa17e1422f7c6a9ce9c8"},
    {file = "Brotli-1.0.9-cp38-cp38-manylinux1_i686.whl", hash = "sha256:b663f1e02de5d0573610756398e44c130add0eb9a3fc912a09665332942a2efb"},
    {file = "Brotli-1.0.9-cp38-cp38-manylinux1_x86_64.whl", hash = "sha256:5b6ef7d9f9c38292df3690fe3e302b5b530999fa90014853dcd0d6902fb59f26"},
    {file = "Brotli-1.0.9-cp38-cp38-manylinux_2_17_aarch64.manylinux2014_aarch64.whl", hash = "sha256:8a674ac10e0a87b683f4fa2b6fa41090edfd686a6524bd8dedbd6138b309175c"},
    {file = "Brotli-1.0.9-cp38-cp38-musllinux_1_1_aarch64.whl", hash = "sha256:e2d9e1cbc1b25e22000328702b014227737756f4b5bf5c485ac1d8091ada078b"},
    {file = "Brotli-1.0.9-cp38-cp38-musllinux_1_1_i686.whl", hash = "sha256:b336c5e9cf03c7be40c47b5fd694c43c9f1358a80ba384a21969e0b4e66a9b17"},
    {file = "Brotli-1.0.9-cp38-cp38-musllinux_1_1_x86_64.whl", hash = "sha256:85f7912459c67eaab2fb854ed2bc1cc25772b300545fe7ed2dc03954da638649"},
    {file = "Brotli-1.0.9-cp38-cp38-win32.whl", hash = "sha256:35a3edbe18e876e596553c4007a087f8bcfd538f19bc116917b3c7522fca0429"},
    {file = "Brotli-1.0.9-cp38-cp38-win_amd64.whl", hash = "sha256:269a5743a393c65db46a7bb982644c67ecba4b8d91b392403ad8a861ba6f495f"},
    {file = "Brotli-1.0.9-cp39-cp39-macosx_10_9_universal2.whl", hash = "sha256:2aad0e0baa04517741c9bb5b07586c642302e5fb3e75319cb62087bd0995ab19"},
    {file = "Brotli-1.0.9-cp39-cp39-macosx_10_9_x86_64.whl", hash = "sha256:5cb1e18167792d7d21e21365d7650b72d5081ed476123ff7b8cac7f45189c0c7"},
    {file = "Brotli-1.0.9-cp39-cp39-manylinux1_i686.whl", hash = "sha256:16d528a45c2e1909c2798f27f7bf0a3feec1dc9e50948e738b961618e38b6a7b"},
    {file = "Brotli-1.0.9-cp39-cp39-manylinux1_x86_64.whl", hash = "sha256:56d027eace784738457437df7331965473f2c0da2c70e1a1f6fdbae5402e0389"},
    {file = "Brotli-1.0.9-cp39-cp39-manylinux_2_17_aarch64.manylinux2014_aarch64.whl", hash = "sha256:9bf919756d25e4114ace16a8ce91eb340eb57a08e2c6950c3cebcbe3dff2a5e7"},
    {file = "Brotli-1.0.9-cp39-cp39-musllinux_1_1_aarch64.whl", hash = "sha256:e4c4e92c14a57c9bd4cb4be678c25369bf7a092d55fd0866f759e425b9660806"},
    {file = "Brotli-1.0.9-cp39-cp39-musllinux_1_1_i686.whl", hash = "sha256:e48f4234f2469ed012a98f4b7874e7f7e173c167bed4934912a29e03167cf6b1"},
    {file = "Brotli-1.0.9-cp39-cp39-musllinux_1_1_x86_64.whl", hash = "sha256:9ed4c92a0665002ff8ea852353aeb60d9141eb04109e88928026d3c8a9e5433c"},
    {file = "Brotli-1.0.9-cp39-cp39-win32.whl", hash = "sha256:cfc391f4429ee0a9370aa93d812a52e1fee0f37a81861f4fdd1f4fb28e8547c3"},
    {file = "Brotli-1.0.9-cp39-cp39-win_amd64.whl", hash = "sha256:854c33dad5ba0fbd6ab69185fec8dab89e13cda6b7d191ba111987df74f38761"},
    {file = "Brotli-1.0.9-pp37-pypy37_pp73-macosx_10_9_x86_64.whl", hash = "sha256:9749a124280a0ada4187a6cfd1ffd35c350fb3af79c706589d98e088c5044267"},
    {file = "Brotli-1.0.9-pp37-pypy37_pp73-win_amd64.whl", hash = "sha256:76ffebb907bec09ff511bb3acc077695e2c32bc2142819491579a695f77ffd4d"},
    {file = "Brotli-1.0.9.zip", hash = "sha256:4d1b810aa0ed773f81dceda2cc7b403d01057458730e309856356d4ef4188438"},
]
cachetools = [
    {file = "cachetools-5.1.0-py3-none-any.whl", hash = "sha256:4ebbd38701cdfd3603d1f751d851ed248ab4570929f2d8a7ce69e30c420b141c"},
    {file = "cachetools-5.1.0.tar.gz", hash = "sha256:8b3b8fa53f564762e5b221e9896798951e7f915513abf2ba072ce0f07f3f5a98"},
]
certifi = [
    {file = "certifi-2022.5.18.1-py3-none-any.whl", hash = "sha256:f1d53542ee8cbedbe2118b5686372fb33c297fcd6379b050cca0ef13a597382a"},
    {file = "certifi-2022.5.18.1.tar.gz", hash = "sha256:9c5705e395cd70084351dd8ad5c41e65655e08ce46f2ec9cf6c2c08390f71eb7"},
]
charset-normalizer = [
    {file = "charset-normalizer-2.0.12.tar.gz", hash = "sha256:2857e29ff0d34db842cd7ca3230549d1a697f96ee6d3fb071cfa6c7393832597"},
    {file = "charset_normalizer-2.0.12-py3-none-any.whl", hash = "sha256:6881edbebdb17b39b4eaaa821b438bf6eddffb4468cf344f09f89def34a8b1df"},
]
cityhash = [
    {file = "cityhash-0.2.4.post11.tar.gz", hash = "sha256:dc68c1ba414bddefb703d43c33a56b9fc69370f8f04a641e72859bfab9ed7591"},
]
click = [
    {file = "click-8.1.3-py3-none-any.whl", hash = "sha256:bb4d8133cb15a609f44e8213d9b391b0809795062913b383c62be0ee95b1db48"},
    {file = "click-8.1.3.tar.gz", hash = "sha256:7682dc8afb30297001674575ea00d1814d808d6a36af415a82bd481d37ba7b8e"},
]
cloudpickle = [
    {file = "cloudpickle-2.1.0-py3-none-any.whl", hash = "sha256:b5c434f75c34624eedad3a14f2be5ac3b5384774d5b0e3caf905c21479e6c4b1"},
    {file = "cloudpickle-2.1.0.tar.gz", hash = "sha256:bb233e876a58491d9590a676f93c7a5473a08f747d5ab9df7f9ce564b3e7938e"},
]
colorama = [
    {file = "colorama-0.4.4-py2.py3-none-any.whl", hash = "sha256:9f47eda37229f68eee03b24b9748937c7dc3868f906e8ba69fbcbdd3bc5dc3e2"},
    {file = "colorama-0.4.4.tar.gz", hash = "sha256:5941b2b48a20143d2267e95b1c2a7603ce057ee39fd88e7329b0c292aa16869b"},
]
dash = [
    {file = "dash-2.3.1-py3-none-any.whl", hash = "sha256:fff9701bb35ae597f7117c83404b6f6de37dce843d775efa385b09584534d368"},
    {file = "dash-2.3.1.tar.gz", hash = "sha256:07f59e2ebec62c9123a8d8ccfd9c57c73095080b5cbfb3bb44f27ce0b228b4ef"},
]
dash-bootstrap-components = [
    {file = "dash-bootstrap-components-0.12.2.tar.gz", hash = "sha256:b3266967f16d542ce715fd8ea0ed082b56e64dfa623750bf8150b72fe7b303ff"},
    {file = "dash_bootstrap_components-0.12.2-py3-none-any.whl", hash = "sha256:4f697a0996e458a17859614a429f093ab0e143ab359b825e7ac0c1625738c2c8"},
]
dash-core-components = [
    {file = "dash_core_components-2.0.0-py3-none-any.whl", hash = "sha256:52b8e8cce13b18d0802ee3acbc5e888cb1248a04968f962d63d070400af2e346"},
    {file = "dash_core_components-2.0.0.tar.gz", hash = "sha256:c6733874af975e552f95a1398a16c2ee7df14ce43fa60bb3718a3c6e0b63ffee"},
]
dash-html-components = [
    {file = "dash_html_components-2.0.0-py3-none-any.whl", hash = "sha256:b42cc903713c9706af03b3f2548bda4be7307a7cf89b7d6eae3da872717d1b63"},
    {file = "dash_html_components-2.0.0.tar.gz", hash = "sha256:8703a601080f02619a6390998e0b3da4a5daabe97a1fd7a9cebc09d015f26e50"},
]
dash-interactive-graphviz = [
    {file = "dash_interactive_graphviz-0.3.0.tar.gz", hash = "sha256:84bf319e4272bc08a23e47a643c3c69a847c7e10418099a7e21f4f2588fc37b8"},
]
dash-table = [
    {file = "dash_table-5.0.0-py3-none-any.whl", hash = "sha256:19036fa352bb1c11baf38068ec62d172f0515f73ca3276c79dee49b95ddc16c9"},
    {file = "dash_table-5.0.0.tar.gz", hash = "sha256:18624d693d4c8ef2ddec99a6f167593437a7ea0bf153aa20f318c170c5bc7308"},
]
decopatch = [
    {file = "decopatch-1.4.10-py2.py3-none-any.whl", hash = "sha256:e151f7f93de2b1b3fd3f3272dcc7cefd1a69f68ec1c2d8e288ecd9deb36dc5f7"},
    {file = "decopatch-1.4.10.tar.gz", hash = "sha256:957f49c93f4150182c23f8fb51d13bb3213e0f17a79e09c8cca7057598b55720"},
]
decorator = [
    {file = "decorator-5.1.1-py3-none-any.whl", hash = "sha256:b8c3f85900b9dc423225913c5aace94729fe1fa9763b38939a95226f02d37186"},
    {file = "decorator-5.1.1.tar.gz", hash = "sha256:637996211036b6385ef91435e4fae22989472f9d571faba8927ba8253acbc330"},
]
deprecated = [
    {file = "Deprecated-1.2.13-py2.py3-none-any.whl", hash = "sha256:64756e3e14c8c5eea9795d93c524551432a0be75629f8f29e67ab8caf076c76d"},
    {file = "Deprecated-1.2.13.tar.gz", hash = "sha256:43ac5335da90c31c24ba028af536a91d41d53f9e6901ddb021bcc572ce44e38d"},
]
et-xmlfile = [
    {file = "et_xmlfile-1.1.0-py3-none-any.whl", hash = "sha256:a2ba85d1d6a74ef63837eed693bcb89c3f752169b0e3e7ae5b16ca5e1b3deada"},
    {file = "et_xmlfile-1.1.0.tar.gz", hash = "sha256:8eb9e2bc2f8c97e37a2dc85a09ecdcdec9d8a396530a6d5a33b30b9a92da0c5c"},
]
flake8 = [
    {file = "flake8-3.9.2-py2.py3-none-any.whl", hash = "sha256:bf8fd333346d844f616e8d47905ef3a3384edae6b4e9beb0c5101e25e3110907"},
    {file = "flake8-3.9.2.tar.gz", hash = "sha256:07528381786f2a6237b061f6e96610a4167b226cb926e2aa2b6b1d78057c576b"},
]
flask = [
    {file = "Flask-2.1.2-py3-none-any.whl", hash = "sha256:fad5b446feb0d6db6aec0c3184d16a8c1f6c3e464b511649c8918a9be100b4fe"},
    {file = "Flask-2.1.2.tar.gz", hash = "sha256:315ded2ddf8a6281567edb27393010fe3406188bafbfe65a3339d5787d89e477"},
]
flask-compress = [
    {file = "Flask-Compress-1.12.tar.gz", hash = "sha256:e2159499f39d618a4d56ba0484e7b58b57956b9a2c6d3510f095f5bb14b7afc5"},
    {file = "Flask_Compress-1.12-py3-none-any.whl", hash = "sha256:9f4e40211755e86f85e5eb7d414856ef1e8751912caa78d62853169400335f0c"},
]
frozenlist = [
    {file = "frozenlist-1.3.0-cp310-cp310-macosx_10_9_universal2.whl", hash = "sha256:d2257aaba9660f78c7b1d8fea963b68f3feffb1a9d5d05a18401ca9eb3e8d0a3"},
    {file = "frozenlist-1.3.0-cp310-cp310-macosx_10_9_x86_64.whl", hash = "sha256:4a44ebbf601d7bac77976d429e9bdb5a4614f9f4027777f9e54fd765196e9d3b"},
    {file = "frozenlist-1.3.0-cp310-cp310-macosx_11_0_arm64.whl", hash = "sha256:45334234ec30fc4ea677f43171b18a27505bfb2dba9aca4398a62692c0ea8868"},
    {file = "frozenlist-1.3.0-cp310-cp310-manylinux_2_17_aarch64.manylinux2014_aarch64.whl", hash = "sha256:47be22dc27ed933d55ee55845d34a3e4e9f6fee93039e7f8ebadb0c2f60d403f"},
    {file = "frozenlist-1.3.0-cp310-cp310-manylinux_2_17_ppc64le.manylinux2014_ppc64le.whl", hash = "sha256:03a7dd1bfce30216a3f51a84e6dd0e4a573d23ca50f0346634916ff105ba6e6b"},
    {file = "frozenlist-1.3.0-cp310-cp310-manylinux_2_17_s390x.manylinux2014_s390x.whl", hash = "sha256:691ddf6dc50480ce49f68441f1d16a4c3325887453837036e0fb94736eae1e58"},
    {file = "frozenlist-1.3.0-cp310-cp310-manylinux_2_5_i686.manylinux1_i686.manylinux_2_17_i686.manylinux2014_i686.whl", hash = "sha256:bde99812f237f79eaf3f04ebffd74f6718bbd216101b35ac7955c2d47c17da02"},
    {file = "frozenlist-1.3.0-cp310-cp310-manylinux_2_5_x86_64.manylinux1_x86_64.manylinux_2_17_x86_64.manylinux2014_x86_64.whl", hash = "sha256:6a202458d1298ced3768f5a7d44301e7c86defac162ace0ab7434c2e961166e8"},
    {file = "frozenlist-1.3.0-cp310-cp310-musllinux_1_1_aarch64.whl", hash = "sha256:b9e3e9e365991f8cc5f5edc1fd65b58b41d0514a6a7ad95ef5c7f34eb49b3d3e"},
    {file = "frozenlist-1.3.0-cp310-cp310-musllinux_1_1_i686.whl", hash = "sha256:04cb491c4b1c051734d41ea2552fde292f5f3a9c911363f74f39c23659c4af78"},
    {file = "frozenlist-1.3.0-cp310-cp310-musllinux_1_1_ppc64le.whl", hash = "sha256:436496321dad302b8b27ca955364a439ed1f0999311c393dccb243e451ff66aa"},
    {file = "frozenlist-1.3.0-cp310-cp310-musllinux_1_1_s390x.whl", hash = "sha256:754728d65f1acc61e0f4df784456106e35afb7bf39cfe37227ab00436fb38676"},
    {file = "frozenlist-1.3.0-cp310-cp310-musllinux_1_1_x86_64.whl", hash = "sha256:6eb275c6385dd72594758cbe96c07cdb9bd6becf84235f4a594bdf21e3596c9d"},
    {file = "frozenlist-1.3.0-cp310-cp310-win32.whl", hash = "sha256:e30b2f9683812eb30cf3f0a8e9f79f8d590a7999f731cf39f9105a7c4a39489d"},
    {file = "frozenlist-1.3.0-cp310-cp310-win_amd64.whl", hash = "sha256:f7353ba3367473d1d616ee727945f439e027f0bb16ac1a750219a8344d1d5d3c"},
    {file = "frozenlist-1.3.0-cp37-cp37m-macosx_10_9_x86_64.whl", hash = "sha256:88aafd445a233dbbf8a65a62bc3249a0acd0d81ab18f6feb461cc5a938610d24"},
    {file = "frozenlist-1.3.0-cp37-cp37m-manylinux_2_17_aarch64.manylinux2014_aarch64.whl", hash = "sha256:4406cfabef8f07b3b3af0f50f70938ec06d9f0fc26cbdeaab431cbc3ca3caeaa"},
    {file = "frozenlist-1.3.0-cp37-cp37m-manylinux_2_17_ppc64le.manylinux2014_ppc64le.whl", hash = "sha256:8cf829bd2e2956066dd4de43fd8ec881d87842a06708c035b37ef632930505a2"},
    {file = "frozenlist-1.3.0-cp37-cp37m-manylinux_2_17_s390x.manylinux2014_s390x.whl", hash = "sha256:603b9091bd70fae7be28bdb8aa5c9990f4241aa33abb673390a7f7329296695f"},
    {file = "frozenlist-1.3.0-cp37-cp37m-manylinux_2_5_i686.manylinux1_i686.manylinux_2_17_i686.manylinux2014_i686.whl", hash = "sha256:25af28b560e0c76fa41f550eacb389905633e7ac02d6eb3c09017fa1c8cdfde1"},
    {file = "frozenlist-1.3.0-cp37-cp37m-manylinux_2_5_x86_64.manylinux1_x86_64.manylinux_2_17_x86_64.manylinux2014_x86_64.whl", hash = "sha256:94c7a8a9fc9383b52c410a2ec952521906d355d18fccc927fca52ab575ee8b93"},
    {file = "frozenlist-1.3.0-cp37-cp37m-musllinux_1_1_aarch64.whl", hash = "sha256:65bc6e2fece04e2145ab6e3c47428d1bbc05aede61ae365b2c1bddd94906e478"},
    {file = "frozenlist-1.3.0-cp37-cp37m-musllinux_1_1_i686.whl", hash = "sha256:3f7c935c7b58b0d78c0beea0c7358e165f95f1fd8a7e98baa40d22a05b4a8141"},
    {file = "frozenlist-1.3.0-cp37-cp37m-musllinux_1_1_ppc64le.whl", hash = "sha256:bd89acd1b8bb4f31b47072615d72e7f53a948d302b7c1d1455e42622de180eae"},
    {file = "frozenlist-1.3.0-cp37-cp37m-musllinux_1_1_s390x.whl", hash = "sha256:6983a31698490825171be44ffbafeaa930ddf590d3f051e397143a5045513b01"},
    {file = "frozenlist-1.3.0-cp37-cp37m-musllinux_1_1_x86_64.whl", hash = "sha256:adac9700675cf99e3615eb6a0eb5e9f5a4143c7d42c05cea2e7f71c27a3d0846"},
    {file = "frozenlist-1.3.0-cp37-cp37m-win32.whl", hash = "sha256:0c36e78b9509e97042ef869c0e1e6ef6429e55817c12d78245eb915e1cca7468"},
    {file = "frozenlist-1.3.0-cp37-cp37m-win_amd64.whl", hash = "sha256:57f4d3f03a18facacb2a6bcd21bccd011e3b75d463dc49f838fd699d074fabd1"},
    {file = "frozenlist-1.3.0-cp38-cp38-macosx_10_9_universal2.whl", hash = "sha256:8c905a5186d77111f02144fab5b849ab524f1e876a1e75205cd1386a9be4b00a"},
    {file = "frozenlist-1.3.0-cp38-cp38-macosx_10_9_x86_64.whl", hash = "sha256:b5009062d78a8c6890d50b4e53b0ddda31841b3935c1937e2ed8c1bda1c7fb9d"},
    {file = "frozenlist-1.3.0-cp38-cp38-macosx_11_0_arm64.whl", hash = "sha256:2fdc3cd845e5a1f71a0c3518528bfdbfe2efaf9886d6f49eacc5ee4fd9a10953"},
    {file = "frozenlist-1.3.0-cp38-cp38-manylinux_2_17_aarch64.manylinux2014_aarch64.whl", hash = "sha256:92e650bd09b5dda929523b9f8e7f99b24deac61240ecc1a32aeba487afcd970f"},
    {file = "frozenlist-1.3.0-cp38-cp38-manylinux_2_17_ppc64le.manylinux2014_ppc64le.whl", hash = "sha256:40dff8962b8eba91fd3848d857203f0bd704b5f1fa2b3fc9af64901a190bba08"},
    {file = "frozenlist-1.3.0-cp38-cp38-manylinux_2_17_s390x.manylinux2014_s390x.whl", hash = "sha256:768efd082074bb203c934e83a61654ed4931ef02412c2fbdecea0cff7ecd0274"},
    {file = "frozenlist-1.3.0-cp38-cp38-manylinux_2_5_i686.manylinux1_i686.manylinux_2_17_i686.manylinux2014_i686.whl", hash = "sha256:006d3595e7d4108a12025ddf415ae0f6c9e736e726a5db0183326fd191b14c5e"},
    {file = "frozenlist-1.3.0-cp38-cp38-manylinux_2_5_x86_64.manylinux1_x86_64.manylinux_2_17_x86_64.manylinux2014_x86_64.whl", hash = "sha256:871d42623ae15eb0b0e9df65baeee6976b2e161d0ba93155411d58ff27483ad8"},
    {file = "frozenlist-1.3.0-cp38-cp38-musllinux_1_1_aarch64.whl", hash = "sha256:aff388be97ef2677ae185e72dc500d19ecaf31b698986800d3fc4f399a5e30a5"},
    {file = "frozenlist-1.3.0-cp38-cp38-musllinux_1_1_i686.whl", hash = "sha256:9f892d6a94ec5c7b785e548e42722e6f3a52f5f32a8461e82ac3e67a3bd073f1"},
    {file = "frozenlist-1.3.0-cp38-cp38-musllinux_1_1_ppc64le.whl", hash = "sha256:e982878792c971cbd60ee510c4ee5bf089a8246226dea1f2138aa0bb67aff148"},
    {file = "frozenlist-1.3.0-cp38-cp38-musllinux_1_1_s390x.whl", hash = "sha256:c6c321dd013e8fc20735b92cb4892c115f5cdb82c817b1e5b07f6b95d952b2f0"},
    {file = "frozenlist-1.3.0-cp38-cp38-musllinux_1_1_x86_64.whl", hash = "sha256:30530930410855c451bea83f7b272fb1c495ed9d5cc72895ac29e91279401db3"},
    {file = "frozenlist-1.3.0-cp38-cp38-win32.whl", hash = "sha256:40ec383bc194accba825fbb7d0ef3dda5736ceab2375462f1d8672d9f6b68d07"},
    {file = "frozenlist-1.3.0-cp38-cp38-win_amd64.whl", hash = "sha256:f20baa05eaa2bcd5404c445ec51aed1c268d62600362dc6cfe04fae34a424bd9"},
    {file = "frozenlist-1.3.0-cp39-cp39-macosx_10_9_universal2.whl", hash = "sha256:0437fe763fb5d4adad1756050cbf855bbb2bf0d9385c7bb13d7a10b0dd550486"},
    {file = "frozenlist-1.3.0-cp39-cp39-macosx_10_9_x86_64.whl", hash = "sha256:b684c68077b84522b5c7eafc1dc735bfa5b341fb011d5552ebe0968e22ed641c"},
    {file = "frozenlist-1.3.0-cp39-cp39-macosx_11_0_arm64.whl", hash = "sha256:93641a51f89473837333b2f8100f3f89795295b858cd4c7d4a1f18e299dc0a4f"},
    {file = "frozenlist-1.3.0-cp39-cp39-manylinux_2_17_aarch64.manylinux2014_aarch64.whl", hash = "sha256:d6d32ff213aef0fd0bcf803bffe15cfa2d4fde237d1d4838e62aec242a8362fa"},
    {file = "frozenlist-1.3.0-cp39-cp39-manylinux_2_17_ppc64le.manylinux2014_ppc64le.whl", hash = "sha256:31977f84828b5bb856ca1eb07bf7e3a34f33a5cddce981d880240ba06639b94d"},
    {file = "frozenlist-1.3.0-cp39-cp39-manylinux_2_17_s390x.manylinux2014_s390x.whl", hash = "sha256:3c62964192a1c0c30b49f403495911298810bada64e4f03249ca35a33ca0417a"},
    {file = "frozenlist-1.3.0-cp39-cp39-manylinux_2_5_i686.manylinux1_i686.manylinux_2_17_i686.manylinux2014_i686.whl", hash = "sha256:4eda49bea3602812518765810af732229b4291d2695ed24a0a20e098c45a707b"},
    {file = "frozenlist-1.3.0-cp39-cp39-manylinux_2_5_x86_64.manylinux1_x86_64.manylinux_2_17_x86_64.manylinux2014_x86_64.whl", hash = "sha256:acb267b09a509c1df5a4ca04140da96016f40d2ed183cdc356d237286c971b51"},
    {file = "frozenlist-1.3.0-cp39-cp39-musllinux_1_1_aarch64.whl", hash = "sha256:e1e26ac0a253a2907d654a37e390904426d5ae5483150ce3adedb35c8c06614a"},
    {file = "frozenlist-1.3.0-cp39-cp39-musllinux_1_1_i686.whl", hash = "sha256:f96293d6f982c58ebebb428c50163d010c2f05de0cde99fd681bfdc18d4b2dc2"},
    {file = "frozenlist-1.3.0-cp39-cp39-musllinux_1_1_ppc64le.whl", hash = "sha256:e84cb61b0ac40a0c3e0e8b79c575161c5300d1d89e13c0e02f76193982f066ed"},
    {file = "frozenlist-1.3.0-cp39-cp39-musllinux_1_1_s390x.whl", hash = "sha256:ff9310f05b9d9c5c4dd472983dc956901ee6cb2c3ec1ab116ecdde25f3ce4951"},
    {file = "frozenlist-1.3.0-cp39-cp39-musllinux_1_1_x86_64.whl", hash = "sha256:d26b650b71fdc88065b7a21f8ace70175bcf3b5bdba5ea22df4bfd893e795a3b"},
    {file = "frozenlist-1.3.0-cp39-cp39-win32.whl", hash = "sha256:01a73627448b1f2145bddb6e6c2259988bb8aee0fb361776ff8604b99616cd08"},
    {file = "frozenlist-1.3.0-cp39-cp39-win_amd64.whl", hash = "sha256:772965f773757a6026dea111a15e6e2678fbd6216180f82a48a40b27de1ee2ab"},
    {file = "frozenlist-1.3.0.tar.gz", hash = "sha256:ce6f2ba0edb7b0c1d8976565298ad2deba6f8064d2bebb6ffce2ca896eb35b0b"},
]
fsspec = [
    {file = "fsspec-2022.5.0-py3-none-any.whl", hash = "sha256:2c198c50eb541a80bbd03540b07602c4a957366f3fb416a1f270d34bd4ff0926"},
    {file = "fsspec-2022.5.0.tar.gz", hash = "sha256:7a5459c75c44e760fbe6a3ccb1f37e81e023cde7da8ba20401258d877ec483b4"},
]
gcsfs = [
    {file = "gcsfs-2022.5.0-py2.py3-none-any.whl", hash = "sha256:a3922d34713de3133e362a2299ae3ad0a898fa6cdab3c405f4bbf16d83caa92a"},
    {file = "gcsfs-2022.5.0.tar.gz", hash = "sha256:c28bbbc8f3fb29656f2379ffb8b2b888b95f44d9a46d8dc746253598d1493bb9"},
]
google-api-core = [
    {file = "google-api-core-2.8.0.tar.gz", hash = "sha256:065bb8e11c605fd232707ae50963dc1c8af5b3c95b4568887515985e6c1156b3"},
    {file = "google_api_core-2.8.0-py3-none-any.whl", hash = "sha256:1b9f59236ce1bae9a687c1d4f22957e79a2669e53d032893f6bf0fca54f6931d"},
]
google-auth = [
    {file = "google-auth-2.6.6.tar.gz", hash = "sha256:1ba4938e032b73deb51e59c4656a00e0939cf0b1112575099f136babb4563312"},
    {file = "google_auth-2.6.6-py2.py3-none-any.whl", hash = "sha256:349ac49b18b01019453cc99c11c92ed772739778c92f184002b7ab3a5b7ac77d"},
]
google-auth-oauthlib = [
    {file = "google-auth-oauthlib-0.5.1.tar.gz", hash = "sha256:30596b824fc6808fdaca2f048e4998cc40fb4b3599eaea66d28dc7085b36c5b8"},
    {file = "google_auth_oauthlib-0.5.1-py2.py3-none-any.whl", hash = "sha256:24f67735513c4c7134dbde2f1dee5a1deb6acc8dfcb577d7bff30d213a28e7b0"},
]
google-cloud-core = [
    {file = "google-cloud-core-2.3.0.tar.gz", hash = "sha256:fdaa629e6174b4177c2d56eb8ab1ddd87661064d0a3e9bb06b62e4d7e2344669"},
    {file = "google_cloud_core-2.3.0-py2.py3-none-any.whl", hash = "sha256:35900f614045a33d5208e1d50f0d7945df98ce088388ce7237e7a2db12d5656e"},
]
google-cloud-storage = [
    {file = "google-cloud-storage-2.3.0.tar.gz", hash = "sha256:f4cbb0de5e17228e9c09cdc897d81eaa70e2c396f58513f79de0e824584c8f5b"},
    {file = "google_cloud_storage-2.3.0-py2.py3-none-any.whl", hash = "sha256:9a7b1d07d53bc1df5384a9906c1e6d9c920a2bdb5ffa5982d2c1d2bdaacd70c8"},
]
google-crc32c = [
    {file = "google-crc32c-1.3.0.tar.gz", hash = "sha256:276de6273eb074a35bc598f8efbc00c7869c5cf2e29c90748fccc8c898c244df"},
    {file = "google_crc32c-1.3.0-cp310-cp310-macosx_10_9_universal2.whl", hash = "sha256:cb6994fff247987c66a8a4e550ef374671c2b82e3c0d2115e689d21e511a652d"},
    {file = "google_crc32c-1.3.0-cp310-cp310-macosx_10_9_x86_64.whl", hash = "sha256:c9da0a39b53d2fab3e5467329ed50e951eb91386e9d0d5b12daf593973c3b168"},
    {file = "google_crc32c-1.3.0-cp310-cp310-manylinux_2_12_i686.manylinux2010_i686.whl", hash = "sha256:eb0b14523758e37802f27b7f8cd973f5f3d33be7613952c0df904b68c4842f0e"},
    {file = "google_crc32c-1.3.0-cp310-cp310-manylinux_2_12_x86_64.manylinux2010_x86_64.whl", hash = "sha256:95c68a4b9b7828ba0428f8f7e3109c5d476ca44996ed9a5f8aac6269296e2d59"},
    {file = "google_crc32c-1.3.0-cp310-cp310-manylinux_2_17_aarch64.manylinux2014_aarch64.whl", hash = "sha256:9c3cf890c3c0ecfe1510a452a165431b5831e24160c5fcf2071f0f85ca5a47cd"},
    {file = "google_crc32c-1.3.0-cp310-cp310-win32.whl", hash = "sha256:3bbce1be3687bbfebe29abdb7631b83e6b25da3f4e1856a1611eb21854b689ea"},
    {file = "google_crc32c-1.3.0-cp310-cp310-win_amd64.whl", hash = "sha256:c124b8c8779bf2d35d9b721e52d4adb41c9bfbde45e6a3f25f0820caa9aba73f"},
    {file = "google_crc32c-1.3.0-cp36-cp36m-macosx_10_9_x86_64.whl", hash = "sha256:42ae4781333e331a1743445931b08ebdad73e188fd554259e772556fc4937c48"},
    {file = "google_crc32c-1.3.0-cp36-cp36m-manylinux_2_12_i686.manylinux2010_i686.whl", hash = "sha256:ff71073ebf0e42258a42a0b34f2c09ec384977e7f6808999102eedd5b49920e3"},
    {file = "google_crc32c-1.3.0-cp36-cp36m-manylinux_2_12_x86_64.manylinux2010_x86_64.whl", hash = "sha256:fe31de3002e7b08eb20823b3735b97c86c5926dd0581c7710a680b418a8709d4"},
    {file = "google_crc32c-1.3.0-cp36-cp36m-manylinux_2_17_aarch64.manylinux2014_aarch64.whl", hash = "sha256:dd7760a88a8d3d705ff562aa93f8445ead54f58fd482e4f9e2bafb7e177375d4"},
    {file = "google_crc32c-1.3.0-cp36-cp36m-manylinux_2_5_x86_64.manylinux1_x86_64.whl", hash = "sha256:a0b9e622c3b2b8d0ce32f77eba617ab0d6768b82836391e4f8f9e2074582bf02"},
    {file = "google_crc32c-1.3.0-cp36-cp36m-win32.whl", hash = "sha256:779cbf1ce375b96111db98fca913c1f5ec11b1d870e529b1dc7354b2681a8c3a"},
    {file = "google_crc32c-1.3.0-cp36-cp36m-win_amd64.whl", hash = "sha256:04e7c220798a72fd0f08242bc8d7a05986b2a08a0573396187fd32c1dcdd58b3"},
    {file = "google_crc32c-1.3.0-cp37-cp37m-macosx_10_9_x86_64.whl", hash = "sha256:e7a539b9be7b9c00f11ef16b55486141bc2cdb0c54762f84e3c6fc091917436d"},
    {file = "google_crc32c-1.3.0-cp37-cp37m-manylinux_2_12_i686.manylinux2010_i686.whl", hash = "sha256:ca60076c388728d3b6ac3846842474f4250c91efbfe5afa872d3ffd69dd4b318"},
    {file = "google_crc32c-1.3.0-cp37-cp37m-manylinux_2_12_x86_64.manylinux2010_x86_64.whl", hash = "sha256:05340b60bf05b574159e9bd940152a47d38af3fb43803ffe71f11d704b7696a6"},
    {file = "google_crc32c-1.3.0-cp37-cp37m-manylinux_2_17_aarch64.manylinux2014_aarch64.whl", hash = "sha256:318f73f5484b5671f0c7f5f63741ab020a599504ed81d209b5c7129ee4667407"},
    {file = "google_crc32c-1.3.0-cp37-cp37m-manylinux_2_5_x86_64.manylinux1_x86_64.whl", hash = "sha256:9f58099ad7affc0754ae42e6d87443299f15d739b0ce03c76f515153a5cda06c"},
    {file = "google_crc32c-1.3.0-cp37-cp37m-win32.whl", hash = "sha256:f52a4ad2568314ee713715b1e2d79ab55fab11e8b304fd1462ff5cccf4264b3e"},
    {file = "google_crc32c-1.3.0-cp37-cp37m-win_amd64.whl", hash = "sha256:bab4aebd525218bab4ee615786c4581952eadc16b1ff031813a2fd51f0cc7b08"},
    {file = "google_crc32c-1.3.0-cp38-cp38-macosx_10_9_universal2.whl", hash = "sha256:dda4d8a3bb0b50f540f6ff4b6033f3a74e8bf0bd5320b70fab2c03e512a62812"},
    {file = "google_crc32c-1.3.0-cp38-cp38-macosx_10_9_x86_64.whl", hash = "sha256:fec221a051150eeddfdfcff162e6db92c65ecf46cb0f7bb1bf812a1520ec026b"},
    {file = "google_crc32c-1.3.0-cp38-cp38-manylinux_2_12_i686.manylinux2010_i686.whl", hash = "sha256:226f2f9b8e128a6ca6a9af9b9e8384f7b53a801907425c9a292553a3a7218ce0"},
    {file = "google_crc32c-1.3.0-cp38-cp38-manylinux_2_12_x86_64.manylinux2010_x86_64.whl", hash = "sha256:a7f9cbea4245ee36190f85fe1814e2d7b1e5f2186381b082f5d59f99b7f11328"},
    {file = "google_crc32c-1.3.0-cp38-cp38-manylinux_2_17_aarch64.manylinux2014_aarch64.whl", hash = "sha256:6a4db36f9721fdf391646685ecffa404eb986cbe007a3289499020daf72e88a2"},
    {file = "google_crc32c-1.3.0-cp38-cp38-manylinux_2_5_x86_64.manylinux1_x86_64.whl", hash = "sha256:12674a4c3b56b706153a358eaa1018c4137a5a04635b92b4652440d3d7386206"},
    {file = "google_crc32c-1.3.0-cp38-cp38-win32.whl", hash = "sha256:650e2917660e696041ab3dcd7abac160b4121cd9a484c08406f24c5964099829"},
    {file = "google_crc32c-1.3.0-cp38-cp38-win_amd64.whl", hash = "sha256:58be56ae0529c664cc04a9c76e68bb92b091e0194d6e3c50bea7e0f266f73713"},
    {file = "google_crc32c-1.3.0-cp39-cp39-macosx_10_9_universal2.whl", hash = "sha256:96a8918a78d5d64e07c8ea4ed2bc44354e3f93f46a4866a40e8db934e4c0d74b"},
    {file = "google_crc32c-1.3.0-cp39-cp39-macosx_10_9_x86_64.whl", hash = "sha256:13af315c3a0eec8bb8b8d80b8b128cb3fcd17d7e4edafc39647846345a3f003a"},
    {file = "google_crc32c-1.3.0-cp39-cp39-manylinux_2_12_i686.manylinux2010_i686.whl", hash = "sha256:6311853aa2bba4064d0c28ca54e7b50c4d48e3de04f6770f6c60ebda1e975267"},
    {file = "google_crc32c-1.3.0-cp39-cp39-manylinux_2_12_x86_64.manylinux2010_x86_64.whl", hash = "sha256:ed447680ff21c14aaceb6a9f99a5f639f583ccfe4ce1a5e1d48eb41c3d6b3217"},
    {file = "google_crc32c-1.3.0-cp39-cp39-manylinux_2_17_aarch64.manylinux2014_aarch64.whl", hash = "sha256:d1c1d6236feab51200272d79b3d3e0f12cf2cbb12b208c835b175a21efdb0a73"},
    {file = "google_crc32c-1.3.0-cp39-cp39-manylinux_2_5_x86_64.manylinux1_x86_64.whl", hash = "sha256:e0f1ff55dde0ebcfbef027edc21f71c205845585fffe30d4ec4979416613e9b3"},
    {file = "google_crc32c-1.3.0-cp39-cp39-win32.whl", hash = "sha256:fbd60c6aaa07c31d7754edbc2334aef50601b7f1ada67a96eb1eb57c7c72378f"},
    {file = "google_crc32c-1.3.0-cp39-cp39-win_amd64.whl", hash = "sha256:127f9cc3ac41b6a859bd9dc4321097b1a4f6aa7fdf71b4f9227b9e3ebffb4422"},
    {file = "google_crc32c-1.3.0-pp37-pypy37_pp73-macosx_10_9_x86_64.whl", hash = "sha256:fc28e0db232c62ca0c3600884933178f0825c99be4474cdd645e378a10588125"},
    {file = "google_crc32c-1.3.0-pp37-pypy37_pp73-manylinux_2_12_i686.manylinux2010_i686.whl", hash = "sha256:1926fd8de0acb9d15ee757175ce7242e235482a783cd4ec711cc999fc103c24e"},
    {file = "google_crc32c-1.3.0-pp37-pypy37_pp73-manylinux_2_12_x86_64.manylinux2010_x86_64.whl", hash = "sha256:5da2c81575cc3ccf05d9830f9e8d3c70954819ca9a63828210498c0774fda1a3"},
    {file = "google_crc32c-1.3.0-pp37-pypy37_pp73-manylinux_2_17_aarch64.manylinux2014_aarch64.whl", hash = "sha256:891f712ce54e0d631370e1f4997b3f182f3368179198efc30d477c75d1f44942"},
    {file = "google_crc32c-1.3.0-pp37-pypy37_pp73-win_amd64.whl", hash = "sha256:7f6fe42536d9dcd3e2ffb9d3053f5d05221ae3bbcefbe472bdf2c71c793e3183"},
]
google-resumable-media = [
    {file = "google-resumable-media-2.3.3.tar.gz", hash = "sha256:27c52620bd364d1c8116eaac4ea2afcbfb81ae9139fb3199652fcac1724bfb6c"},
    {file = "google_resumable_media-2.3.3-py2.py3-none-any.whl", hash = "sha256:5b52774ea7a829a8cdaa8bd2d4c3d4bc660c91b30857ab2668d0eb830f4ea8c5"},
]
googleapis-common-protos = [
    {file = "googleapis-common-protos-1.56.1.tar.gz", hash = "sha256:6b5ee59dc646eb61a8eb65ee1db186d3df6687c8804830024f32573298bca19b"},
    {file = "googleapis_common_protos-1.56.1-py2.py3-none-any.whl", hash = "sha256:ddcd955b5bb6589368f659fa475373faa1ed7d09cde5ba25e88513d87007e174"},
]
greenlet = [
    {file = "greenlet-1.1.2-cp27-cp27m-macosx_10_14_x86_64.whl", hash = "sha256:58df5c2a0e293bf665a51f8a100d3e9956febfbf1d9aaf8c0677cf70218910c6"},
    {file = "greenlet-1.1.2-cp27-cp27m-manylinux1_x86_64.whl", hash = "sha256:aec52725173bd3a7b56fe91bc56eccb26fbdff1386ef123abb63c84c5b43b63a"},
    {file = "greenlet-1.1.2-cp27-cp27m-manylinux2010_x86_64.whl", hash = "sha256:833e1551925ed51e6b44c800e71e77dacd7e49181fdc9ac9a0bf3714d515785d"},
    {file = "greenlet-1.1.2-cp27-cp27m-win32.whl", hash = "sha256:aa5b467f15e78b82257319aebc78dd2915e4c1436c3c0d1ad6f53e47ba6e2713"},
    {file = "greenlet-1.1.2-cp27-cp27m-win_amd64.whl", hash = "sha256:40b951f601af999a8bf2ce8c71e8aaa4e8c6f78ff8afae7b808aae2dc50d4c40"},
    {file = "greenlet-1.1.2-cp27-cp27mu-manylinux1_x86_64.whl", hash = "sha256:95e69877983ea39b7303570fa6760f81a3eec23d0e3ab2021b7144b94d06202d"},
    {file = "greenlet-1.1.2-cp27-cp27mu-manylinux2010_x86_64.whl", hash = "sha256:356b3576ad078c89a6107caa9c50cc14e98e3a6c4874a37c3e0273e4baf33de8"},
    {file = "greenlet-1.1.2-cp310-cp310-macosx_10_14_x86_64.whl", hash = "sha256:8639cadfda96737427330a094476d4c7a56ac03de7265622fcf4cfe57c8ae18d"},
    {file = "greenlet-1.1.2-cp310-cp310-manylinux_2_17_aarch64.manylinux2014_aarch64.whl", hash = "sha256:97e5306482182170ade15c4b0d8386ded995a07d7cc2ca8f27958d34d6736497"},
    {file = "greenlet-1.1.2-cp310-cp310-manylinux_2_17_ppc64le.manylinux2014_ppc64le.whl", hash = "sha256:e6a36bb9474218c7a5b27ae476035497a6990e21d04c279884eb10d9b290f1b1"},
    {file = "greenlet-1.1.2-cp310-cp310-manylinux_2_17_x86_64.manylinux2014_x86_64.whl", hash = "sha256:abb7a75ed8b968f3061327c433a0fbd17b729947b400747c334a9c29a9af6c58"},
    {file = "greenlet-1.1.2-cp310-cp310-musllinux_1_1_x86_64.whl", hash = "sha256:b336501a05e13b616ef81ce329c0e09ac5ed8c732d9ba7e3e983fcc1a9e86965"},
    {file = "greenlet-1.1.2-cp310-cp310-win_amd64.whl", hash = "sha256:14d4f3cd4e8b524ae9b8aa567858beed70c392fdec26dbdb0a8a418392e71708"},
    {file = "greenlet-1.1.2-cp35-cp35m-macosx_10_14_x86_64.whl", hash = "sha256:17ff94e7a83aa8671a25bf5b59326ec26da379ace2ebc4411d690d80a7fbcf23"},
    {file = "greenlet-1.1.2-cp35-cp35m-manylinux1_x86_64.whl", hash = "sha256:9f3cba480d3deb69f6ee2c1825060177a22c7826431458c697df88e6aeb3caee"},
    {file = "greenlet-1.1.2-cp35-cp35m-manylinux2010_x86_64.whl", hash = "sha256:fa877ca7f6b48054f847b61d6fa7bed5cebb663ebc55e018fda12db09dcc664c"},
    {file = "greenlet-1.1.2-cp35-cp35m-win32.whl", hash = "sha256:7cbd7574ce8e138bda9df4efc6bf2ab8572c9aff640d8ecfece1b006b68da963"},
    {file = "greenlet-1.1.2-cp35-cp35m-win_amd64.whl", hash = "sha256:903bbd302a2378f984aef528f76d4c9b1748f318fe1294961c072bdc7f2ffa3e"},
    {file = "greenlet-1.1.2-cp36-cp36m-macosx_10_14_x86_64.whl", hash = "sha256:049fe7579230e44daef03a259faa24511d10ebfa44f69411d99e6a184fe68073"},
    {file = "greenlet-1.1.2-cp36-cp36m-manylinux1_x86_64.whl", hash = "sha256:dd0b1e9e891f69e7675ba5c92e28b90eaa045f6ab134ffe70b52e948aa175b3c"},
    {file = "greenlet-1.1.2-cp36-cp36m-manylinux2010_x86_64.whl", hash = "sha256:7418b6bfc7fe3331541b84bb2141c9baf1ec7132a7ecd9f375912eca810e714e"},
    {file = "greenlet-1.1.2-cp36-cp36m-manylinux_2_17_aarch64.manylinux2014_aarch64.whl", hash = "sha256:f9d29ca8a77117315101425ec7ec2a47a22ccf59f5593378fc4077ac5b754fce"},
    {file = "greenlet-1.1.2-cp36-cp36m-manylinux_2_17_ppc64le.manylinux2014_ppc64le.whl", hash = "sha256:21915eb821a6b3d9d8eefdaf57d6c345b970ad722f856cd71739493ce003ad08"},
    {file = "greenlet-1.1.2-cp36-cp36m-manylinux_2_17_x86_64.manylinux2014_x86_64.whl", hash = "sha256:eff9d20417ff9dcb0d25e2defc2574d10b491bf2e693b4e491914738b7908168"},
    {file = "greenlet-1.1.2-cp36-cp36m-musllinux_1_1_x86_64.whl", hash = "sha256:b8c008de9d0daba7b6666aa5bbfdc23dcd78cafc33997c9b7741ff6353bafb7f"},
    {file = "greenlet-1.1.2-cp36-cp36m-win32.whl", hash = "sha256:32ca72bbc673adbcfecb935bb3fb1b74e663d10a4b241aaa2f5a75fe1d1f90aa"},
    {file = "greenlet-1.1.2-cp36-cp36m-win_amd64.whl", hash = "sha256:f0214eb2a23b85528310dad848ad2ac58e735612929c8072f6093f3585fd342d"},
    {file = "greenlet-1.1.2-cp37-cp37m-macosx_10_14_x86_64.whl", hash = "sha256:b92e29e58bef6d9cfd340c72b04d74c4b4e9f70c9fa7c78b674d1fec18896dc4"},
    {file = "greenlet-1.1.2-cp37-cp37m-manylinux1_x86_64.whl", hash = "sha256:fdcec0b8399108577ec290f55551d926d9a1fa6cad45882093a7a07ac5ec147b"},
    {file = "greenlet-1.1.2-cp37-cp37m-manylinux2010_x86_64.whl", hash = "sha256:93f81b134a165cc17123626ab8da2e30c0455441d4ab5576eed73a64c025b25c"},
    {file = "greenlet-1.1.2-cp37-cp37m-manylinux_2_17_aarch64.manylinux2014_aarch64.whl", hash = "sha256:1e12bdc622676ce47ae9abbf455c189e442afdde8818d9da983085df6312e7a1"},
    {file = "greenlet-1.1.2-cp37-cp37m-manylinux_2_17_ppc64le.manylinux2014_ppc64le.whl", hash = "sha256:8c790abda465726cfb8bb08bd4ca9a5d0a7bd77c7ac1ca1b839ad823b948ea28"},
    {file = "greenlet-1.1.2-cp37-cp37m-manylinux_2_17_x86_64.manylinux2014_x86_64.whl", hash = "sha256:f276df9830dba7a333544bd41070e8175762a7ac20350786b322b714b0e654f5"},
    {file = "greenlet-1.1.2-cp37-cp37m-musllinux_1_1_x86_64.whl", hash = "sha256:8c5d5b35f789a030ebb95bff352f1d27a93d81069f2adb3182d99882e095cefe"},
    {file = "greenlet-1.1.2-cp37-cp37m-win32.whl", hash = "sha256:64e6175c2e53195278d7388c454e0b30997573f3f4bd63697f88d855f7a6a1fc"},
    {file = "greenlet-1.1.2-cp37-cp37m-win_amd64.whl", hash = "sha256:b11548073a2213d950c3f671aa88e6f83cda6e2fb97a8b6317b1b5b33d850e06"},
    {file = "greenlet-1.1.2-cp38-cp38-macosx_10_14_x86_64.whl", hash = "sha256:9633b3034d3d901f0a46b7939f8c4d64427dfba6bbc5a36b1a67364cf148a1b0"},
    {file = "greenlet-1.1.2-cp38-cp38-manylinux1_x86_64.whl", hash = "sha256:eb6ea6da4c787111adf40f697b4e58732ee0942b5d3bd8f435277643329ba627"},
    {file = "greenlet-1.1.2-cp38-cp38-manylinux2010_x86_64.whl", hash = "sha256:f3acda1924472472ddd60c29e5b9db0cec629fbe3c5c5accb74d6d6d14773478"},
    {file = "greenlet-1.1.2-cp38-cp38-manylinux_2_17_aarch64.manylinux2014_aarch64.whl", hash = "sha256:e859fcb4cbe93504ea18008d1df98dee4f7766db66c435e4882ab35cf70cac43"},
    {file = "greenlet-1.1.2-cp38-cp38-manylinux_2_17_ppc64le.manylinux2014_ppc64le.whl", hash = "sha256:00e44c8afdbe5467e4f7b5851be223be68adb4272f44696ee71fe46b7036a711"},
    {file = "greenlet-1.1.2-cp38-cp38-manylinux_2_17_x86_64.manylinux2014_x86_64.whl", hash = "sha256:ec8c433b3ab0419100bd45b47c9c8551248a5aee30ca5e9d399a0b57ac04651b"},
    {file = "greenlet-1.1.2-cp38-cp38-musllinux_1_1_x86_64.whl", hash = "sha256:2bde6792f313f4e918caabc46532aa64aa27a0db05d75b20edfc5c6f46479de2"},
    {file = "greenlet-1.1.2-cp38-cp38-win32.whl", hash = "sha256:288c6a76705dc54fba69fbcb59904ae4ad768b4c768839b8ca5fdadec6dd8cfd"},
    {file = "greenlet-1.1.2-cp38-cp38-win_amd64.whl", hash = "sha256:8d2f1fb53a421b410751887eb4ff21386d119ef9cde3797bf5e7ed49fb51a3b3"},
    {file = "greenlet-1.1.2-cp39-cp39-macosx_10_14_x86_64.whl", hash = "sha256:166eac03e48784a6a6e0e5f041cfebb1ab400b394db188c48b3a84737f505b67"},
    {file = "greenlet-1.1.2-cp39-cp39-manylinux1_x86_64.whl", hash = "sha256:572e1787d1460da79590bf44304abbc0a2da944ea64ec549188fa84d89bba7ab"},
    {file = "greenlet-1.1.2-cp39-cp39-manylinux2010_x86_64.whl", hash = "sha256:be5f425ff1f5f4b3c1e33ad64ab994eed12fc284a6ea71c5243fd564502ecbe5"},
    {file = "greenlet-1.1.2-cp39-cp39-manylinux_2_17_aarch64.manylinux2014_aarch64.whl", hash = "sha256:b1692f7d6bc45e3200844be0dba153612103db241691088626a33ff1f24a0d88"},
    {file = "greenlet-1.1.2-cp39-cp39-manylinux_2_17_ppc64le.manylinux2014_ppc64le.whl", hash = "sha256:7227b47e73dedaa513cdebb98469705ef0d66eb5a1250144468e9c3097d6b59b"},
    {file = "greenlet-1.1.2-cp39-cp39-manylinux_2_17_x86_64.manylinux2014_x86_64.whl", hash = "sha256:7ff61ff178250f9bb3cd89752df0f1dd0e27316a8bd1465351652b1b4a4cdfd3"},
    {file = "greenlet-1.1.2-cp39-cp39-musllinux_1_1_x86_64.whl", hash = "sha256:0051c6f1f27cb756ffc0ffbac7d2cd48cb0362ac1736871399a739b2885134d3"},
    {file = "greenlet-1.1.2-cp39-cp39-win32.whl", hash = "sha256:f70a9e237bb792c7cc7e44c531fd48f5897961701cdaa06cf22fc14965c496cf"},
    {file = "greenlet-1.1.2-cp39-cp39-win_amd64.whl", hash = "sha256:013d61294b6cd8fe3242932c1c5e36e5d1db2c8afb58606c5a67efce62c1f5fd"},
    {file = "greenlet-1.1.2.tar.gz", hash = "sha256:e30f5ea4ae2346e62cedde8794a56858a67b878dd79f7df76a0767e356b1744a"},
]
grpcio = [
    {file = "grpcio-1.37.1-cp27-cp27m-macosx_10_10_x86_64.whl", hash = "sha256:0d64b5995e17eb9f086e82e6a4edadd1295827b593be71b516e7a442067784b5"},
    {file = "grpcio-1.37.1-cp27-cp27m-manylinux2010_i686.whl", hash = "sha256:6f44b8244bafcbea63daff222ae1b27d048b9d8fd47eb3d11e61ee092078e766"},
    {file = "grpcio-1.37.1-cp27-cp27m-manylinux2010_x86_64.whl", hash = "sha256:37e265b72e69ef8e33efca8d1123bdc349ae3eabb92563e76adfce209c9df51a"},
    {file = "grpcio-1.37.1-cp27-cp27m-win32.whl", hash = "sha256:ee0537fe2423307b885ba44e6789249e6d7624247cb38a20b9f38f4b40f5ab03"},
    {file = "grpcio-1.37.1-cp27-cp27m-win_amd64.whl", hash = "sha256:1de472a3c2a3d89d4d400d8179f2777ec99f7da0e87c0c1f196226141816d621"},
    {file = "grpcio-1.37.1-cp27-cp27mu-manylinux2010_i686.whl", hash = "sha256:99a627471275f93d400399b55e4c1d798602ff79d693e7def0a0b276912bff7e"},
    {file = "grpcio-1.37.1-cp27-cp27mu-manylinux2010_x86_64.whl", hash = "sha256:e7da0319003d150611b30cd864e0474a283324b3db9107107aa3ef9a71c53130"},
    {file = "grpcio-1.37.1-cp35-cp35m-macosx_10_10_intel.whl", hash = "sha256:22b0cc3531d3c405fae9a8519004a0e62ecbd1f005b55b3622098a4881d36b96"},
    {file = "grpcio-1.37.1-cp35-cp35m-manylinux2010_i686.whl", hash = "sha256:f6a73167fce4a41e5c0b34ceaad1048a14e9eeb4fc324da49da0537c199efab7"},
    {file = "grpcio-1.37.1-cp35-cp35m-manylinux2010_x86_64.whl", hash = "sha256:fa279b99878bae9b804c09e023f2b47de79d0b5e813ab85ddf28673784d610f0"},
    {file = "grpcio-1.37.1-cp35-cp35m-manylinux2014_i686.whl", hash = "sha256:9674fffd1f599aec7389a61d48c1a8c8aaba69591609895911c6d8386d86dd45"},
    {file = "grpcio-1.37.1-cp35-cp35m-manylinux2014_x86_64.whl", hash = "sha256:80c3c9d24ecd236571d3c86657243431a8bafef022dcce83f9f2aeb6eecb96b9"},
    {file = "grpcio-1.37.1-cp35-cp35m-win32.whl", hash = "sha256:e236d0580f7e69a35c420ce60f960b294e9dc973b8c31499fa476eb4d4ba4088"},
    {file = "grpcio-1.37.1-cp35-cp35m-win_amd64.whl", hash = "sha256:30ba9712547c9497a438bfeb2c7f393fa983df1609e1c81243d4b0d1b1bfefbf"},
    {file = "grpcio-1.37.1-cp36-cp36m-linux_armv7l.whl", hash = "sha256:ad03ff6b15f3481f3c999d5d22b5c56295dffc49b8e2cbdbc04c7bf358d3034e"},
    {file = "grpcio-1.37.1-cp36-cp36m-macosx_10_10_x86_64.whl", hash = "sha256:728292f5ccb849f30774c0805ef5c39452b3a5f4d193ac499ae5b78d268ff64b"},
    {file = "grpcio-1.37.1-cp36-cp36m-manylinux2010_i686.whl", hash = "sha256:5dabaac759a98bcfd979d22874dcd7ccf8779678a2fe841d355dd93fee143974"},
    {file = "grpcio-1.37.1-cp36-cp36m-manylinux2010_x86_64.whl", hash = "sha256:f933dd10948a5e5ed4258a1581e45aec1bb84069e62368084eb2dcf4cce51e78"},
    {file = "grpcio-1.37.1-cp36-cp36m-manylinux2014_aarch64.whl", hash = "sha256:67b482c810d05d9317e29b82900864ab888b9f842701906ba54c3eb176cd8eab"},
    {file = "grpcio-1.37.1-cp36-cp36m-manylinux2014_i686.whl", hash = "sha256:494cce1709f7cd63c2610c25b41f886048f1d993511ddb23f766b77ac142ba78"},
    {file = "grpcio-1.37.1-cp36-cp36m-manylinux2014_x86_64.whl", hash = "sha256:264f6d9a922f5124f79f50b1880349fd16c657a9b4fdf0f29fca939d40584f7f"},
    {file = "grpcio-1.37.1-cp36-cp36m-win32.whl", hash = "sha256:e3e0fb7d32f163699cef5132b060e3f613dc914408164eb3e3ac69095861ea04"},
    {file = "grpcio-1.37.1-cp36-cp36m-win_amd64.whl", hash = "sha256:640f49187105fb6c2b1b7acea06df3b0ccf5fe33a075c73b8a741013bc5cc802"},
    {file = "grpcio-1.37.1-cp37-cp37m-linux_armv7l.whl", hash = "sha256:f1287ae8a3bef97fd702dac95967aaf52031a6dceb2bd30da165f16e3b617293"},
    {file = "grpcio-1.37.1-cp37-cp37m-macosx_10_10_x86_64.whl", hash = "sha256:30807f3979ebb3872588fa166876a2a24febe17e0db5950d5bedd67320d11b8c"},
    {file = "grpcio-1.37.1-cp37-cp37m-manylinux2010_i686.whl", hash = "sha256:23666be3ed366f647f09c9caf89c48ca0daa12be8fe4786e5a368a6cd69de1f6"},
    {file = "grpcio-1.37.1-cp37-cp37m-manylinux2010_x86_64.whl", hash = "sha256:8f5a16f8b650efddd5ff3f750cca5b45c045923be13e79cdd1b886332307f46a"},
    {file = "grpcio-1.37.1-cp37-cp37m-manylinux2014_aarch64.whl", hash = "sha256:e72d8df53624098d8b1fe01c961888d61f90d7c0aa8116d76db80a535da9b445"},
    {file = "grpcio-1.37.1-cp37-cp37m-manylinux2014_i686.whl", hash = "sha256:4850c96d3a22d941b0d6af4dccbc739caec7f367b783aad049c843b28b458ff0"},
    {file = "grpcio-1.37.1-cp37-cp37m-manylinux2014_x86_64.whl", hash = "sha256:4493365334baaa3d775f5e4a91d9a844ac676560232223405a0964dfddb31924"},
    {file = "grpcio-1.37.1-cp37-cp37m-win32.whl", hash = "sha256:34d6f626062e7ef47ab30ff8976825c58fa8846ccd8c645b57291ccc74b9d413"},
    {file = "grpcio-1.37.1-cp37-cp37m-win_amd64.whl", hash = "sha256:4c0503b5ef6fcabc52c296d750a095ef29fd707d0f85322e95e5c261b3a684f9"},
    {file = "grpcio-1.37.1-cp38-cp38-linux_armv7l.whl", hash = "sha256:ac4174b1cf4daea0653fcfee7676bb04a8a43644e9ddf1913834d1542a9c697b"},
    {file = "grpcio-1.37.1-cp38-cp38-macosx_10_10_x86_64.whl", hash = "sha256:d232802ba15b465000263bc17171f9863173b7669bdd72dbdffdfcc0f6e637dc"},
    {file = "grpcio-1.37.1-cp38-cp38-manylinux2010_i686.whl", hash = "sha256:c87599137f6022ed5079b0df47da83134b9810d4b00999b87edfc901347f26a9"},
    {file = "grpcio-1.37.1-cp38-cp38-manylinux2010_x86_64.whl", hash = "sha256:609297d3d5d32f47e04bf7dc61c7756df50bc37dec4dfd63e996388eba42fb3b"},
    {file = "grpcio-1.37.1-cp38-cp38-manylinux2014_aarch64.whl", hash = "sha256:025fa7dffb0cf724070cfcbe2ff600a18b0cf84642ede5c92f2717162e2a8c95"},
    {file = "grpcio-1.37.1-cp38-cp38-manylinux2014_i686.whl", hash = "sha256:0b8817acef140cb9a3543208c13282d3bf4bb0103e930ddbb779677604085ada"},
    {file = "grpcio-1.37.1-cp38-cp38-manylinux2014_x86_64.whl", hash = "sha256:a1cd40eac72d3c914eea73f8f7730ddbd86061098a8ce712d1ce108e9d87d449"},
    {file = "grpcio-1.37.1-cp38-cp38-win32.whl", hash = "sha256:d7ae05ded17c4697ef80784dc89cad3025db0d90c5a8a0ada47a8d0749617d58"},
    {file = "grpcio-1.37.1-cp38-cp38-win_amd64.whl", hash = "sha256:b948a00764fee55cf111e0bf3d987167557152abf879f2c13bd2f278a6247ded"},
    {file = "grpcio-1.37.1-cp39-cp39-linux_armv7l.whl", hash = "sha256:8d3cdca5cfd6761a8824bc8acc8ac7bc37ad5ef75899308ca0458cf7952ce12d"},
    {file = "grpcio-1.37.1-cp39-cp39-macosx_10_10_x86_64.whl", hash = "sha256:9364f35949c3cff5470b583a03ccfd927b71cbe1ab7583a6529d5d67ed76e91e"},
    {file = "grpcio-1.37.1-cp39-cp39-manylinux2010_i686.whl", hash = "sha256:1aab01ee3e4b88ed6419f0b25ff21c83deb6c823c6fb77e655def0796526e3a3"},
    {file = "grpcio-1.37.1-cp39-cp39-manylinux2010_x86_64.whl", hash = "sha256:74aad86c7c1b9163d01c3d9e75861e9b09c65e0947592ca315c30353a0f6c4d1"},
    {file = "grpcio-1.37.1-cp39-cp39-manylinux2014_aarch64.whl", hash = "sha256:3ee1bef5f5e4208998cdef44933db3c30c52a7ebde424cfc4186404ffded1d35"},
    {file = "grpcio-1.37.1-cp39-cp39-manylinux2014_i686.whl", hash = "sha256:7533d2c9698dd3038fcf3dd0df243b76a9e0db8008f8575c305e20a3593189eb"},
    {file = "grpcio-1.37.1-cp39-cp39-manylinux2014_x86_64.whl", hash = "sha256:b7cc965538da06c9e9cf0e01bae91f274c75baf224ca6a734717c0f003ddf1f2"},
    {file = "grpcio-1.37.1-cp39-cp39-win32.whl", hash = "sha256:6ad11c1ea337720a42fc31959bd44a38b8837e3ae25bdab681e2e1a28096b02a"},
    {file = "grpcio-1.37.1-cp39-cp39-win_amd64.whl", hash = "sha256:7b2a2cf3621f94b123a9d7a68e4a8d948b29520136f096927f7c9653f24c8fca"},
    {file = "grpcio-1.37.1.tar.gz", hash = "sha256:df8305806311d3fe913d4f7eb3ef28e2072159ea12f95baab5d447f1380a71e3"},
]
grpcio-tools = [
    {file = "grpcio-tools-1.37.1.tar.gz", hash = "sha256:d775fb07cc6561174d6c86d11727a156c4ade969f7bf5edf623ffe2a428bee4e"},
    {file = "grpcio_tools-1.37.1-cp27-cp27m-macosx_10_10_x86_64.whl", hash = "sha256:a1e8eaa1e381689b71000578856391723f17445861e74df9efad9aa75e94b1ee"},
    {file = "grpcio_tools-1.37.1-cp27-cp27m-manylinux2010_i686.whl", hash = "sha256:09c6afaa35b268063fbc5e1c5a698c5d52e82fc9e58484217c9f231ae97fcc23"},
    {file = "grpcio_tools-1.37.1-cp27-cp27m-manylinux2010_x86_64.whl", hash = "sha256:2056acc3e8b715e8e7fac343d44ed0e05f294cdf3775d488c7c42159ed6acb4b"},
    {file = "grpcio_tools-1.37.1-cp27-cp27m-win32.whl", hash = "sha256:ebb2f445cb236f61ea98536da5344fc60c77e6543a048ebef412c25622f36436"},
    {file = "grpcio_tools-1.37.1-cp27-cp27m-win_amd64.whl", hash = "sha256:cba726ebd6198ed5fab03a54ab86212ce45299e00a3c56f65db74081d240cb1c"},
    {file = "grpcio_tools-1.37.1-cp27-cp27mu-manylinux2010_i686.whl", hash = "sha256:930181a99d8cf7a05d1b46a658d0f54d6d3359ce1ee100bc1689ab8ada13fe9e"},
    {file = "grpcio_tools-1.37.1-cp27-cp27mu-manylinux2010_x86_64.whl", hash = "sha256:974677ac643cbd37ecfcd67ac1e33a7182e24bc5b67372a05ec887b230366d5f"},
    {file = "grpcio_tools-1.37.1-cp35-cp35m-macosx_10_10_intel.whl", hash = "sha256:090e73ab4cf648a82c82069c7f8d95d0d2973fbf7101b263c78dd68b3176fcc9"},
    {file = "grpcio_tools-1.37.1-cp35-cp35m-manylinux2010_i686.whl", hash = "sha256:ccac333076ad354cdb3bb108d67d0a75d5a93b13eaf81323daff0aa050a40bb3"},
    {file = "grpcio_tools-1.37.1-cp35-cp35m-manylinux2010_x86_64.whl", hash = "sha256:cab777c7cd107d4a03ec528b660c6443f13fd26bfa14e56b13820420b8423aff"},
    {file = "grpcio_tools-1.37.1-cp35-cp35m-manylinux2014_i686.whl", hash = "sha256:939402ec6011c527bfa37c63189c0f1f69e585c95b6ca01de1222d81d70838a0"},
    {file = "grpcio_tools-1.37.1-cp35-cp35m-manylinux2014_x86_64.whl", hash = "sha256:36a8559fc0475bae6eb2eb18637b1c8ae5d8914cb43d58c3674fe476f534445b"},
    {file = "grpcio_tools-1.37.1-cp35-cp35m-win32.whl", hash = "sha256:a5165e6ef456ac14aa631afdeb70fbd154fd3eec0e658bacd1e4c60c4fd73ddb"},
    {file = "grpcio_tools-1.37.1-cp35-cp35m-win_amd64.whl", hash = "sha256:35b2d64ee1cb80074f98dcb6fbc688a35f2d54b01fb2f4cc4727f8e79ef03356"},
    {file = "grpcio_tools-1.37.1-cp36-cp36m-linux_armv7l.whl", hash = "sha256:f75d4493a9efea530037cb0b92fecef6d3d712b67b5279fe145399ece632487f"},
    {file = "grpcio_tools-1.37.1-cp36-cp36m-macosx_10_10_x86_64.whl", hash = "sha256:878568d44562171f78fda9a048d589955edfc49860b6239ae280395b420bfc66"},
    {file = "grpcio_tools-1.37.1-cp36-cp36m-manylinux2010_i686.whl", hash = "sha256:fd77c94cac4fb925f4d0ee709fb64a54726abe9066ef0181a62b96ca56977033"},
    {file = "grpcio_tools-1.37.1-cp36-cp36m-manylinux2010_x86_64.whl", hash = "sha256:7ce4f0363038fff2e76ab0930633542c52ea8249be91c4922b4d60f2d9c7c798"},
    {file = "grpcio_tools-1.37.1-cp36-cp36m-manylinux2014_aarch64.whl", hash = "sha256:cd603a84ee6778ddaf44ac502c507bbaff31c0c886c1e5243fed85ef8cc93e3b"},
    {file = "grpcio_tools-1.37.1-cp36-cp36m-manylinux2014_i686.whl", hash = "sha256:9d1debe310b5b865c3385b2d3764fe369daf9f046d43f257452de4b5d33b78e9"},
    {file = "grpcio_tools-1.37.1-cp36-cp36m-manylinux2014_x86_64.whl", hash = "sha256:b6d31d6ead93209981caafe4961279d064ee4befc2b667fc1de88992f32071b3"},
    {file = "grpcio_tools-1.37.1-cp36-cp36m-win32.whl", hash = "sha256:a464378a9274b99bc683f50e9a494d7c3a326e7f627589981078976d708d8f21"},
    {file = "grpcio_tools-1.37.1-cp36-cp36m-win_amd64.whl", hash = "sha256:a2fdc548a51bfd10b2ad83c6d811c9618614523c079d09bf85213641d2ba3302"},
    {file = "grpcio_tools-1.37.1-cp37-cp37m-linux_armv7l.whl", hash = "sha256:2a478a074e454fc4d833468597158e03d1cee12dae7106fc93465e646ee7bb8a"},
    {file = "grpcio_tools-1.37.1-cp37-cp37m-macosx_10_10_x86_64.whl", hash = "sha256:2dff4eb17b42e3e81e9c68994c84691ade057b132e830545fed8619dd043ad01"},
    {file = "grpcio_tools-1.37.1-cp37-cp37m-manylinux2010_i686.whl", hash = "sha256:b8bcfca91cc0f76f897735028e3ef0a1c358c3edfdc3f48b36e4f46f3c97efbd"},
    {file = "grpcio_tools-1.37.1-cp37-cp37m-manylinux2010_x86_64.whl", hash = "sha256:b59c264a4a5c4b0d0e5674f92b887c4bee2a18189ef6e47598c97f4602d22c9b"},
    {file = "grpcio_tools-1.37.1-cp37-cp37m-manylinux2014_aarch64.whl", hash = "sha256:69e7ab498be6511cf832bf8679394471bb76e684ada6540f57a00030f3ab4d6f"},
    {file = "grpcio_tools-1.37.1-cp37-cp37m-manylinux2014_i686.whl", hash = "sha256:2d43f9537a8f2f78f0def659e95bdd2aedde8672b99f29e9692a6aadea7aaed3"},
    {file = "grpcio_tools-1.37.1-cp37-cp37m-manylinux2014_x86_64.whl", hash = "sha256:7c9db39e17a19131e28af4d19099d71525a907b51535e0a6214bb2092b24f63b"},
    {file = "grpcio_tools-1.37.1-cp37-cp37m-win32.whl", hash = "sha256:e71cd8efa06fb1acb55ce3fa256da2d8a0421b279e1a2068acd40c157d2651c5"},
    {file = "grpcio_tools-1.37.1-cp37-cp37m-win_amd64.whl", hash = "sha256:dfe7f4d1e17dd64ec6aa732418c2f676371a817eb07b9e50e0b71c09ff71ded7"},
    {file = "grpcio_tools-1.37.1-cp38-cp38-linux_armv7l.whl", hash = "sha256:7a5367532edea169ea5dee0a2290e81d41ed3352e61dbd2c5b3a6ccbd97dace2"},
    {file = "grpcio_tools-1.37.1-cp38-cp38-macosx_10_10_x86_64.whl", hash = "sha256:b3324cc1e72f88f32a2bed7a2f73f5d4fef00899036e821dea5d98c6f64325bc"},
    {file = "grpcio_tools-1.37.1-cp38-cp38-manylinux2010_i686.whl", hash = "sha256:36a40a3591a9cdb1ee44ce055ec8006743ee686a8989f31f88439c3231a7ee2d"},
    {file = "grpcio_tools-1.37.1-cp38-cp38-manylinux2010_x86_64.whl", hash = "sha256:442c68f9239eab84d3a64f27dfb70c56a0fdb4b6eec56bdd42cb615aad9b3f18"},
    {file = "grpcio_tools-1.37.1-cp38-cp38-manylinux2014_aarch64.whl", hash = "sha256:6e2e8415cd975e1d86387ce0e62e4820886cbab7115df0ed8354946535e8ab1b"},
    {file = "grpcio_tools-1.37.1-cp38-cp38-manylinux2014_i686.whl", hash = "sha256:d29777e2e82446ae95427755a87ecacd29baaf8081a61ffaf034fbf8064bec56"},
    {file = "grpcio_tools-1.37.1-cp38-cp38-manylinux2014_x86_64.whl", hash = "sha256:0cf44026497f874c8cd0007e724b84950d0f7f70276f9f858c84fddfd06ee946"},
    {file = "grpcio_tools-1.37.1-cp38-cp38-win32.whl", hash = "sha256:78130149ffa40fcf06097788a948c0e52d5ccf848c385306ca4c6d64d9869cf1"},
    {file = "grpcio_tools-1.37.1-cp38-cp38-win_amd64.whl", hash = "sha256:5ac5043886f9a3f742d18e5d25aef3e951811e780a48b76a53d86955f3e50a12"},
    {file = "grpcio_tools-1.37.1-cp39-cp39-linux_armv7l.whl", hash = "sha256:cce6bb815241a5ab5d8e70cc137cf9d6005ce9bf73ae23d8364f64fe4b6a8043"},
    {file = "grpcio_tools-1.37.1-cp39-cp39-macosx_10_10_x86_64.whl", hash = "sha256:78db6525af7228d1d64e4531be8036b54497100c20af4b1bdad8d0ee07a7c7cb"},
    {file = "grpcio_tools-1.37.1-cp39-cp39-manylinux2010_i686.whl", hash = "sha256:46e90c20faebff5332ff604fe202104740fd20968e183a12399a3a58135d1f3d"},
    {file = "grpcio_tools-1.37.1-cp39-cp39-manylinux2010_x86_64.whl", hash = "sha256:216aa4284c8cc9c491bf8311a10192f9f9b49a7e57463abe1ca7b757fd232f8b"},
    {file = "grpcio_tools-1.37.1-cp39-cp39-manylinux2014_aarch64.whl", hash = "sha256:9ac5fd7eb16a8bc175ef9a4313cf039d64eae48acb9513ca82c3f6fb9483d0bf"},
    {file = "grpcio_tools-1.37.1-cp39-cp39-manylinux2014_i686.whl", hash = "sha256:8e5e7e2ce74e7145ba59495c1cc3357fa0c62f85e77ed7d5c09dc5be194a8a43"},
    {file = "grpcio_tools-1.37.1-cp39-cp39-manylinux2014_x86_64.whl", hash = "sha256:6a7cd8c81d22d9420c712fa383fb8a4c4f55326037222f0f5095382a8d4d4e1a"},
    {file = "grpcio_tools-1.37.1-cp39-cp39-win32.whl", hash = "sha256:98fcd8d1a7b347f835c1b1d104931a4522cec2c08fc0eafb13a8e7a325a62fed"},
    {file = "grpcio_tools-1.37.1-cp39-cp39-win_amd64.whl", hash = "sha256:63d701170d5dd64b5eaeb291c75de9320b447bfea8df3a21ebb5fa954b792aae"},
]
idna = [
    {file = "idna-3.3-py3-none-any.whl", hash = "sha256:84d9dd047ffa80596e0f246e2eab0b391788b0503584e8945f2368256d2735ff"},
    {file = "idna-3.3.tar.gz", hash = "sha256:9d643ff0a55b762d5cdb124b8eaa99c66322e2157b69160bc32796e824360e6d"},
]
importlib-metadata = [
    {file = "importlib_metadata-4.11.4-py3-none-any.whl", hash = "sha256:c58c8eb8a762858f49e18436ff552e83914778e50e9d2f1660535ffb364552ec"},
    {file = "importlib_metadata-4.11.4.tar.gz", hash = "sha256:5d26852efe48c0a32b0509ffbc583fda1a2266545a78d104a6f4aff3db17d700"},
]
iniconfig = [
    {file = "iniconfig-1.1.1-py2.py3-none-any.whl", hash = "sha256:011e24c64b7f47f6ebd835bb12a743f2fbe9a26d4cecaa7f53bc4f35ee9da8b3"},
    {file = "iniconfig-1.1.1.tar.gz", hash = "sha256:bc3af051d7d14b2ee5ef9969666def0cd1a000e121eaea580d4a313df4b37f32"},
]
iteration-utilities = [
    {file = "iteration_utilities-0.11.0-cp35-cp35m-manylinux1_i686.whl", hash = "sha256:17c9418d967fd8020211ebd5770332fc6cf11800eec446a31fcad4fe96fe4009"},
    {file = "iteration_utilities-0.11.0-cp35-cp35m-manylinux1_x86_64.whl", hash = "sha256:243de0d75c54200350fe2f1aa4c08471f95fe4ca77fca741ae50b495ccd7420c"},
    {file = "iteration_utilities-0.11.0-cp35-cp35m-manylinux2010_x86_64.whl", hash = "sha256:a074f8bbbfd75b9980819a5f342e90069c421dffebc66724bccc84034c9cdcd2"},
    {file = "iteration_utilities-0.11.0-cp35-cp35m-manylinux2014_x86_64.whl", hash = "sha256:e046738b578a9c7f7ca96a5d7554191d12f22a897ada78ab4d5ac1a92afc47ba"},
    {file = "iteration_utilities-0.11.0-cp36-cp36m-macosx_10_14_x86_64.whl", hash = "sha256:c4bb9be1d0ac15b13b0c2f4ada6159a32067f6e1af6ce65e3c72fda4deab4478"},
    {file = "iteration_utilities-0.11.0-cp36-cp36m-manylinux1_i686.whl", hash = "sha256:37f427f2682aad3b27afab8edcfa8002268d1eab30c4957200a004af3d5f5b0e"},
    {file = "iteration_utilities-0.11.0-cp36-cp36m-manylinux1_x86_64.whl", hash = "sha256:0dc2aed43691d38052fe99d94f04886324818d058fb030068e14343008fe856b"},
    {file = "iteration_utilities-0.11.0-cp36-cp36m-manylinux2010_x86_64.whl", hash = "sha256:f06c4862911aad6c21529ecc0d6744048712303eb37afecc9ee5ffa804ba6614"},
    {file = "iteration_utilities-0.11.0-cp36-cp36m-manylinux2014_x86_64.whl", hash = "sha256:e7ad14f9bd0bb6d69b6ac30811decedcb71a16e2d4e528a469fe865ad8d57305"},
    {file = "iteration_utilities-0.11.0-cp36-cp36m-win32.whl", hash = "sha256:4005c4cbfaacf9897367dc92055e85d4990d5ab43a3234ff5be5b222e42fd511"},
    {file = "iteration_utilities-0.11.0-cp36-cp36m-win_amd64.whl", hash = "sha256:a9981e55e560389079201b97b10b885050bdfc2cd55d76a830307899a6c475f5"},
    {file = "iteration_utilities-0.11.0-cp37-cp37m-macosx_10_14_x86_64.whl", hash = "sha256:112b615d596c939a427f08943c0e5594bca672bd67dc7ac928deb4a6a9637df7"},
    {file = "iteration_utilities-0.11.0-cp37-cp37m-manylinux1_i686.whl", hash = "sha256:b6541b081a95a1c8b8a0ebb08d2ae49e649b3d8e75bb55e1b4eed7687561bd09"},
    {file = "iteration_utilities-0.11.0-cp37-cp37m-manylinux1_x86_64.whl", hash = "sha256:1c9a1d58ca2f5260eed057e1b9d0b08f62a8e42153224476598f2dd079ae765e"},
    {file = "iteration_utilities-0.11.0-cp37-cp37m-manylinux2010_x86_64.whl", hash = "sha256:ae7cebc811843de5868400a8cc7e401569452e9cbaa09ebfccc4882f2507c36a"},
    {file = "iteration_utilities-0.11.0-cp37-cp37m-manylinux2014_x86_64.whl", hash = "sha256:46485bb3c7db9267014a1453009c612fb658d85ba4a41bee01346663b3797de6"},
    {file = "iteration_utilities-0.11.0-cp37-cp37m-win32.whl", hash = "sha256:3d154511cc177872bb843dcc789591f23214bc9d568db542f95c3cf4cc78b4eb"},
    {file = "iteration_utilities-0.11.0-cp37-cp37m-win_amd64.whl", hash = "sha256:3f276186d2afc979c86ab4f505e398f9f206a8ad42c510d6000b1ed49748ca74"},
    {file = "iteration_utilities-0.11.0-cp38-cp38-macosx_10_14_x86_64.whl", hash = "sha256:07edb8a7553fda1cfb59e4d761f7e03b3607b948cbd3549250bcb489a7bb0f81"},
    {file = "iteration_utilities-0.11.0-cp38-cp38-manylinux1_i686.whl", hash = "sha256:08a00db7beac8647b00c5d9968e14235b33d387f4e2900ae1b1a4cfbf68894bb"},
    {file = "iteration_utilities-0.11.0-cp38-cp38-manylinux1_x86_64.whl", hash = "sha256:d10a7a6564b32a2266b67994264151e073f77463145b0cac8245cbd1da1b0013"},
    {file = "iteration_utilities-0.11.0-cp38-cp38-manylinux2010_x86_64.whl", hash = "sha256:f586a65e72a1120c9427e1903068268f11f0d73af0f56a247419f33ca0d4c3db"},
    {file = "iteration_utilities-0.11.0-cp38-cp38-manylinux2014_x86_64.whl", hash = "sha256:d2f5e4acce15dbb731b71f9d109c329eee7bcb4d64c1bd9cc2669afca542ede8"},
    {file = "iteration_utilities-0.11.0-cp38-cp38-win32.whl", hash = "sha256:c37f44ee027d35cb25527260ccd4dcdd23ed6015f957dab4dc1398692e6df7a1"},
    {file = "iteration_utilities-0.11.0-cp38-cp38-win_amd64.whl", hash = "sha256:47244350489474d25f516286554a3d9df235505e759ce7381ec1c8acf0734ac4"},
    {file = "iteration_utilities-0.11.0-cp39-cp39-macosx_10_14_x86_64.whl", hash = "sha256:15f7c88cdaaed2346e086cf993a283a694b74613039aa3d931279e0e40e9dca2"},
    {file = "iteration_utilities-0.11.0-cp39-cp39-manylinux1_i686.whl", hash = "sha256:1666e00a4058620f5d2ca2de12927dc1819e36e1f37c8cfa17050c4db9d6703a"},
    {file = "iteration_utilities-0.11.0-cp39-cp39-manylinux1_x86_64.whl", hash = "sha256:2593385dbe50636c3fec5a9c73a3413c265062608deba37dc54b7be83c23d663"},
    {file = "iteration_utilities-0.11.0-cp39-cp39-manylinux2010_x86_64.whl", hash = "sha256:4805bda63753ad446af8c69035f7b6a1554176147d636a27f8a1f0ad297c405f"},
    {file = "iteration_utilities-0.11.0-cp39-cp39-manylinux2014_x86_64.whl", hash = "sha256:7aecba49b749630f30860535156b50399f23175f91fbb2a9849c3b41d40acac2"},
    {file = "iteration_utilities-0.11.0-cp39-cp39-win32.whl", hash = "sha256:bd40f6af97e887950377777d7ce69bb47356a3f7d29f65f95687f4aaaf33a783"},
    {file = "iteration_utilities-0.11.0-cp39-cp39-win_amd64.whl", hash = "sha256:72020ff072f61a05974d82e5850dab3088339907e34c0fe20d8a6bf373e0ddbe"},
    {file = "iteration_utilities-0.11.0.tar.gz", hash = "sha256:f91f41a2549e9a7e40ff5460fdf9033b6ee5b305d9be77943b63a554534c2a77"},
]
itsdangerous = [
    {file = "itsdangerous-2.1.2-py3-none-any.whl", hash = "sha256:2c2349112351b88699d8d4b6b075022c0808887cb7ad10069318a8b0bc88db44"},
    {file = "itsdangerous-2.1.2.tar.gz", hash = "sha256:5dbbc68b317e5e42f327f9021763545dc3fc3bfe22e6deb96aaf1fc38874156a"},
]
jinja2 = [
    {file = "Jinja2-3.1.2-py3-none-any.whl", hash = "sha256:6088930bfe239f0e6710546ab9c19c9ef35e29792895fed6e6e31a023a182a61"},
    {file = "Jinja2-3.1.2.tar.gz", hash = "sha256:31351a702a408a9e7595a8fc6150fc3f43bb6bf7e319770cbc0db9df9437e852"},
]
jmespath = [
    {file = "jmespath-1.0.0-py3-none-any.whl", hash = "sha256:e8dcd576ed616f14ec02eed0005c85973b5890083313860136657e24784e4c04"},
    {file = "jmespath-1.0.0.tar.gz", hash = "sha256:a490e280edd1f57d6de88636992d05b71e97d69a26a19f058ecf7d304474bf5e"},
]
makefun = [
    {file = "makefun-1.13.1-py2.py3-none-any.whl", hash = "sha256:f10ea6e570d06e84d5488dd109cc09a3127ebbdc0696ddb7bfc234263ab2ac26"},
    {file = "makefun-1.13.1.tar.gz", hash = "sha256:985bb8b670ffbbb95d2a8aa996d318e6e9a3f26fc6f3ef2da93ebdf8f9c616bf"},
]
markupsafe = [
    {file = "MarkupSafe-2.1.1-cp310-cp310-macosx_10_9_universal2.whl", hash = "sha256:86b1f75c4e7c2ac2ccdaec2b9022845dbb81880ca318bb7a0a01fbf7813e3812"},
    {file = "MarkupSafe-2.1.1-cp310-cp310-macosx_10_9_x86_64.whl", hash = "sha256:f121a1420d4e173a5d96e47e9a0c0dcff965afdf1626d28de1460815f7c4ee7a"},
    {file = "MarkupSafe-2.1.1-cp310-cp310-manylinux_2_17_aarch64.manylinux2014_aarch64.whl", hash = "sha256:a49907dd8420c5685cfa064a1335b6754b74541bbb3706c259c02ed65b644b3e"},
    {file = "MarkupSafe-2.1.1-cp310-cp310-manylinux_2_17_x86_64.manylinux2014_x86_64.whl", hash = "sha256:10c1bfff05d95783da83491be968e8fe789263689c02724e0c691933c52994f5"},
    {file = "MarkupSafe-2.1.1-cp310-cp310-manylinux_2_5_i686.manylinux1_i686.manylinux_2_17_i686.manylinux2014_i686.whl", hash = "sha256:b7bd98b796e2b6553da7225aeb61f447f80a1ca64f41d83612e6139ca5213aa4"},
    {file = "MarkupSafe-2.1.1-cp310-cp310-musllinux_1_1_aarch64.whl", hash = "sha256:b09bf97215625a311f669476f44b8b318b075847b49316d3e28c08e41a7a573f"},
    {file = "MarkupSafe-2.1.1-cp310-cp310-musllinux_1_1_i686.whl", hash = "sha256:694deca8d702d5db21ec83983ce0bb4b26a578e71fbdbd4fdcd387daa90e4d5e"},
    {file = "MarkupSafe-2.1.1-cp310-cp310-musllinux_1_1_x86_64.whl", hash = "sha256:efc1913fd2ca4f334418481c7e595c00aad186563bbc1ec76067848c7ca0a933"},
    {file = "MarkupSafe-2.1.1-cp310-cp310-win32.whl", hash = "sha256:4a33dea2b688b3190ee12bd7cfa29d39c9ed176bda40bfa11099a3ce5d3a7ac6"},
    {file = "MarkupSafe-2.1.1-cp310-cp310-win_amd64.whl", hash = "sha256:dda30ba7e87fbbb7eab1ec9f58678558fd9a6b8b853530e176eabd064da81417"},
    {file = "MarkupSafe-2.1.1-cp37-cp37m-macosx_10_9_x86_64.whl", hash = "sha256:671cd1187ed5e62818414afe79ed29da836dde67166a9fac6d435873c44fdd02"},
    {file = "MarkupSafe-2.1.1-cp37-cp37m-manylinux_2_17_aarch64.manylinux2014_aarch64.whl", hash = "sha256:3799351e2336dc91ea70b034983ee71cf2f9533cdff7c14c90ea126bfd95d65a"},
    {file = "MarkupSafe-2.1.1-cp37-cp37m-manylinux_2_17_x86_64.manylinux2014_x86_64.whl", hash = "sha256:e72591e9ecd94d7feb70c1cbd7be7b3ebea3f548870aa91e2732960fa4d57a37"},
    {file = "MarkupSafe-2.1.1-cp37-cp37m-manylinux_2_5_i686.manylinux1_i686.manylinux_2_17_i686.manylinux2014_i686.whl", hash = "sha256:6fbf47b5d3728c6aea2abb0589b5d30459e369baa772e0f37a0320185e87c980"},
    {file = "MarkupSafe-2.1.1-cp37-cp37m-musllinux_1_1_aarch64.whl", hash = "sha256:d5ee4f386140395a2c818d149221149c54849dfcfcb9f1debfe07a8b8bd63f9a"},
    {file = "MarkupSafe-2.1.1-cp37-cp37m-musllinux_1_1_i686.whl", hash = "sha256:bcb3ed405ed3222f9904899563d6fc492ff75cce56cba05e32eff40e6acbeaa3"},
    {file = "MarkupSafe-2.1.1-cp37-cp37m-musllinux_1_1_x86_64.whl", hash = "sha256:e1c0b87e09fa55a220f058d1d49d3fb8df88fbfab58558f1198e08c1e1de842a"},
    {file = "MarkupSafe-2.1.1-cp37-cp37m-win32.whl", hash = "sha256:8dc1c72a69aa7e082593c4a203dcf94ddb74bb5c8a731e4e1eb68d031e8498ff"},
    {file = "MarkupSafe-2.1.1-cp37-cp37m-win_amd64.whl", hash = "sha256:97a68e6ada378df82bc9f16b800ab77cbf4b2fada0081794318520138c088e4a"},
    {file = "MarkupSafe-2.1.1-cp38-cp38-macosx_10_9_universal2.whl", hash = "sha256:e8c843bbcda3a2f1e3c2ab25913c80a3c5376cd00c6e8c4a86a89a28c8dc5452"},
    {file = "MarkupSafe-2.1.1-cp38-cp38-macosx_10_9_x86_64.whl", hash = "sha256:0212a68688482dc52b2d45013df70d169f542b7394fc744c02a57374a4207003"},
    {file = "MarkupSafe-2.1.1-cp38-cp38-manylinux_2_17_aarch64.manylinux2014_aarch64.whl", hash = "sha256:8e576a51ad59e4bfaac456023a78f6b5e6e7651dcd383bcc3e18d06f9b55d6d1"},
    {file = "MarkupSafe-2.1.1-cp38-cp38-manylinux_2_17_x86_64.manylinux2014_x86_64.whl", hash = "sha256:4b9fe39a2ccc108a4accc2676e77da025ce383c108593d65cc909add5c3bd601"},
    {file = "MarkupSafe-2.1.1-cp38-cp38-manylinux_2_5_i686.manylinux1_i686.manylinux_2_17_i686.manylinux2014_i686.whl", hash = "sha256:96e37a3dc86e80bf81758c152fe66dbf60ed5eca3d26305edf01892257049925"},
    {file = "MarkupSafe-2.1.1-cp38-cp38-musllinux_1_1_aarch64.whl", hash = "sha256:6d0072fea50feec76a4c418096652f2c3238eaa014b2f94aeb1d56a66b41403f"},
    {file = "MarkupSafe-2.1.1-cp38-cp38-musllinux_1_1_i686.whl", hash = "sha256:089cf3dbf0cd6c100f02945abeb18484bd1ee57a079aefd52cffd17fba910b88"},
    {file = "MarkupSafe-2.1.1-cp38-cp38-musllinux_1_1_x86_64.whl", hash = "sha256:6a074d34ee7a5ce3effbc526b7083ec9731bb3cbf921bbe1d3005d4d2bdb3a63"},
    {file = "MarkupSafe-2.1.1-cp38-cp38-win32.whl", hash = "sha256:421be9fbf0ffe9ffd7a378aafebbf6f4602d564d34be190fc19a193232fd12b1"},
    {file = "MarkupSafe-2.1.1-cp38-cp38-win_amd64.whl", hash = "sha256:fc7b548b17d238737688817ab67deebb30e8073c95749d55538ed473130ec0c7"},
    {file = "MarkupSafe-2.1.1-cp39-cp39-macosx_10_9_universal2.whl", hash = "sha256:e04e26803c9c3851c931eac40c695602c6295b8d432cbe78609649ad9bd2da8a"},
    {file = "MarkupSafe-2.1.1-cp39-cp39-macosx_10_9_x86_64.whl", hash = "sha256:b87db4360013327109564f0e591bd2a3b318547bcef31b468a92ee504d07ae4f"},
    {file = "MarkupSafe-2.1.1-cp39-cp39-manylinux_2_17_aarch64.manylinux2014_aarch64.whl", hash = "sha256:99a2a507ed3ac881b975a2976d59f38c19386d128e7a9a18b7df6fff1fd4c1d6"},
    {file = "MarkupSafe-2.1.1-cp39-cp39-manylinux_2_17_x86_64.manylinux2014_x86_64.whl", hash = "sha256:56442863ed2b06d19c37f94d999035e15ee982988920e12a5b4ba29b62ad1f77"},
    {file = "MarkupSafe-2.1.1-cp39-cp39-manylinux_2_5_i686.manylinux1_i686.manylinux_2_17_i686.manylinux2014_i686.whl", hash = "sha256:3ce11ee3f23f79dbd06fb3d63e2f6af7b12db1d46932fe7bd8afa259a5996603"},
    {file = "MarkupSafe-2.1.1-cp39-cp39-musllinux_1_1_aarch64.whl", hash = "sha256:33b74d289bd2f5e527beadcaa3f401e0df0a89927c1559c8566c066fa4248ab7"},
    {file = "MarkupSafe-2.1.1-cp39-cp39-musllinux_1_1_i686.whl", hash = "sha256:43093fb83d8343aac0b1baa75516da6092f58f41200907ef92448ecab8825135"},
    {file = "MarkupSafe-2.1.1-cp39-cp39-musllinux_1_1_x86_64.whl", hash = "sha256:8e3dcf21f367459434c18e71b2a9532d96547aef8a871872a5bd69a715c15f96"},
    {file = "MarkupSafe-2.1.1-cp39-cp39-win32.whl", hash = "sha256:d4306c36ca495956b6d568d276ac11fdd9c30a36f1b6eb928070dc5360b22e1c"},
    {file = "MarkupSafe-2.1.1-cp39-cp39-win_amd64.whl", hash = "sha256:46d00d6cfecdde84d40e572d63735ef81423ad31184100411e6e3388d405e247"},
    {file = "MarkupSafe-2.1.1.tar.gz", hash = "sha256:7f91197cc9e48f989d12e4e6fbc46495c446636dfc81b9ccf50bb0ec74b91d4b"},
]
mccabe = [
    {file = "mccabe-0.6.1-py2.py3-none-any.whl", hash = "sha256:ab8a6258860da4b6677da4bd2fe5dc2c659cff31b3ee4f7f5d64e79735b80d42"},
    {file = "mccabe-0.6.1.tar.gz", hash = "sha256:dd8d182285a0fe56bace7f45b5e7d1a6ebcbf524e8f3bd87eb0f125271b8831f"},
]
mmh3 = [
    {file = "mmh3-3.0.0-cp36-cp36m-macosx_10_9_x86_64.whl", hash = "sha256:23912dde2ad4f701926948dd8e79a0e42b000f73962806f153931f52985e1e07"},
    {file = "mmh3-3.0.0-cp36-cp36m-manylinux1_x86_64.whl", hash = "sha256:07f1308a410dc406d6a3c282a685728d00a87f3ed684f012671b96d6cc6a41c3"},
    {file = "mmh3-3.0.0-cp36-cp36m-manylinux2010_x86_64.whl", hash = "sha256:167cbc2b5ae27f3bccd797a2e8a9e7561791bee4cc2885f2c140eedc5df000ef"},
    {file = "mmh3-3.0.0-cp36-cp36m-manylinux2014_aarch64.whl", hash = "sha256:8fb833c2942917eff54f984b067d93e5a3c54dbb00720323460cdfed9292835f"},
    {file = "mmh3-3.0.0-cp36-cp36m-win32.whl", hash = "sha256:b7d26d0243ed9a5b8bf7aa8c53697cb79dff1e1d207f42396b7a7cb2a62298b7"},
    {file = "mmh3-3.0.0-cp36-cp36m-win_amd64.whl", hash = "sha256:2b6c79fc314b34b911245b460a79b601fff39bb807521fb7ed7c15cacf0394ac"},
    {file = "mmh3-3.0.0-cp37-cp37m-macosx_10_9_x86_64.whl", hash = "sha256:6d0b3e9def1fdfe4eadd35ee26bf72bd715ba97711f7101302d54c9d2e70ba27"},
    {file = "mmh3-3.0.0-cp37-cp37m-manylinux1_x86_64.whl", hash = "sha256:8803d28c17cf898f5f00c0433e8b13d51fa3bb4ebecf59872ba1eaa20d94128a"},
    {file = "mmh3-3.0.0-cp37-cp37m-manylinux2010_x86_64.whl", hash = "sha256:01e456edf9cc381298a590923aadd1c0bf9934d93433099a5001d656112437c2"},
    {file = "mmh3-3.0.0-cp37-cp37m-manylinux2014_aarch64.whl", hash = "sha256:ff69ddc2d46e3e42720840b6b4f7bfb032fd1e677fac347fdfff6e4d9fd01212"},
    {file = "mmh3-3.0.0-cp37-cp37m-win32.whl", hash = "sha256:e08a5d81a2ff53625953290187bed4ae96a6972e2b5cd5984a6ebc5a9aab256c"},
    {file = "mmh3-3.0.0-cp37-cp37m-win_amd64.whl", hash = "sha256:12484ac80373db77d8a6beb7615e7dac8b6c3fb118905311a51450b4fc4a24d1"},
    {file = "mmh3-3.0.0-cp38-cp38-macosx_10_9_x86_64.whl", hash = "sha256:93c96e657e9bf9e9ef12ddaeae9f109c0b3134146e2eff2cbddde5a34190920e"},
    {file = "mmh3-3.0.0-cp38-cp38-manylinux1_x86_64.whl", hash = "sha256:9097be65aa95460bc68b6108601da8894757532450daf74034e4eaecd536acca"},
    {file = "mmh3-3.0.0-cp38-cp38-manylinux2010_x86_64.whl", hash = "sha256:19874e12acb4119ef1ef83062ef4ac953c3343dd07a67ede8fa096d0393f34be"},
    {file = "mmh3-3.0.0-cp38-cp38-manylinux2014_aarch64.whl", hash = "sha256:4589adcb609d1547aac7c1ac1064eb27cdd44b65b7e8a114e2971cd3b7110306"},
    {file = "mmh3-3.0.0-cp38-cp38-win32.whl", hash = "sha256:7a311efd4ecf122f21392ec6bf447c620cc783d20bdb9aec60bb469a54318419"},
    {file = "mmh3-3.0.0-cp38-cp38-win_amd64.whl", hash = "sha256:3566d1455fa4a09f8fb1aa5b37f68914949674f9aa2bd630e9fdf344207f55b5"},
    {file = "mmh3-3.0.0-cp39-cp39-macosx_10_9_x86_64.whl", hash = "sha256:92fdffd63edb67c30dbaba18a7448d762209c0e678b0c9d577d17b30362b59a3"},
    {file = "mmh3-3.0.0-cp39-cp39-macosx_11_0_arm64.whl", hash = "sha256:3e52b869572c09db0c1a483f6e9cedbccfae8a282d95e552d3d4bd0712ab3196"},
    {file = "mmh3-3.0.0-cp39-cp39-manylinux1_x86_64.whl", hash = "sha256:f1cce018cc82a8a6287e6aeb139e441129837b810f2ddf372e3ff7f0fefb0947"},
    {file = "mmh3-3.0.0-cp39-cp39-manylinux2010_x86_64.whl", hash = "sha256:0fd09c4b61fcddbcf0a87d5463b4e6d2919896736a67efc5248d5c74c1c9c742"},
    {file = "mmh3-3.0.0-cp39-cp39-manylinux2014_aarch64.whl", hash = "sha256:c17fe2e276edd37ad8a6aff3b1663d3479c2c5c5993539c1050422a1dae33033"},
    {file = "mmh3-3.0.0-cp39-cp39-win32.whl", hash = "sha256:150439b906b4deaf6d796b2c2d11fb6159f08d02330d97723071ab3bf43b51df"},
    {file = "mmh3-3.0.0-cp39-cp39-win_amd64.whl", hash = "sha256:bd870aedd9189eff1cf4e1687869b56c7e9461ee869789139c3e704009e5c227"},
    {file = "mmh3-3.0.0.tar.gz", hash = "sha256:d1ec578c09a07d3518ec9be540b87546397fa3455de73c166fcce51eaa5c41c5"},
]
multidict = [
    {file = "multidict-6.0.2-cp310-cp310-macosx_10_9_universal2.whl", hash = "sha256:0b9e95a740109c6047602f4db4da9949e6c5945cefbad34a1299775ddc9a62e2"},
    {file = "multidict-6.0.2-cp310-cp310-macosx_10_9_x86_64.whl", hash = "sha256:ac0e27844758d7177989ce406acc6a83c16ed4524ebc363c1f748cba184d89d3"},
    {file = "multidict-6.0.2-cp310-cp310-macosx_11_0_arm64.whl", hash = "sha256:041b81a5f6b38244b34dc18c7b6aba91f9cdaf854d9a39e5ff0b58e2b5773b9c"},
    {file = "multidict-6.0.2-cp310-cp310-manylinux_2_17_aarch64.manylinux2014_aarch64.whl", hash = "sha256:5fdda29a3c7e76a064f2477c9aab1ba96fd94e02e386f1e665bca1807fc5386f"},
    {file = "multidict-6.0.2-cp310-cp310-manylinux_2_17_ppc64le.manylinux2014_ppc64le.whl", hash = "sha256:3368bf2398b0e0fcbf46d85795adc4c259299fec50c1416d0f77c0a843a3eed9"},
    {file = "multidict-6.0.2-cp310-cp310-manylinux_2_17_s390x.manylinux2014_s390x.whl", hash = "sha256:f4f052ee022928d34fe1f4d2bc743f32609fb79ed9c49a1710a5ad6b2198db20"},
    {file = "multidict-6.0.2-cp310-cp310-manylinux_2_17_x86_64.manylinux2014_x86_64.whl", hash = "sha256:225383a6603c086e6cef0f2f05564acb4f4d5f019a4e3e983f572b8530f70c88"},
    {file = "multidict-6.0.2-cp310-cp310-manylinux_2_5_i686.manylinux1_i686.manylinux_2_17_i686.manylinux2014_i686.whl", hash = "sha256:50bd442726e288e884f7be9071016c15a8742eb689a593a0cac49ea093eef0a7"},
    {file = "multidict-6.0.2-cp310-cp310-musllinux_1_1_aarch64.whl", hash = "sha256:47e6a7e923e9cada7c139531feac59448f1f47727a79076c0b1ee80274cd8eee"},
    {file = "multidict-6.0.2-cp310-cp310-musllinux_1_1_i686.whl", hash = "sha256:0556a1d4ea2d949efe5fd76a09b4a82e3a4a30700553a6725535098d8d9fb672"},
    {file = "multidict-6.0.2-cp310-cp310-musllinux_1_1_ppc64le.whl", hash = "sha256:626fe10ac87851f4cffecee161fc6f8f9853f0f6f1035b59337a51d29ff3b4f9"},
    {file = "multidict-6.0.2-cp310-cp310-musllinux_1_1_s390x.whl", hash = "sha256:8064b7c6f0af936a741ea1efd18690bacfbae4078c0c385d7c3f611d11f0cf87"},
    {file = "multidict-6.0.2-cp310-cp310-musllinux_1_1_x86_64.whl", hash = "sha256:2d36e929d7f6a16d4eb11b250719c39560dd70545356365b494249e2186bc389"},
    {file = "multidict-6.0.2-cp310-cp310-win32.whl", hash = "sha256:fcb91630817aa8b9bc4a74023e4198480587269c272c58b3279875ed7235c293"},
    {file = "multidict-6.0.2-cp310-cp310-win_amd64.whl", hash = "sha256:8cbf0132f3de7cc6c6ce00147cc78e6439ea736cee6bca4f068bcf892b0fd658"},
    {file = "multidict-6.0.2-cp37-cp37m-macosx_10_9_x86_64.whl", hash = "sha256:05f6949d6169878a03e607a21e3b862eaf8e356590e8bdae4227eedadacf6e51"},
    {file = "multidict-6.0.2-cp37-cp37m-manylinux_2_17_aarch64.manylinux2014_aarch64.whl", hash = "sha256:e2c2e459f7050aeb7c1b1276763364884595d47000c1cddb51764c0d8976e608"},
    {file = "multidict-6.0.2-cp37-cp37m-manylinux_2_17_ppc64le.manylinux2014_ppc64le.whl", hash = "sha256:d0509e469d48940147e1235d994cd849a8f8195e0bca65f8f5439c56e17872a3"},
    {file = "multidict-6.0.2-cp37-cp37m-manylinux_2_17_s390x.manylinux2014_s390x.whl", hash = "sha256:514fe2b8d750d6cdb4712346a2c5084a80220821a3e91f3f71eec11cf8d28fd4"},
    {file = "multidict-6.0.2-cp37-cp37m-manylinux_2_17_x86_64.manylinux2014_x86_64.whl", hash = "sha256:19adcfc2a7197cdc3987044e3f415168fc5dc1f720c932eb1ef4f71a2067e08b"},
    {file = "multidict-6.0.2-cp37-cp37m-manylinux_2_5_i686.manylinux1_i686.manylinux_2_17_i686.manylinux2014_i686.whl", hash = "sha256:b9d153e7f1f9ba0b23ad1568b3b9e17301e23b042c23870f9ee0522dc5cc79e8"},
    {file = "multidict-6.0.2-cp37-cp37m-musllinux_1_1_aarch64.whl", hash = "sha256:aef9cc3d9c7d63d924adac329c33835e0243b5052a6dfcbf7732a921c6e918ba"},
    {file = "multidict-6.0.2-cp37-cp37m-musllinux_1_1_i686.whl", hash = "sha256:4571f1beddff25f3e925eea34268422622963cd8dc395bb8778eb28418248e43"},
    {file = "multidict-6.0.2-cp37-cp37m-musllinux_1_1_ppc64le.whl", hash = "sha256:d48b8ee1d4068561ce8033d2c344cf5232cb29ee1a0206a7b828c79cbc5982b8"},
    {file = "multidict-6.0.2-cp37-cp37m-musllinux_1_1_s390x.whl", hash = "sha256:45183c96ddf61bf96d2684d9fbaf6f3564d86b34cb125761f9a0ef9e36c1d55b"},
    {file = "multidict-6.0.2-cp37-cp37m-musllinux_1_1_x86_64.whl", hash = "sha256:75bdf08716edde767b09e76829db8c1e5ca9d8bb0a8d4bd94ae1eafe3dac5e15"},
    {file = "multidict-6.0.2-cp37-cp37m-win32.whl", hash = "sha256:a45e1135cb07086833ce969555df39149680e5471c04dfd6a915abd2fc3f6dbc"},
    {file = "multidict-6.0.2-cp37-cp37m-win_amd64.whl", hash = "sha256:6f3cdef8a247d1eafa649085812f8a310e728bdf3900ff6c434eafb2d443b23a"},
    {file = "multidict-6.0.2-cp38-cp38-macosx_10_9_universal2.whl", hash = "sha256:0327292e745a880459ef71be14e709aaea2f783f3537588fb4ed09b6c01bca60"},
    {file = "multidict-6.0.2-cp38-cp38-macosx_10_9_x86_64.whl", hash = "sha256:e875b6086e325bab7e680e4316d667fc0e5e174bb5611eb16b3ea121c8951b86"},
    {file = "multidict-6.0.2-cp38-cp38-macosx_11_0_arm64.whl", hash = "sha256:feea820722e69451743a3d56ad74948b68bf456984d63c1a92e8347b7b88452d"},
    {file = "multidict-6.0.2-cp38-cp38-manylinux_2_17_aarch64.manylinux2014_aarch64.whl", hash = "sha256:9cc57c68cb9139c7cd6fc39f211b02198e69fb90ce4bc4a094cf5fe0d20fd8b0"},
    {file = "multidict-6.0.2-cp38-cp38-manylinux_2_17_ppc64le.manylinux2014_ppc64le.whl", hash = "sha256:497988d6b6ec6ed6f87030ec03280b696ca47dbf0648045e4e1d28b80346560d"},
    {file = "multidict-6.0.2-cp38-cp38-manylinux_2_17_s390x.manylinux2014_s390x.whl", hash = "sha256:89171b2c769e03a953d5969b2f272efa931426355b6c0cb508022976a17fd376"},
    {file = "multidict-6.0.2-cp38-cp38-manylinux_2_17_x86_64.manylinux2014_x86_64.whl", hash = "sha256:684133b1e1fe91eda8fa7447f137c9490a064c6b7f392aa857bba83a28cfb693"},
    {file = "multidict-6.0.2-cp38-cp38-manylinux_2_5_i686.manylinux1_i686.manylinux_2_17_i686.manylinux2014_i686.whl", hash = "sha256:fd9fc9c4849a07f3635ccffa895d57abce554b467d611a5009ba4f39b78a8849"},
    {file = "multidict-6.0.2-cp38-cp38-musllinux_1_1_aarch64.whl", hash = "sha256:e07c8e79d6e6fd37b42f3250dba122053fddb319e84b55dd3a8d6446e1a7ee49"},
    {file = "multidict-6.0.2-cp38-cp38-musllinux_1_1_i686.whl", hash = "sha256:4070613ea2227da2bfb2c35a6041e4371b0af6b0be57f424fe2318b42a748516"},
    {file = "multidict-6.0.2-cp38-cp38-musllinux_1_1_ppc64le.whl", hash = "sha256:47fbeedbf94bed6547d3aa632075d804867a352d86688c04e606971595460227"},
    {file = "multidict-6.0.2-cp38-cp38-musllinux_1_1_s390x.whl", hash = "sha256:5774d9218d77befa7b70d836004a768fb9aa4fdb53c97498f4d8d3f67bb9cfa9"},
    {file = "multidict-6.0.2-cp38-cp38-musllinux_1_1_x86_64.whl", hash = "sha256:2957489cba47c2539a8eb7ab32ff49101439ccf78eab724c828c1a54ff3ff98d"},
    {file = "multidict-6.0.2-cp38-cp38-win32.whl", hash = "sha256:e5b20e9599ba74391ca0cfbd7b328fcc20976823ba19bc573983a25b32e92b57"},
    {file = "multidict-6.0.2-cp38-cp38-win_amd64.whl", hash = "sha256:8004dca28e15b86d1b1372515f32eb6f814bdf6f00952699bdeb541691091f96"},
    {file = "multidict-6.0.2-cp39-cp39-macosx_10_9_universal2.whl", hash = "sha256:2e4a0785b84fb59e43c18a015ffc575ba93f7d1dbd272b4cdad9f5134b8a006c"},
    {file = "multidict-6.0.2-cp39-cp39-macosx_10_9_x86_64.whl", hash = "sha256:6701bf8a5d03a43375909ac91b6980aea74b0f5402fbe9428fc3f6edf5d9677e"},
    {file = "multidict-6.0.2-cp39-cp39-macosx_11_0_arm64.whl", hash = "sha256:a007b1638e148c3cfb6bf0bdc4f82776cef0ac487191d093cdc316905e504071"},
    {file = "multidict-6.0.2-cp39-cp39-manylinux_2_17_aarch64.manylinux2014_aarch64.whl", hash = "sha256:07a017cfa00c9890011628eab2503bee5872f27144936a52eaab449be5eaf032"},
    {file = "multidict-6.0.2-cp39-cp39-manylinux_2_17_ppc64le.manylinux2014_ppc64le.whl", hash = "sha256:c207fff63adcdf5a485969131dc70e4b194327666b7e8a87a97fbc4fd80a53b2"},
    {file = "multidict-6.0.2-cp39-cp39-manylinux_2_17_s390x.manylinux2014_s390x.whl", hash = "sha256:373ba9d1d061c76462d74e7de1c0c8e267e9791ee8cfefcf6b0b2495762c370c"},
    {file = "multidict-6.0.2-cp39-cp39-manylinux_2_17_x86_64.manylinux2014_x86_64.whl", hash = "sha256:bfba7c6d5d7c9099ba21f84662b037a0ffd4a5e6b26ac07d19e423e6fdf965a9"},
    {file = "multidict-6.0.2-cp39-cp39-manylinux_2_5_i686.manylinux1_i686.manylinux_2_17_i686.manylinux2014_i686.whl", hash = "sha256:19d9bad105dfb34eb539c97b132057a4e709919ec4dd883ece5838bcbf262b80"},
    {file = "multidict-6.0.2-cp39-cp39-musllinux_1_1_aarch64.whl", hash = "sha256:de989b195c3d636ba000ee4281cd03bb1234635b124bf4cd89eeee9ca8fcb09d"},
    {file = "multidict-6.0.2-cp39-cp39-musllinux_1_1_i686.whl", hash = "sha256:7c40b7bbece294ae3a87c1bc2abff0ff9beef41d14188cda94ada7bcea99b0fb"},
    {file = "multidict-6.0.2-cp39-cp39-musllinux_1_1_ppc64le.whl", hash = "sha256:d16cce709ebfadc91278a1c005e3c17dd5f71f5098bfae1035149785ea6e9c68"},
    {file = "multidict-6.0.2-cp39-cp39-musllinux_1_1_s390x.whl", hash = "sha256:a2c34a93e1d2aa35fbf1485e5010337c72c6791407d03aa5f4eed920343dd360"},
    {file = "multidict-6.0.2-cp39-cp39-musllinux_1_1_x86_64.whl", hash = "sha256:feba80698173761cddd814fa22e88b0661e98cb810f9f986c54aa34d281e4937"},
    {file = "multidict-6.0.2-cp39-cp39-win32.whl", hash = "sha256:23b616fdc3c74c9fe01d76ce0d1ce872d2d396d8fa8e4899398ad64fb5aa214a"},
    {file = "multidict-6.0.2-cp39-cp39-win_amd64.whl", hash = "sha256:4bae31803d708f6f15fd98be6a6ac0b6958fcf68fda3c77a048a4f9073704aae"},
    {file = "multidict-6.0.2.tar.gz", hash = "sha256:5ff3bd75f38e4c43f1f470f2df7a4d430b821c4ce22be384e1459cb57d6bb013"},
]
mypy = [
    {file = "mypy-0.910-cp35-cp35m-macosx_10_9_x86_64.whl", hash = "sha256:a155d80ea6cee511a3694b108c4494a39f42de11ee4e61e72bc424c490e46457"},
    {file = "mypy-0.910-cp35-cp35m-manylinux1_x86_64.whl", hash = "sha256:b94e4b785e304a04ea0828759172a15add27088520dc7e49ceade7834275bedb"},
    {file = "mypy-0.910-cp35-cp35m-manylinux2010_x86_64.whl", hash = "sha256:088cd9c7904b4ad80bec811053272986611b84221835e079be5bcad029e79dd9"},
    {file = "mypy-0.910-cp35-cp35m-win_amd64.whl", hash = "sha256:adaeee09bfde366d2c13fe6093a7df5df83c9a2ba98638c7d76b010694db760e"},
    {file = "mypy-0.910-cp36-cp36m-macosx_10_9_x86_64.whl", hash = "sha256:ecd2c3fe726758037234c93df7e98deb257fd15c24c9180dacf1ef829da5f921"},
    {file = "mypy-0.910-cp36-cp36m-manylinux1_x86_64.whl", hash = "sha256:d9dd839eb0dc1bbe866a288ba3c1afc33a202015d2ad83b31e875b5905a079b6"},
    {file = "mypy-0.910-cp36-cp36m-manylinux2010_x86_64.whl", hash = "sha256:3e382b29f8e0ccf19a2df2b29a167591245df90c0b5a2542249873b5c1d78212"},
    {file = "mypy-0.910-cp36-cp36m-win_amd64.whl", hash = "sha256:53fd2eb27a8ee2892614370896956af2ff61254c275aaee4c230ae771cadd885"},
    {file = "mypy-0.910-cp37-cp37m-macosx_10_9_x86_64.whl", hash = "sha256:b6fb13123aeef4a3abbcfd7e71773ff3ff1526a7d3dc538f3929a49b42be03f0"},
    {file = "mypy-0.910-cp37-cp37m-manylinux1_x86_64.whl", hash = "sha256:e4dab234478e3bd3ce83bac4193b2ecd9cf94e720ddd95ce69840273bf44f6de"},
    {file = "mypy-0.910-cp37-cp37m-manylinux2010_x86_64.whl", hash = "sha256:7df1ead20c81371ccd6091fa3e2878559b5c4d4caadaf1a484cf88d93ca06703"},
    {file = "mypy-0.910-cp37-cp37m-win_amd64.whl", hash = "sha256:0aadfb2d3935988ec3815952e44058a3100499f5be5b28c34ac9d79f002a4a9a"},
    {file = "mypy-0.910-cp38-cp38-macosx_10_9_x86_64.whl", hash = "sha256:ec4e0cd079db280b6bdabdc807047ff3e199f334050db5cbb91ba3e959a67504"},
    {file = "mypy-0.910-cp38-cp38-manylinux1_x86_64.whl", hash = "sha256:119bed3832d961f3a880787bf621634ba042cb8dc850a7429f643508eeac97b9"},
    {file = "mypy-0.910-cp38-cp38-manylinux2010_x86_64.whl", hash = "sha256:866c41f28cee548475f146aa4d39a51cf3b6a84246969f3759cb3e9c742fc072"},
    {file = "mypy-0.910-cp38-cp38-win_amd64.whl", hash = "sha256:ceb6e0a6e27fb364fb3853389607cf7eb3a126ad335790fa1e14ed02fba50811"},
    {file = "mypy-0.910-cp39-cp39-macosx_10_9_x86_64.whl", hash = "sha256:1a85e280d4d217150ce8cb1a6dddffd14e753a4e0c3cf90baabb32cefa41b59e"},
    {file = "mypy-0.910-cp39-cp39-macosx_11_0_arm64.whl", hash = "sha256:42c266ced41b65ed40a282c575705325fa7991af370036d3f134518336636f5b"},
    {file = "mypy-0.910-cp39-cp39-manylinux1_x86_64.whl", hash = "sha256:3c4b8ca36877fc75339253721f69603a9c7fdb5d4d5a95a1a1b899d8b86a4de2"},
    {file = "mypy-0.910-cp39-cp39-manylinux2010_x86_64.whl", hash = "sha256:c0df2d30ed496a08de5daed2a9ea807d07c21ae0ab23acf541ab88c24b26ab97"},
    {file = "mypy-0.910-cp39-cp39-win_amd64.whl", hash = "sha256:c6c2602dffb74867498f86e6129fd52a2770c48b7cd3ece77ada4fa38f94eba8"},
    {file = "mypy-0.910-py3-none-any.whl", hash = "sha256:ef565033fa5a958e62796867b1df10c40263ea9ded87164d67572834e57a174d"},
    {file = "mypy-0.910.tar.gz", hash = "sha256:704098302473cb31a218f1775a873b376b30b4c18229421e9e9dc8916fd16150"},
]
mypy-extensions = [
    {file = "mypy_extensions-0.4.3-py2.py3-none-any.whl", hash = "sha256:090fedd75945a69ae91ce1303b5824f428daf5a028d2f6ab8a299250a846f15d"},
    {file = "mypy_extensions-0.4.3.tar.gz", hash = "sha256:2d82818f5bb3e369420cb3c4060a7970edba416647068eb4c5343488a6c604a8"},
]
numpy = [
    {file = "numpy-1.22.4-cp310-cp310-macosx_10_14_x86_64.whl", hash = "sha256:ba9ead61dfb5d971d77b6c131a9dbee62294a932bf6a356e48c75ae684e635b3"},
    {file = "numpy-1.22.4-cp310-cp310-macosx_10_15_x86_64.whl", hash = "sha256:1ce7ab2053e36c0a71e7a13a7475bd3b1f54750b4b433adc96313e127b870887"},
    {file = "numpy-1.22.4-cp310-cp310-macosx_11_0_arm64.whl", hash = "sha256:7228ad13744f63575b3a972d7ee4fd61815b2879998e70930d4ccf9ec721dce0"},
    {file = "numpy-1.22.4-cp310-cp310-manylinux_2_17_aarch64.manylinux2014_aarch64.whl", hash = "sha256:43a8ca7391b626b4c4fe20aefe79fec683279e31e7c79716863b4b25021e0e74"},
    {file = "numpy-1.22.4-cp310-cp310-manylinux_2_17_x86_64.manylinux2014_x86_64.whl", hash = "sha256:a911e317e8c826ea632205e63ed8507e0dc877dcdc49744584dfc363df9ca08c"},
    {file = "numpy-1.22.4-cp310-cp310-win32.whl", hash = "sha256:9ce7df0abeabe7fbd8ccbf343dc0db72f68549856b863ae3dd580255d009648e"},
    {file = "numpy-1.22.4-cp310-cp310-win_amd64.whl", hash = "sha256:3e1ffa4748168e1cc8d3cde93f006fe92b5421396221a02f2274aab6ac83b077"},
    {file = "numpy-1.22.4-cp38-cp38-macosx_10_15_x86_64.whl", hash = "sha256:59d55e634968b8f77d3fd674a3cf0b96e85147cd6556ec64ade018f27e9479e1"},
    {file = "numpy-1.22.4-cp38-cp38-macosx_11_0_arm64.whl", hash = "sha256:c1d937820db6e43bec43e8d016b9b3165dcb42892ea9f106c70fb13d430ffe72"},
    {file = "numpy-1.22.4-cp38-cp38-manylinux_2_17_aarch64.manylinux2014_aarch64.whl", hash = "sha256:d4c5d5eb2ec8da0b4f50c9a843393971f31f1d60be87e0fb0917a49133d257d6"},
    {file = "numpy-1.22.4-cp38-cp38-manylinux_2_17_x86_64.manylinux2014_x86_64.whl", hash = "sha256:64f56fc53a2d18b1924abd15745e30d82a5782b2cab3429aceecc6875bd5add0"},
    {file = "numpy-1.22.4-cp38-cp38-win32.whl", hash = "sha256:fb7a980c81dd932381f8228a426df8aeb70d59bbcda2af075b627bbc50207cba"},
    {file = "numpy-1.22.4-cp38-cp38-win_amd64.whl", hash = "sha256:e96d7f3096a36c8754207ab89d4b3282ba7b49ea140e4973591852c77d09eb76"},
    {file = "numpy-1.22.4-cp39-cp39-macosx_10_14_x86_64.whl", hash = "sha256:4c6036521f11a731ce0648f10c18ae66d7143865f19f7299943c985cdc95afb5"},
    {file = "numpy-1.22.4-cp39-cp39-macosx_10_15_x86_64.whl", hash = "sha256:b89bf9b94b3d624e7bb480344e91f68c1c6c75f026ed6755955117de00917a7c"},
    {file = "numpy-1.22.4-cp39-cp39-macosx_11_0_arm64.whl", hash = "sha256:2d487e06ecbf1dc2f18e7efce82ded4f705f4bd0cd02677ffccfb39e5c284c7e"},
    {file = "numpy-1.22.4-cp39-cp39-manylinux_2_17_aarch64.manylinux2014_aarch64.whl", hash = "sha256:f3eb268dbd5cfaffd9448113539e44e2dd1c5ca9ce25576f7c04a5453edc26fa"},
    {file = "numpy-1.22.4-cp39-cp39-manylinux_2_17_x86_64.manylinux2014_x86_64.whl", hash = "sha256:37431a77ceb9307c28382c9773da9f306435135fae6b80b62a11c53cfedd8802"},
    {file = "numpy-1.22.4-cp39-cp39-win32.whl", hash = "sha256:cc7f00008eb7d3f2489fca6f334ec19ca63e31371be28fd5dad955b16ec285bd"},
    {file = "numpy-1.22.4-cp39-cp39-win_amd64.whl", hash = "sha256:f0725df166cf4785c0bc4cbfb320203182b1ecd30fee6e541c8752a92df6aa32"},
    {file = "numpy-1.22.4-pp38-pypy38_pp73-manylinux_2_17_x86_64.manylinux2014_x86_64.whl", hash = "sha256:0791fbd1e43bf74b3502133207e378901272f3c156c4df4954cad833b1380207"},
    {file = "numpy-1.22.4.zip", hash = "sha256:425b390e4619f58d8526b3dcf656dde069133ae5c240229821f01b5f44ea07af"},
]
oauthlib = [
    {file = "oauthlib-3.2.0-py3-none-any.whl", hash = "sha256:6db33440354787f9b7f3a6dbd4febf5d0f93758354060e802f6c06cb493022fe"},
    {file = "oauthlib-3.2.0.tar.gz", hash = "sha256:23a8208d75b902797ea29fd31fa80a15ed9dc2c6c16fe73f5d346f83f6fa27a2"},
]
openpyxl = [
    {file = "openpyxl-3.0.10-py2.py3-none-any.whl", hash = "sha256:0ab6d25d01799f97a9464630abacbb34aafecdcaa0ef3cba6d6b3499867d0355"},
    {file = "openpyxl-3.0.10.tar.gz", hash = "sha256:e47805627aebcf860edb4edf7987b1309c1b3632f3750538ed962bbcc3bd7449"},
]
opentelemetry-api = [
    {file = "opentelemetry-api-1.8.0.tar.gz", hash = "sha256:758f73610c08a03e9c8f29cfb364bc75ce35e9a62136ba98b82423d3d27498f5"},
    {file = "opentelemetry_api-1.8.0-py3-none-any.whl", hash = "sha256:a0f6dc4e7970ea15fd3046a571c4138ec6a279e10138d45b465d62bd5fcbb67d"},
]
opentelemetry-exporter-jaeger = [
    {file = "opentelemetry-exporter-jaeger-1.11.0.tar.gz", hash = "sha256:f7f9edbaf92cc8e212283c895da616c9f15f91c06cffe5dd37a38690fcddd45b"},
    {file = "opentelemetry_exporter_jaeger-1.11.0-py3-none-any.whl", hash = "sha256:7578aa70d94c5c2d4880ece7d216b0fb93e44f0eb9e4f3d45c18ac9cefd372ab"},
]
opentelemetry-exporter-jaeger-proto-grpc = [
    {file = "opentelemetry-exporter-jaeger-proto-grpc-1.11.0.tar.gz", hash = "sha256:86501663522142e716c3aeb7b173e9b5040bf3690794f92caceed4c2fc91c216"},
    {file = "opentelemetry_exporter_jaeger_proto_grpc-1.11.0-py3-none-any.whl", hash = "sha256:5c4fdadf4b7beecb887d9f9127a86d29eeaa331f02c89ddd99753bba90c29421"},
]
opentelemetry-exporter-jaeger-thrift = [
    {file = "opentelemetry-exporter-jaeger-thrift-1.11.0.tar.gz", hash = "sha256:66924fda1f3b38144b6b87f2c008d8ee064964e45ba76bc4b80adc1b2a115191"},
    {file = "opentelemetry_exporter_jaeger_thrift-1.11.0-py3-none-any.whl", hash = "sha256:5774c31fddf73dd2c0858e3dfd6e9b6245d8975c525267043c717022bf4eb140"},
]
opentelemetry-instrumentation = [
    {file = "opentelemetry-instrumentation-0.27b0.tar.gz", hash = "sha256:1a51253c118713031a621f53493cb7fb7fc9f783b543265cb2a40c5b4be0aaa2"},
    {file = "opentelemetry_instrumentation-0.27b0-py3-none-any.whl", hash = "sha256:40673c0699443487a5f76694a8fdb84f2aea3a95cb584f205bed29203cba2ad8"},
]
opentelemetry-instrumentation-sqlalchemy = [
    {file = "opentelemetry-instrumentation-sqlalchemy-0.27b0.tar.gz", hash = "sha256:8c77cea9641127aba5b34bf86c5b11f50cbadfe698b767f6f46f7e9fd35c3ede"},
    {file = "opentelemetry_instrumentation_sqlalchemy-0.27b0-py3-none-any.whl", hash = "sha256:0beacdd8df19495ce66b145cfeffdf7dd991cd0fdb6dfc7bc1550fcee5b93cdf"},
]
opentelemetry-sdk = [
    {file = "opentelemetry-sdk-1.8.0.tar.gz", hash = "sha256:7536c81f348e6c88c9dce4cd6eb5b09b422902bde8f76d7a0d4be2a0b9684b3f"},
    {file = "opentelemetry_sdk-1.8.0-py3-none-any.whl", hash = "sha256:6c6c959f4cd362b7471b5dccb46904c0771bc4f6feed6e965634c291160f4d62"},
]
opentelemetry-semantic-conventions = [
    {file = "opentelemetry-semantic-conventions-0.27b0.tar.gz", hash = "sha256:6f4cbef478c09056e76248a78cd2590dad6cd54f3854f713af155c82639e11eb"},
    {file = "opentelemetry_semantic_conventions-0.27b0-py3-none-any.whl", hash = "sha256:d39591a4345b9e646612b7c636e19b3b5dcabaf4dae142cb31417884c77de7b1"},
]
packaging = [
    {file = "packaging-21.3-py3-none-any.whl", hash = "sha256:ef103e05f519cdc783ae24ea4e2e0f508a9c99b2d4969652eed6a2e1ea5bd522"},
    {file = "packaging-21.3.tar.gz", hash = "sha256:dd47c42927d89ab911e606518907cc2d3a1f38bbd026385970643f9c5b8ecfeb"},
]
pandas = [
    {file = "pandas-1.4.2-cp310-cp310-macosx_10_9_universal2.whl", hash = "sha256:be67c782c4f1b1f24c2f16a157e12c2693fd510f8df18e3287c77f33d124ed07"},
    {file = "pandas-1.4.2-cp310-cp310-macosx_10_9_x86_64.whl", hash = "sha256:5a206afa84ed20e07603f50d22b5f0db3fb556486d8c2462d8bc364831a4b417"},
    {file = "pandas-1.4.2-cp310-cp310-macosx_11_0_arm64.whl", hash = "sha256:0010771bd9223f7afe5f051eb47c4a49534345dfa144f2f5470b27189a4dd3b5"},
    {file = "pandas-1.4.2-cp310-cp310-manylinux_2_17_aarch64.manylinux2014_aarch64.whl", hash = "sha256:3228198333dd13c90b6434ddf61aa6d57deaca98cf7b654f4ad68a2db84f8cfe"},
    {file = "pandas-1.4.2-cp310-cp310-manylinux_2_17_x86_64.manylinux2014_x86_64.whl", hash = "sha256:5b79af3a69e5175c6fa7b4e046b21a646c8b74e92c6581a9d825687d92071b51"},
    {file = "pandas-1.4.2-cp310-cp310-win_amd64.whl", hash = "sha256:5586cc95692564b441f4747c47c8a9746792e87b40a4680a2feb7794defb1ce3"},
    {file = "pandas-1.4.2-cp38-cp38-macosx_10_9_universal2.whl", hash = "sha256:061609334a8182ab500a90fe66d46f6f387de62d3a9cb9aa7e62e3146c712167"},
    {file = "pandas-1.4.2-cp38-cp38-macosx_10_9_x86_64.whl", hash = "sha256:b8134651258bce418cb79c71adeff0a44090c98d955f6953168ba16cc285d9f7"},
    {file = "pandas-1.4.2-cp38-cp38-macosx_11_0_arm64.whl", hash = "sha256:df82739e00bb6daf4bba4479a40f38c718b598a84654cbd8bb498fd6b0aa8c16"},
    {file = "pandas-1.4.2-cp38-cp38-manylinux_2_17_aarch64.manylinux2014_aarch64.whl", hash = "sha256:385c52e85aaa8ea6a4c600a9b2821181a51f8be0aee3af6f2dcb41dafc4fc1d0"},
    {file = "pandas-1.4.2-cp38-cp38-manylinux_2_17_x86_64.manylinux2014_x86_64.whl", hash = "sha256:295872bf1a09758aba199992c3ecde455f01caf32266d50abc1a073e828a7b9d"},
    {file = "pandas-1.4.2-cp38-cp38-win32.whl", hash = "sha256:95c1e422ced0199cf4a34385ff124b69412c4bc912011ce895582bee620dfcaa"},
    {file = "pandas-1.4.2-cp38-cp38-win_amd64.whl", hash = "sha256:5c54ea4ef3823108cd4ec7fb27ccba4c3a775e0f83e39c5e17f5094cb17748bc"},
    {file = "pandas-1.4.2-cp39-cp39-macosx_10_9_universal2.whl", hash = "sha256:c072c7f06b9242c855ed8021ff970c0e8f8b10b35e2640c657d2a541c5950f59"},
    {file = "pandas-1.4.2-cp39-cp39-macosx_10_9_x86_64.whl", hash = "sha256:f549097993744ff8c41b5e8f2f0d3cbfaabe89b4ae32c8c08ead6cc535b80139"},
    {file = "pandas-1.4.2-cp39-cp39-macosx_11_0_arm64.whl", hash = "sha256:ff08a14ef21d94cdf18eef7c569d66f2e24e0bc89350bcd7d243dd804e3b5eb2"},
    {file = "pandas-1.4.2-cp39-cp39-manylinux_2_17_aarch64.manylinux2014_aarch64.whl", hash = "sha256:8c5bf555b6b0075294b73965adaafb39cf71c312e38c5935c93d78f41c19828a"},
    {file = "pandas-1.4.2-cp39-cp39-manylinux_2_17_x86_64.manylinux2014_x86_64.whl", hash = "sha256:51649ef604a945f781105a6d2ecf88db7da0f4868ac5d45c51cb66081c4d9c73"},
    {file = "pandas-1.4.2-cp39-cp39-win32.whl", hash = "sha256:d0d4f13e4be7ce89d7057a786023c461dd9370040bdb5efa0a7fe76b556867a0"},
    {file = "pandas-1.4.2-cp39-cp39-win_amd64.whl", hash = "sha256:09d8be7dd9e1c4c98224c4dfe8abd60d145d934e9fc1f5f411266308ae683e6a"},
    {file = "pandas-1.4.2.tar.gz", hash = "sha256:92bc1fc585f1463ca827b45535957815b7deb218c549b7c18402c322c7549a12"},
]
pandas-stubs = [
    {file = "pandas-stubs-1.2.0.58.tar.gz", hash = "sha256:f0e0e70887f85a5895887bdf7cee34e3881d5c7f95457304e8a9287401ae4be8"},
    {file = "pandas_stubs-1.2.0.58-py3-none-any.whl", hash = "sha256:4497e8ce506e29b202955ebc653d181833a9745076bc911c2111e09095988440"},
]
pathspec = [
    {file = "pathspec-0.9.0-py2.py3-none-any.whl", hash = "sha256:7d15c4ddb0b5c802d161efc417ec1a2558ea2653c2e8ad9c19098201dc1c993a"},
    {file = "pathspec-0.9.0.tar.gz", hash = "sha256:e564499435a2673d586f6b2130bb5b95f04a3ba06f81b8f895b651a3c76aabb1"},
]
pillow = [
    {file = "Pillow-9.1.1-cp310-cp310-macosx_10_10_x86_64.whl", hash = "sha256:42dfefbef90eb67c10c45a73a9bc1599d4dac920f7dfcbf4ec6b80cb620757fe"},
    {file = "Pillow-9.1.1-cp310-cp310-macosx_11_0_arm64.whl", hash = "sha256:ffde4c6fabb52891d81606411cbfaf77756e3b561b566efd270b3ed3791fde4e"},
    {file = "Pillow-9.1.1-cp310-cp310-manylinux_2_17_aarch64.manylinux2014_aarch64.whl", hash = "sha256:9c857532c719fb30fafabd2371ce9b7031812ff3889d75273827633bca0c4602"},
    {file = "Pillow-9.1.1-cp310-cp310-manylinux_2_17_i686.manylinux2014_i686.whl", hash = "sha256:59789a7d06c742e9d13b883d5e3569188c16acb02eeed2510fd3bfdbc1bd1530"},
    {file = "Pillow-9.1.1-cp310-cp310-manylinux_2_17_x86_64.manylinux2014_x86_64.whl", hash = "sha256:4d45dbe4b21a9679c3e8b3f7f4f42a45a7d3ddff8a4a16109dff0e1da30a35b2"},
    {file = "Pillow-9.1.1-cp310-cp310-musllinux_1_1_x86_64.whl", hash = "sha256:e9ed59d1b6ee837f4515b9584f3d26cf0388b742a11ecdae0d9237a94505d03a"},
    {file = "Pillow-9.1.1-cp310-cp310-win32.whl", hash = "sha256:b3fe2ff1e1715d4475d7e2c3e8dabd7c025f4410f79513b4ff2de3d51ce0fa9c"},
    {file = "Pillow-9.1.1-cp310-cp310-win_amd64.whl", hash = "sha256:5b650dbbc0969a4e226d98a0b440c2f07a850896aed9266b6fedc0f7e7834108"},
    {file = "Pillow-9.1.1-cp37-cp37m-macosx_10_10_x86_64.whl", hash = "sha256:0b4d5ad2cd3a1f0d1df882d926b37dbb2ab6c823ae21d041b46910c8f8cd844b"},
    {file = "Pillow-9.1.1-cp37-cp37m-manylinux_2_17_aarch64.manylinux2014_aarch64.whl", hash = "sha256:9370d6744d379f2de5d7fa95cdbd3a4d92f0b0ef29609b4b1687f16bc197063d"},
    {file = "Pillow-9.1.1-cp37-cp37m-manylinux_2_17_i686.manylinux2014_i686.whl", hash = "sha256:b761727ed7d593e49671d1827044b942dd2f4caae6e51bab144d4accf8244a84"},
    {file = "Pillow-9.1.1-cp37-cp37m-manylinux_2_17_x86_64.manylinux2014_x86_64.whl", hash = "sha256:8a66fe50386162df2da701b3722781cbe90ce043e7d53c1fd6bd801bca6b48d4"},
    {file = "Pillow-9.1.1-cp37-cp37m-win32.whl", hash = "sha256:2b291cab8a888658d72b575a03e340509b6b050b62db1f5539dd5cd18fd50578"},
    {file = "Pillow-9.1.1-cp37-cp37m-win_amd64.whl", hash = "sha256:1d4331aeb12f6b3791911a6da82de72257a99ad99726ed6b63f481c0184b6fb9"},
    {file = "Pillow-9.1.1-cp38-cp38-macosx_10_10_x86_64.whl", hash = "sha256:8844217cdf66eabe39567118f229e275f0727e9195635a15e0e4b9227458daaf"},
    {file = "Pillow-9.1.1-cp38-cp38-macosx_11_0_arm64.whl", hash = "sha256:b6617221ff08fbd3b7a811950b5c3f9367f6e941b86259843eab77c8e3d2b56b"},
    {file = "Pillow-9.1.1-cp38-cp38-manylinux_2_17_aarch64.manylinux2014_aarch64.whl", hash = "sha256:20d514c989fa28e73a5adbddd7a171afa5824710d0ab06d4e1234195d2a2e546"},
    {file = "Pillow-9.1.1-cp38-cp38-manylinux_2_17_i686.manylinux2014_i686.whl", hash = "sha256:088df396b047477dd1bbc7de6e22f58400dae2f21310d9e2ec2933b2ef7dfa4f"},
    {file = "Pillow-9.1.1-cp38-cp38-manylinux_2_17_x86_64.manylinux2014_x86_64.whl", hash = "sha256:53c27bd452e0f1bc4bfed07ceb235663a1df7c74df08e37fd6b03eb89454946a"},
    {file = "Pillow-9.1.1-cp38-cp38-musllinux_1_1_x86_64.whl", hash = "sha256:3f6c1716c473ebd1649663bf3b42702d0d53e27af8b64642be0dd3598c761fb1"},
    {file = "Pillow-9.1.1-cp38-cp38-win32.whl", hash = "sha256:c67db410508b9de9c4694c57ed754b65a460e4812126e87f5052ecf23a011a54"},
    {file = "Pillow-9.1.1-cp38-cp38-win_amd64.whl", hash = "sha256:f054b020c4d7e9786ae0404278ea318768eb123403b18453e28e47cdb7a0a4bf"},
    {file = "Pillow-9.1.1-cp39-cp39-macosx_10_10_x86_64.whl", hash = "sha256:c17770a62a71718a74b7548098a74cd6880be16bcfff5f937f900ead90ca8e92"},
    {file = "Pillow-9.1.1-cp39-cp39-macosx_11_0_arm64.whl", hash = "sha256:f3f6a6034140e9e17e9abc175fc7a266a6e63652028e157750bd98e804a8ed9a"},
    {file = "Pillow-9.1.1-cp39-cp39-manylinux_2_17_aarch64.manylinux2014_aarch64.whl", hash = "sha256:f372d0f08eff1475ef426344efe42493f71f377ec52237bf153c5713de987251"},
    {file = "Pillow-9.1.1-cp39-cp39-manylinux_2_17_i686.manylinux2014_i686.whl", hash = "sha256:09e67ef6e430f90caa093528bd758b0616f8165e57ed8d8ce014ae32df6a831d"},
    {file = "Pillow-9.1.1-cp39-cp39-manylinux_2_17_x86_64.manylinux2014_x86_64.whl", hash = "sha256:66daa16952d5bf0c9d5389c5e9df562922a59bd16d77e2a276e575d32e38afd1"},
    {file = "Pillow-9.1.1-cp39-cp39-musllinux_1_1_x86_64.whl", hash = "sha256:d78ca526a559fb84faaaf84da2dd4addef5edb109db8b81677c0bb1aad342601"},
    {file = "Pillow-9.1.1-cp39-cp39-win32.whl", hash = "sha256:55e74faf8359ddda43fee01bffbc5bd99d96ea508d8a08c527099e84eb708f45"},
    {file = "Pillow-9.1.1-cp39-cp39-win_amd64.whl", hash = "sha256:7c150dbbb4a94ea4825d1e5f2c5501af7141ea95825fadd7829f9b11c97aaf6c"},
    {file = "Pillow-9.1.1-pp37-pypy37_pp73-macosx_10_10_x86_64.whl", hash = "sha256:769a7f131a2f43752455cc72f9f7a093c3ff3856bf976c5fb53a59d0ccc704f6"},
    {file = "Pillow-9.1.1-pp37-pypy37_pp73-manylinux_2_17_i686.manylinux2014_i686.whl", hash = "sha256:488f3383cf5159907d48d32957ac6f9ea85ccdcc296c14eca1a4e396ecc32098"},
    {file = "Pillow-9.1.1-pp37-pypy37_pp73-manylinux_2_17_x86_64.manylinux2014_x86_64.whl", hash = "sha256:0b525a356680022b0af53385944026d3486fc8c013638cf9900eb87c866afb4c"},
    {file = "Pillow-9.1.1-pp38-pypy38_pp73-macosx_10_10_x86_64.whl", hash = "sha256:6e760cf01259a1c0a50f3c845f9cad1af30577fd8b670339b1659c6d0e7a41dd"},
    {file = "Pillow-9.1.1-pp38-pypy38_pp73-manylinux_2_17_i686.manylinux2014_i686.whl", hash = "sha256:a4165205a13b16a29e1ac57efeee6be2dfd5b5408122d59ef2145bc3239fa340"},
    {file = "Pillow-9.1.1-pp38-pypy38_pp73-manylinux_2_17_x86_64.manylinux2014_x86_64.whl", hash = "sha256:937a54e5694684f74dcbf6e24cc453bfc5b33940216ddd8f4cd8f0f79167f765"},
    {file = "Pillow-9.1.1-pp38-pypy38_pp73-win_amd64.whl", hash = "sha256:baf3be0b9446a4083cc0c5bb9f9c964034be5374b5bc09757be89f5d2fa247b8"},
    {file = "Pillow-9.1.1.tar.gz", hash = "sha256:7502539939b53d7565f3d11d87c78e7ec900d3c72945d4ee0e2f250d598309a0"},
]
platformdirs = [
    {file = "platformdirs-2.5.2-py3-none-any.whl", hash = "sha256:027d8e83a2d7de06bbac4e5ef7e023c02b863d7ea5d079477e722bb41ab25788"},
    {file = "platformdirs-2.5.2.tar.gz", hash = "sha256:58c8abb07dcb441e6ee4b11d8df0ac856038f944ab98b7be6b27b2a3c7feef19"},
]
plotly = [
    {file = "plotly-5.8.0-py2.py3-none-any.whl", hash = "sha256:0e6e2382aafe2b2978d2c1b10ea93e73ad1ec80fa9a195ff6eea62af7905dfdc"},
    {file = "plotly-5.8.0.tar.gz", hash = "sha256:58cef3292f5994d82154d51fbc7338c48009fc47ea32ffe052ad29aaa15e0df9"},
]
pluggy = [
    {file = "pluggy-1.0.0-py2.py3-none-any.whl", hash = "sha256:74134bbf457f031a36d68416e1509f34bd5ccc019f0bcc952c7b909d06b37bd3"},
    {file = "pluggy-1.0.0.tar.gz", hash = "sha256:4224373bacce55f955a878bf9cfa763c1e360858e330072059e10bad68531159"},
]
protobuf = [
    {file = "protobuf-3.20.1-cp310-cp310-macosx_10_9_universal2.whl", hash = "sha256:3cc797c9d15d7689ed507b165cd05913acb992d78b379f6014e013f9ecb20996"},
    {file = "protobuf-3.20.1-cp310-cp310-manylinux2014_aarch64.whl", hash = "sha256:ff8d8fa42675249bb456f5db06c00de6c2f4c27a065955917b28c4f15978b9c3"},
    {file = "protobuf-3.20.1-cp310-cp310-manylinux_2_12_x86_64.manylinux2010_x86_64.whl", hash = "sha256:cd68be2559e2a3b84f517fb029ee611546f7812b1fdd0aa2ecc9bc6ec0e4fdde"},
    {file = "protobuf-3.20.1-cp310-cp310-win32.whl", hash = "sha256:9016d01c91e8e625141d24ec1b20fed584703e527d28512aa8c8707f105a683c"},
    {file = "protobuf-3.20.1-cp310-cp310-win_amd64.whl", hash = "sha256:32ca378605b41fd180dfe4e14d3226386d8d1b002ab31c969c366549e66a2bb7"},
    {file = "protobuf-3.20.1-cp36-cp36m-macosx_10_9_x86_64.whl", hash = "sha256:9be73ad47579abc26c12024239d3540e6b765182a91dbc88e23658ab71767153"},
    {file = "protobuf-3.20.1-cp36-cp36m-manylinux_2_5_x86_64.manylinux1_x86_64.whl", hash = "sha256:097c5d8a9808302fb0da7e20edf0b8d4703274d140fd25c5edabddcde43e081f"},
    {file = "protobuf-3.20.1-cp37-cp37m-macosx_10_9_x86_64.whl", hash = "sha256:e250a42f15bf9d5b09fe1b293bdba2801cd520a9f5ea2d7fb7536d4441811d20"},
    {file = "protobuf-3.20.1-cp37-cp37m-manylinux2014_aarch64.whl", hash = "sha256:cdee09140e1cd184ba9324ec1df410e7147242b94b5f8b0c64fc89e38a8ba531"},
    {file = "protobuf-3.20.1-cp37-cp37m-manylinux_2_5_x86_64.manylinux1_x86_64.whl", hash = "sha256:af0ebadc74e281a517141daad9d0f2c5d93ab78e9d455113719a45a49da9db4e"},
    {file = "protobuf-3.20.1-cp37-cp37m-win32.whl", hash = "sha256:755f3aee41354ae395e104d62119cb223339a8f3276a0cd009ffabfcdd46bb0c"},
    {file = "protobuf-3.20.1-cp37-cp37m-win_amd64.whl", hash = "sha256:62f1b5c4cd6c5402b4e2d63804ba49a327e0c386c99b1675c8a0fefda23b2067"},
    {file = "protobuf-3.20.1-cp38-cp38-macosx_10_9_x86_64.whl", hash = "sha256:06059eb6953ff01e56a25cd02cca1a9649a75a7e65397b5b9b4e929ed71d10cf"},
    {file = "protobuf-3.20.1-cp38-cp38-manylinux2014_aarch64.whl", hash = "sha256:cb29edb9eab15742d791e1025dd7b6a8f6fcb53802ad2f6e3adcb102051063ab"},
    {file = "protobuf-3.20.1-cp38-cp38-manylinux_2_5_x86_64.manylinux1_x86_64.whl", hash = "sha256:69ccfdf3657ba59569c64295b7d51325f91af586f8d5793b734260dfe2e94e2c"},
    {file = "protobuf-3.20.1-cp38-cp38-win32.whl", hash = "sha256:dd5789b2948ca702c17027c84c2accb552fc30f4622a98ab5c51fcfe8c50d3e7"},
    {file = "protobuf-3.20.1-cp38-cp38-win_amd64.whl", hash = "sha256:77053d28427a29987ca9caf7b72ccafee011257561259faba8dd308fda9a8739"},
    {file = "protobuf-3.20.1-cp39-cp39-macosx_10_9_x86_64.whl", hash = "sha256:6f50601512a3d23625d8a85b1638d914a0970f17920ff39cec63aaef80a93fb7"},
    {file = "protobuf-3.20.1-cp39-cp39-manylinux2014_aarch64.whl", hash = "sha256:284f86a6207c897542d7e956eb243a36bb8f9564c1742b253462386e96c6b78f"},
    {file = "protobuf-3.20.1-cp39-cp39-manylinux_2_5_x86_64.manylinux1_x86_64.whl", hash = "sha256:7403941f6d0992d40161aa8bb23e12575637008a5a02283a930addc0508982f9"},
    {file = "protobuf-3.20.1-cp39-cp39-win32.whl", hash = "sha256:db977c4ca738dd9ce508557d4fce0f5aebd105e158c725beec86feb1f6bc20d8"},
    {file = "protobuf-3.20.1-cp39-cp39-win_amd64.whl", hash = "sha256:7e371f10abe57cee5021797126c93479f59fccc9693dafd6bd5633ab67808a91"},
    {file = "protobuf-3.20.1-py2.py3-none-any.whl", hash = "sha256:adfc6cf69c7f8c50fd24c793964eef18f0ac321315439d94945820612849c388"},
    {file = "protobuf-3.20.1.tar.gz", hash = "sha256:adc31566d027f45efe3f44eeb5b1f329da43891634d61c75a5944e9be6dd42c9"},
]
psycopg2-binary = [
    {file = "psycopg2-binary-2.9.3.tar.gz", hash = "sha256:761df5313dc15da1502b21453642d7599d26be88bff659382f8f9747c7ebea4e"},
    {file = "psycopg2_binary-2.9.3-cp310-cp310-macosx_10_14_x86_64.macosx_10_9_intel.macosx_10_9_x86_64.macosx_10_10_intel.macosx_10_10_x86_64.whl", hash = "sha256:539b28661b71da7c0e428692438efbcd048ca21ea81af618d845e06ebfd29478"},
    {file = "psycopg2_binary-2.9.3-cp310-cp310-manylinux_2_17_i686.manylinux2014_i686.whl", hash = "sha256:6e82d38390a03da28c7985b394ec3f56873174e2c88130e6966cb1c946508e65"},
    {file = "psycopg2_binary-2.9.3-cp310-cp310-manylinux_2_17_x86_64.manylinux2014_x86_64.whl", hash = "sha256:57804fc02ca3ce0dbfbef35c4b3a4a774da66d66ea20f4bda601294ad2ea6092"},
    {file = "psycopg2_binary-2.9.3-cp310-cp310-manylinux_2_24_aarch64.whl", hash = "sha256:083a55275f09a62b8ca4902dd11f4b33075b743cf0d360419e2051a8a5d5ff76"},
    {file = "psycopg2_binary-2.9.3-cp310-cp310-manylinux_2_24_ppc64le.whl", hash = "sha256:0a29729145aaaf1ad8bafe663131890e2111f13416b60e460dae0a96af5905c9"},
    {file = "psycopg2_binary-2.9.3-cp310-cp310-musllinux_1_1_aarch64.whl", hash = "sha256:3a79d622f5206d695d7824cbf609a4f5b88ea6d6dab5f7c147fc6d333a8787e4"},
    {file = "psycopg2_binary-2.9.3-cp310-cp310-musllinux_1_1_i686.whl", hash = "sha256:090f3348c0ab2cceb6dfbe6bf721ef61262ddf518cd6cc6ecc7d334996d64efa"},
    {file = "psycopg2_binary-2.9.3-cp310-cp310-musllinux_1_1_ppc64le.whl", hash = "sha256:a9e1f75f96ea388fbcef36c70640c4efbe4650658f3d6a2967b4cc70e907352e"},
    {file = "psycopg2_binary-2.9.3-cp310-cp310-musllinux_1_1_x86_64.whl", hash = "sha256:c3ae8e75eb7160851e59adc77b3a19a976e50622e44fd4fd47b8b18208189d42"},
    {file = "psycopg2_binary-2.9.3-cp310-cp310-win32.whl", hash = "sha256:7b1e9b80afca7b7a386ef087db614faebbf8839b7f4db5eb107d0f1a53225029"},
    {file = "psycopg2_binary-2.9.3-cp310-cp310-win_amd64.whl", hash = "sha256:8b344adbb9a862de0c635f4f0425b7958bf5a4b927c8594e6e8d261775796d53"},
    {file = "psycopg2_binary-2.9.3-cp36-cp36m-macosx_10_14_x86_64.macosx_10_9_intel.macosx_10_9_x86_64.macosx_10_10_intel.macosx_10_10_x86_64.whl", hash = "sha256:e847774f8ffd5b398a75bc1c18fbb56564cda3d629fe68fd81971fece2d3c67e"},
    {file = "psycopg2_binary-2.9.3-cp36-cp36m-manylinux_2_17_i686.manylinux2014_i686.whl", hash = "sha256:68641a34023d306be959101b345732360fc2ea4938982309b786f7be1b43a4a1"},
    {file = "psycopg2_binary-2.9.3-cp36-cp36m-manylinux_2_17_x86_64.manylinux2014_x86_64.whl", hash = "sha256:3303f8807f342641851578ee7ed1f3efc9802d00a6f83c101d21c608cb864460"},
    {file = "psycopg2_binary-2.9.3-cp36-cp36m-manylinux_2_24_aarch64.whl", hash = "sha256:e3699852e22aa68c10de06524a3721ade969abf382da95884e6a10ff798f9281"},
    {file = "psycopg2_binary-2.9.3-cp36-cp36m-manylinux_2_24_ppc64le.whl", hash = "sha256:526ea0378246d9b080148f2d6681229f4b5964543c170dd10bf4faaab6e0d27f"},
    {file = "psycopg2_binary-2.9.3-cp36-cp36m-musllinux_1_1_aarch64.whl", hash = "sha256:b1c8068513f5b158cf7e29c43a77eb34b407db29aca749d3eb9293ee0d3103ca"},
    {file = "psycopg2_binary-2.9.3-cp36-cp36m-musllinux_1_1_i686.whl", hash = "sha256:15803fa813ea05bef089fa78835118b5434204f3a17cb9f1e5dbfd0b9deea5af"},
    {file = "psycopg2_binary-2.9.3-cp36-cp36m-musllinux_1_1_ppc64le.whl", hash = "sha256:152f09f57417b831418304c7f30d727dc83a12761627bb826951692cc6491e57"},
    {file = "psycopg2_binary-2.9.3-cp36-cp36m-musllinux_1_1_x86_64.whl", hash = "sha256:404224e5fef3b193f892abdbf8961ce20e0b6642886cfe1fe1923f41aaa75c9d"},
    {file = "psycopg2_binary-2.9.3-cp36-cp36m-win32.whl", hash = "sha256:1f6b813106a3abdf7b03640d36e24669234120c72e91d5cbaeb87c5f7c36c65b"},
    {file = "psycopg2_binary-2.9.3-cp36-cp36m-win_amd64.whl", hash = "sha256:2d872e3c9d5d075a2e104540965a1cf898b52274a5923936e5bfddb58c59c7c2"},
    {file = "psycopg2_binary-2.9.3-cp37-cp37m-macosx_10_14_x86_64.macosx_10_9_intel.macosx_10_9_x86_64.macosx_10_10_intel.macosx_10_10_x86_64.whl", hash = "sha256:10bb90fb4d523a2aa67773d4ff2b833ec00857f5912bafcfd5f5414e45280fb1"},
    {file = "psycopg2_binary-2.9.3-cp37-cp37m-manylinux_2_17_i686.manylinux2014_i686.whl", hash = "sha256:874a52ecab70af13e899f7847b3e074eeb16ebac5615665db33bce8a1009cf33"},
    {file = "psycopg2_binary-2.9.3-cp37-cp37m-manylinux_2_17_x86_64.manylinux2014_x86_64.whl", hash = "sha256:a29b3ca4ec9defec6d42bf5feb36bb5817ba3c0230dd83b4edf4bf02684cd0ae"},
    {file = "psycopg2_binary-2.9.3-cp37-cp37m-manylinux_2_24_aarch64.whl", hash = "sha256:12b11322ea00ad8db8c46f18b7dfc47ae215e4df55b46c67a94b4effbaec7094"},
    {file = "psycopg2_binary-2.9.3-cp37-cp37m-manylinux_2_24_ppc64le.whl", hash = "sha256:53293533fcbb94c202b7c800a12c873cfe24599656b341f56e71dd2b557be063"},
    {file = "psycopg2_binary-2.9.3-cp37-cp37m-musllinux_1_1_aarch64.whl", hash = "sha256:c381bda330ddf2fccbafab789d83ebc6c53db126e4383e73794c74eedce855ef"},
    {file = "psycopg2_binary-2.9.3-cp37-cp37m-musllinux_1_1_i686.whl", hash = "sha256:9d29409b625a143649d03d0fd7b57e4b92e0ecad9726ba682244b73be91d2fdb"},
    {file = "psycopg2_binary-2.9.3-cp37-cp37m-musllinux_1_1_ppc64le.whl", hash = "sha256:183a517a3a63503f70f808b58bfbf962f23d73b6dccddae5aa56152ef2bcb232"},
    {file = "psycopg2_binary-2.9.3-cp37-cp37m-musllinux_1_1_x86_64.whl", hash = "sha256:15c4e4cfa45f5a60599d9cec5f46cd7b1b29d86a6390ec23e8eebaae84e64554"},
    {file = "psycopg2_binary-2.9.3-cp37-cp37m-win32.whl", hash = "sha256:adf20d9a67e0b6393eac162eb81fb10bc9130a80540f4df7e7355c2dd4af9fba"},
    {file = "psycopg2_binary-2.9.3-cp37-cp37m-win_amd64.whl", hash = "sha256:2f9ffd643bc7349eeb664eba8864d9e01f057880f510e4681ba40a6532f93c71"},
    {file = "psycopg2_binary-2.9.3-cp38-cp38-macosx_10_14_x86_64.macosx_10_9_intel.macosx_10_9_x86_64.macosx_10_10_intel.macosx_10_10_x86_64.whl", hash = "sha256:def68d7c21984b0f8218e8a15d514f714d96904265164f75f8d3a70f9c295667"},
    {file = "psycopg2_binary-2.9.3-cp38-cp38-manylinux_2_17_i686.manylinux2014_i686.whl", hash = "sha256:dffc08ca91c9ac09008870c9eb77b00a46b3378719584059c034b8945e26b272"},
    {file = "psycopg2_binary-2.9.3-cp38-cp38-manylinux_2_17_x86_64.manylinux2014_x86_64.whl", hash = "sha256:280b0bb5cbfe8039205c7981cceb006156a675362a00fe29b16fbc264e242834"},
    {file = "psycopg2_binary-2.9.3-cp38-cp38-manylinux_2_24_aarch64.whl", hash = "sha256:af9813db73395fb1fc211bac696faea4ca9ef53f32dc0cfa27e4e7cf766dcf24"},
    {file = "psycopg2_binary-2.9.3-cp38-cp38-manylinux_2_24_ppc64le.whl", hash = "sha256:63638d875be8c2784cfc952c9ac34e2b50e43f9f0a0660b65e2a87d656b3116c"},
    {file = "psycopg2_binary-2.9.3-cp38-cp38-musllinux_1_1_aarch64.whl", hash = "sha256:ffb7a888a047696e7f8240d649b43fb3644f14f0ee229077e7f6b9f9081635bd"},
    {file = "psycopg2_binary-2.9.3-cp38-cp38-musllinux_1_1_i686.whl", hash = "sha256:0c9d5450c566c80c396b7402895c4369a410cab5a82707b11aee1e624da7d004"},
    {file = "psycopg2_binary-2.9.3-cp38-cp38-musllinux_1_1_ppc64le.whl", hash = "sha256:d1c1b569ecafe3a69380a94e6ae09a4789bbb23666f3d3a08d06bbd2451f5ef1"},
    {file = "psycopg2_binary-2.9.3-cp38-cp38-musllinux_1_1_x86_64.whl", hash = "sha256:8fc53f9af09426a61db9ba357865c77f26076d48669f2e1bb24d85a22fb52307"},
    {file = "psycopg2_binary-2.9.3-cp38-cp38-win32.whl", hash = "sha256:6472a178e291b59e7f16ab49ec8b4f3bdada0a879c68d3817ff0963e722a82ce"},
    {file = "psycopg2_binary-2.9.3-cp38-cp38-win_amd64.whl", hash = "sha256:35168209c9d51b145e459e05c31a9eaeffa9a6b0fd61689b48e07464ffd1a83e"},
    {file = "psycopg2_binary-2.9.3-cp39-cp39-macosx_10_14_x86_64.macosx_10_9_intel.macosx_10_9_x86_64.macosx_10_10_intel.macosx_10_10_x86_64.whl", hash = "sha256:47133f3f872faf28c1e87d4357220e809dfd3fa7c64295a4a148bcd1e6e34ec9"},
    {file = "psycopg2_binary-2.9.3-cp39-cp39-manylinux_2_17_i686.manylinux2014_i686.whl", hash = "sha256:91920527dea30175cc02a1099f331aa8c1ba39bf8b7762b7b56cbf54bc5cce42"},
    {file = "psycopg2_binary-2.9.3-cp39-cp39-manylinux_2_17_x86_64.manylinux2014_x86_64.whl", hash = "sha256:887dd9aac71765ac0d0bac1d0d4b4f2c99d5f5c1382d8b770404f0f3d0ce8a39"},
    {file = "psycopg2_binary-2.9.3-cp39-cp39-manylinux_2_24_aarch64.whl", hash = "sha256:1f14c8b0942714eb3c74e1e71700cbbcb415acbc311c730370e70c578a44a25c"},
    {file = "psycopg2_binary-2.9.3-cp39-cp39-manylinux_2_24_ppc64le.whl", hash = "sha256:7af0dd86ddb2f8af5da57a976d27cd2cd15510518d582b478fbb2292428710b4"},
    {file = "psycopg2_binary-2.9.3-cp39-cp39-musllinux_1_1_aarch64.whl", hash = "sha256:93cd1967a18aa0edd4b95b1dfd554cf15af657cb606280996d393dadc88c3c35"},
    {file = "psycopg2_binary-2.9.3-cp39-cp39-musllinux_1_1_i686.whl", hash = "sha256:bda845b664bb6c91446ca9609fc69f7db6c334ec5e4adc87571c34e4f47b7ddb"},
    {file = "psycopg2_binary-2.9.3-cp39-cp39-musllinux_1_1_ppc64le.whl", hash = "sha256:01310cf4cf26db9aea5158c217caa92d291f0500051a6469ac52166e1a16f5b7"},
    {file = "psycopg2_binary-2.9.3-cp39-cp39-musllinux_1_1_x86_64.whl", hash = "sha256:99485cab9ba0fa9b84f1f9e1fef106f44a46ef6afdeec8885e0b88d0772b49e8"},
    {file = "psycopg2_binary-2.9.3-cp39-cp39-win32.whl", hash = "sha256:46f0e0a6b5fa5851bbd9ab1bc805eef362d3a230fbdfbc209f4a236d0a7a990d"},
    {file = "psycopg2_binary-2.9.3-cp39-cp39-win_amd64.whl", hash = "sha256:accfe7e982411da3178ec690baaceaad3c278652998b2c45828aaac66cd8285f"},
]
py = [
    {file = "py-1.11.0-py2.py3-none-any.whl", hash = "sha256:607c53218732647dff4acdfcd50cb62615cedf612e72d1724fb1a0cc6405b378"},
    {file = "py-1.11.0.tar.gz", hash = "sha256:51c75c4126074b472f746a24399ad32f6053d1b34b68d2fa41e558e6f4a98719"},
]
pyasn1 = [
    {file = "pyasn1-0.4.8-py2.4.egg", hash = "sha256:fec3e9d8e36808a28efb59b489e4528c10ad0f480e57dcc32b4de5c9d8c9fdf3"},
    {file = "pyasn1-0.4.8-py2.5.egg", hash = "sha256:0458773cfe65b153891ac249bcf1b5f8f320b7c2ce462151f8fa74de8934becf"},
    {file = "pyasn1-0.4.8-py2.6.egg", hash = "sha256:5c9414dcfede6e441f7e8f81b43b34e834731003427e5b09e4e00e3172a10f00"},
    {file = "pyasn1-0.4.8-py2.7.egg", hash = "sha256:6e7545f1a61025a4e58bb336952c5061697da694db1cae97b116e9c46abcf7c8"},
    {file = "pyasn1-0.4.8-py2.py3-none-any.whl", hash = "sha256:39c7e2ec30515947ff4e87fb6f456dfc6e84857d34be479c9d4a4ba4bf46aa5d"},
    {file = "pyasn1-0.4.8-py3.1.egg", hash = "sha256:78fa6da68ed2727915c4767bb386ab32cdba863caa7dbe473eaae45f9959da86"},
    {file = "pyasn1-0.4.8-py3.2.egg", hash = "sha256:08c3c53b75eaa48d71cf8c710312316392ed40899cb34710d092e96745a358b7"},
    {file = "pyasn1-0.4.8-py3.3.egg", hash = "sha256:03840c999ba71680a131cfaee6fab142e1ed9bbd9c693e285cc6aca0d555e576"},
    {file = "pyasn1-0.4.8-py3.4.egg", hash = "sha256:7ab8a544af125fb704feadb008c99a88805126fb525280b2270bb25cc1d78a12"},
    {file = "pyasn1-0.4.8-py3.5.egg", hash = "sha256:e89bf84b5437b532b0803ba5c9a5e054d21fec423a89952a74f87fa2c9b7bce2"},
    {file = "pyasn1-0.4.8-py3.6.egg", hash = "sha256:014c0e9976956a08139dc0712ae195324a75e142284d5f87f1a87ee1b068a359"},
    {file = "pyasn1-0.4.8-py3.7.egg", hash = "sha256:99fcc3c8d804d1bc6d9a099921e39d827026409a58f2a720dcdb89374ea0c776"},
    {file = "pyasn1-0.4.8.tar.gz", hash = "sha256:aef77c9fb94a3ac588e87841208bdec464471d9871bd5050a287cc9a475cd0ba"},
]
pyasn1-modules = [
    {file = "pyasn1-modules-0.2.8.tar.gz", hash = "sha256:905f84c712230b2c592c19470d3ca8d552de726050d1d1716282a1f6146be65e"},
    {file = "pyasn1_modules-0.2.8-py2.4.egg", hash = "sha256:0fe1b68d1e486a1ed5473f1302bd991c1611d319bba158e98b106ff86e1d7199"},
    {file = "pyasn1_modules-0.2.8-py2.5.egg", hash = "sha256:fe0644d9ab041506b62782e92b06b8c68cca799e1a9636ec398675459e031405"},
    {file = "pyasn1_modules-0.2.8-py2.6.egg", hash = "sha256:a99324196732f53093a84c4369c996713eb8c89d360a496b599fb1a9c47fc3eb"},
    {file = "pyasn1_modules-0.2.8-py2.7.egg", hash = "sha256:0845a5582f6a02bb3e1bde9ecfc4bfcae6ec3210dd270522fee602365430c3f8"},
    {file = "pyasn1_modules-0.2.8-py2.py3-none-any.whl", hash = "sha256:a50b808ffeb97cb3601dd25981f6b016cbb3d31fbf57a8b8a87428e6158d0c74"},
    {file = "pyasn1_modules-0.2.8-py3.1.egg", hash = "sha256:f39edd8c4ecaa4556e989147ebf219227e2cd2e8a43c7e7fcb1f1c18c5fd6a3d"},
    {file = "pyasn1_modules-0.2.8-py3.2.egg", hash = "sha256:b80486a6c77252ea3a3e9b1e360bc9cf28eaac41263d173c032581ad2f20fe45"},
    {file = "pyasn1_modules-0.2.8-py3.3.egg", hash = "sha256:65cebbaffc913f4fe9e4808735c95ea22d7a7775646ab690518c056784bc21b4"},
    {file = "pyasn1_modules-0.2.8-py3.4.egg", hash = "sha256:15b7c67fabc7fc240d87fb9aabf999cf82311a6d6fb2c70d00d3d0604878c811"},
    {file = "pyasn1_modules-0.2.8-py3.5.egg", hash = "sha256:426edb7a5e8879f1ec54a1864f16b882c2837bfd06eee62f2c982315ee2473ed"},
    {file = "pyasn1_modules-0.2.8-py3.6.egg", hash = "sha256:cbac4bc38d117f2a49aeedec4407d23e8866ea4ac27ff2cf7fb3e5b570df19e0"},
    {file = "pyasn1_modules-0.2.8-py3.7.egg", hash = "sha256:c29a5e5cc7a3f05926aff34e097e84f8589cd790ce0ed41b67aed6857b26aafd"},
]
pycodestyle = [
    {file = "pycodestyle-2.7.0-py2.py3-none-any.whl", hash = "sha256:514f76d918fcc0b55c6680472f0a37970994e07bbb80725808c17089be302068"},
    {file = "pycodestyle-2.7.0.tar.gz", hash = "sha256:c389c1d06bf7904078ca03399a4816f974a1d590090fecea0c63ec26ebaf1cef"},
]
pyflakes = [
    {file = "pyflakes-2.3.1-py2.py3-none-any.whl", hash = "sha256:7893783d01b8a89811dd72d7dfd4d84ff098e5eed95cfa8905b22bbffe52efc3"},
    {file = "pyflakes-2.3.1.tar.gz", hash = "sha256:f5bc8ecabc05bb9d291eb5203d6810b49040f6ff446a756326104746cc00c1db"},
]
pymilvus = [
    {file = "pymilvus-2.0.2-py3-none-any.whl", hash = "sha256:13c5990580cfdf7175a3db3aacedbc63c888f9e23eef09201f637a942a2d5c98"},
    {file = "pymilvus-2.0.2.tar.gz", hash = "sha256:b6c30174c3efbbe0b2b99391025534a7bc3d505ea534110fb8850266e0e8f739"},
]
pyparsing = [
    {file = "pyparsing-3.0.9-py3-none-any.whl", hash = "sha256:5026bae9a10eeaefb61dab2f09052b9f4307d44aee4eda64b309723d8d206bbc"},
    {file = "pyparsing-3.0.9.tar.gz", hash = "sha256:2b020ecf7d21b687f219b71ecad3631f644a47f01403fa1d1036b0c6416d70fb"},
]
pytest = [
    {file = "pytest-6.2.5-py3-none-any.whl", hash = "sha256:7310f8d27bc79ced999e760ca304d69f6ba6c6649c0b60fb0e04a4a77cacc134"},
    {file = "pytest-6.2.5.tar.gz", hash = "sha256:131b36680866a76e6781d13f101efb86cf674ebb9762eb70d3082b6f29889e89"},
]
pytest-cases = [
    {file = "pytest-cases-3.6.13.tar.gz", hash = "sha256:7b584433231280b16a74f34d9ba1f50abcc6b973d3ba3ada9053c2c41a11fb77"},
    {file = "pytest_cases-3.6.13-py2.py3-none-any.whl", hash = "sha256:d5bdea5a2bf8a9fef594153d2f33c6a5b45328fe26bb7b8e136442ddc67c72cd"},
]
python-dateutil = [
    {file = "python-dateutil-2.8.2.tar.gz", hash = "sha256:0123cacc1627ae19ddf3c27a5de5bd67ee4586fbdd6440d9748f8abb483d3e86"},
    {file = "python_dateutil-2.8.2-py2.py3-none-any.whl", hash = "sha256:961d03dc3453ebbc59dbdea9e4e11c5651520a876d0f4db161e8674aae935da9"},
]
pytz = [
    {file = "pytz-2022.1-py2.py3-none-any.whl", hash = "sha256:e68985985296d9a66a881eb3193b0906246245294a881e7c8afe623866ac6a5c"},
    {file = "pytz-2022.1.tar.gz", hash = "sha256:1e760e2fe6a8163bc0b3d9a19c4f84342afa0a2affebfaa84b01b978a02ecaa7"},
]
pyyaml = [
    {file = "PyYAML-6.0-cp310-cp310-macosx_10_9_x86_64.whl", hash = "sha256:d4db7c7aef085872ef65a8fd7d6d09a14ae91f691dec3e87ee5ee0539d516f53"},
    {file = "PyYAML-6.0-cp310-cp310-macosx_11_0_arm64.whl", hash = "sha256:9df7ed3b3d2e0ecfe09e14741b857df43adb5a3ddadc919a2d94fbdf78fea53c"},
    {file = "PyYAML-6.0-cp310-cp310-manylinux_2_17_aarch64.manylinux2014_aarch64.whl", hash = "sha256:77f396e6ef4c73fdc33a9157446466f1cff553d979bd00ecb64385760c6babdc"},
    {file = "PyYAML-6.0-cp310-cp310-manylinux_2_17_s390x.manylinux2014_s390x.whl", hash = "sha256:a80a78046a72361de73f8f395f1f1e49f956c6be882eed58505a15f3e430962b"},
    {file = "PyYAML-6.0-cp310-cp310-manylinux_2_5_x86_64.manylinux1_x86_64.manylinux_2_12_x86_64.manylinux2010_x86_64.whl", hash = "sha256:f84fbc98b019fef2ee9a1cb3ce93e3187a6df0b2538a651bfb890254ba9f90b5"},
    {file = "PyYAML-6.0-cp310-cp310-win32.whl", hash = "sha256:2cd5df3de48857ed0544b34e2d40e9fac445930039f3cfe4bcc592a1f836d513"},
    {file = "PyYAML-6.0-cp310-cp310-win_amd64.whl", hash = "sha256:daf496c58a8c52083df09b80c860005194014c3698698d1a57cbcfa182142a3a"},
    {file = "PyYAML-6.0-cp36-cp36m-macosx_10_9_x86_64.whl", hash = "sha256:897b80890765f037df3403d22bab41627ca8811ae55e9a722fd0392850ec4d86"},
    {file = "PyYAML-6.0-cp36-cp36m-manylinux_2_17_aarch64.manylinux2014_aarch64.whl", hash = "sha256:50602afada6d6cbfad699b0c7bb50d5ccffa7e46a3d738092afddc1f9758427f"},
    {file = "PyYAML-6.0-cp36-cp36m-manylinux_2_17_s390x.manylinux2014_s390x.whl", hash = "sha256:48c346915c114f5fdb3ead70312bd042a953a8ce5c7106d5bfb1a5254e47da92"},
    {file = "PyYAML-6.0-cp36-cp36m-manylinux_2_5_x86_64.manylinux1_x86_64.manylinux_2_12_x86_64.manylinux2010_x86_64.whl", hash = "sha256:98c4d36e99714e55cfbaaee6dd5badbc9a1ec339ebfc3b1f52e293aee6bb71a4"},
    {file = "PyYAML-6.0-cp36-cp36m-win32.whl", hash = "sha256:0283c35a6a9fbf047493e3a0ce8d79ef5030852c51e9d911a27badfde0605293"},
    {file = "PyYAML-6.0-cp36-cp36m-win_amd64.whl", hash = "sha256:07751360502caac1c067a8132d150cf3d61339af5691fe9e87803040dbc5db57"},
    {file = "PyYAML-6.0-cp37-cp37m-macosx_10_9_x86_64.whl", hash = "sha256:819b3830a1543db06c4d4b865e70ded25be52a2e0631ccd2f6a47a2822f2fd7c"},
    {file = "PyYAML-6.0-cp37-cp37m-manylinux_2_17_aarch64.manylinux2014_aarch64.whl", hash = "sha256:473f9edb243cb1935ab5a084eb238d842fb8f404ed2193a915d1784b5a6b5fc0"},
    {file = "PyYAML-6.0-cp37-cp37m-manylinux_2_17_s390x.manylinux2014_s390x.whl", hash = "sha256:0ce82d761c532fe4ec3f87fc45688bdd3a4c1dc5e0b4a19814b9009a29baefd4"},
    {file = "PyYAML-6.0-cp37-cp37m-manylinux_2_5_x86_64.manylinux1_x86_64.manylinux_2_12_x86_64.manylinux2010_x86_64.whl", hash = "sha256:231710d57adfd809ef5d34183b8ed1eeae3f76459c18fb4a0b373ad56bedcdd9"},
    {file = "PyYAML-6.0-cp37-cp37m-win32.whl", hash = "sha256:c5687b8d43cf58545ade1fe3e055f70eac7a5a1a0bf42824308d868289a95737"},
    {file = "PyYAML-6.0-cp37-cp37m-win_amd64.whl", hash = "sha256:d15a181d1ecd0d4270dc32edb46f7cb7733c7c508857278d3d378d14d606db2d"},
    {file = "PyYAML-6.0-cp38-cp38-macosx_10_9_x86_64.whl", hash = "sha256:0b4624f379dab24d3725ffde76559cff63d9ec94e1736b556dacdfebe5ab6d4b"},
    {file = "PyYAML-6.0-cp38-cp38-manylinux_2_17_aarch64.manylinux2014_aarch64.whl", hash = "sha256:213c60cd50106436cc818accf5baa1aba61c0189ff610f64f4a3e8c6726218ba"},
    {file = "PyYAML-6.0-cp38-cp38-manylinux_2_17_s390x.manylinux2014_s390x.whl", hash = "sha256:9fa600030013c4de8165339db93d182b9431076eb98eb40ee068700c9c813e34"},
    {file = "PyYAML-6.0-cp38-cp38-manylinux_2_5_x86_64.manylinux1_x86_64.manylinux_2_12_x86_64.manylinux2010_x86_64.whl", hash = "sha256:277a0ef2981ca40581a47093e9e2d13b3f1fbbeffae064c1d21bfceba2030287"},
    {file = "PyYAML-6.0-cp38-cp38-win32.whl", hash = "sha256:d4eccecf9adf6fbcc6861a38015c2a64f38b9d94838ac1810a9023a0609e1b78"},
    {file = "PyYAML-6.0-cp38-cp38-win_amd64.whl", hash = "sha256:1e4747bc279b4f613a09eb64bba2ba602d8a6664c6ce6396a4d0cd413a50ce07"},
    {file = "PyYAML-6.0-cp39-cp39-macosx_10_9_x86_64.whl", hash = "sha256:055d937d65826939cb044fc8c9b08889e8c743fdc6a32b33e2390f66013e449b"},
    {file = "PyYAML-6.0-cp39-cp39-macosx_11_0_arm64.whl", hash = "sha256:e61ceaab6f49fb8bdfaa0f92c4b57bcfbea54c09277b1b4f7ac376bfb7a7c174"},
    {file = "PyYAML-6.0-cp39-cp39-manylinux_2_17_aarch64.manylinux2014_aarch64.whl", hash = "sha256:d67d839ede4ed1b28a4e8909735fc992a923cdb84e618544973d7dfc71540803"},
    {file = "PyYAML-6.0-cp39-cp39-manylinux_2_17_s390x.manylinux2014_s390x.whl", hash = "sha256:cba8c411ef271aa037d7357a2bc8f9ee8b58b9965831d9e51baf703280dc73d3"},
    {file = "PyYAML-6.0-cp39-cp39-manylinux_2_5_x86_64.manylinux1_x86_64.manylinux_2_12_x86_64.manylinux2010_x86_64.whl", hash = "sha256:40527857252b61eacd1d9af500c3337ba8deb8fc298940291486c465c8b46ec0"},
    {file = "PyYAML-6.0-cp39-cp39-win32.whl", hash = "sha256:b5b9eccad747aabaaffbc6064800670f0c297e52c12754eb1d976c57e4f74dcb"},
    {file = "PyYAML-6.0-cp39-cp39-win_amd64.whl", hash = "sha256:b3d267842bf12586ba6c734f89d1f5b871df0273157918b0ccefa29deb05c21c"},
    {file = "PyYAML-6.0.tar.gz", hash = "sha256:68fb519c14306fec9720a2a5b45bc9f0c8d1b9c72adf45c37baedfcd949c35a2"},
]
requests = [
    {file = "requests-2.27.1-py2.py3-none-any.whl", hash = "sha256:f22fa1e554c9ddfd16e6e41ac79759e17be9e492b3587efa038054674760e72d"},
    {file = "requests-2.27.1.tar.gz", hash = "sha256:68d7c56fd5a8999887728ef304a6d12edc7be74f1cfa47714fc8b414525c9a61"},
]
requests-oauthlib = [
    {file = "requests-oauthlib-1.3.1.tar.gz", hash = "sha256:75beac4a47881eeb94d5ea5d6ad31ef88856affe2332b9aafb52c6452ccf0d7a"},
    {file = "requests_oauthlib-1.3.1-py2.py3-none-any.whl", hash = "sha256:2577c501a2fb8d05a304c09d090d6e47c306fef15809d102b327cf8364bddab5"},
]
rsa = [
    {file = "rsa-4.8-py3-none-any.whl", hash = "sha256:95c5d300c4e879ee69708c428ba566c59478fd653cc3a22243eeb8ed846950bb"},
    {file = "rsa-4.8.tar.gz", hash = "sha256:5c6bd9dc7a543b7fe4304a631f8a8a3b674e2bbfc49c2ae96200cdbe55df6b17"},
]
s3fs = [
    {file = "s3fs-2022.5.0-py3-none-any.whl", hash = "sha256:c7bb327303e931cf641f3cac9b6412a8f1e2908cebd3de30900cb872a4a9f5d2"},
    {file = "s3fs-2022.5.0.tar.gz", hash = "sha256:b40a3cbfaf80cbabaf0e332331117ccac69290efdac347184fb3ab6003f70465"},
]
six = [
    {file = "six-1.16.0-py2.py3-none-any.whl", hash = "sha256:8abb2f1d86890a2dfb989f9a77cfcfd3e47c2a354b01111771326f8aa26e0254"},
    {file = "six-1.16.0.tar.gz", hash = "sha256:1e61c37477a1626458e36f7b1d82aa5c9b094fa4802892072e49de9c60c4c926"},
]
sqlalchemy = [
    {file = "SQLAlchemy-1.4.36-cp27-cp27m-macosx_10_14_x86_64.whl", hash = "sha256:81e53bd383c2c33de9d578bfcc243f559bd3801a0e57f2bcc9a943c790662e0c"},
    {file = "SQLAlchemy-1.4.36-cp27-cp27m-manylinux_2_5_x86_64.manylinux1_x86_64.whl", hash = "sha256:6e1fe00ee85c768807f2a139b83469c1e52a9ffd58a6eb51aa7aeb524325ab18"},
    {file = "SQLAlchemy-1.4.36-cp27-cp27m-win32.whl", hash = "sha256:d57ac32f8dc731fddeb6f5d1358b4ca5456e72594e664769f0a9163f13df2a31"},
    {file = "SQLAlchemy-1.4.36-cp27-cp27m-win_amd64.whl", hash = "sha256:fca8322e04b2dde722fcb0558682740eebd3bd239bea7a0d0febbc190e99dc15"},
    {file = "SQLAlchemy-1.4.36-cp27-cp27mu-manylinux_2_5_x86_64.manylinux1_x86_64.whl", hash = "sha256:53d2d9ee93970c969bc4e3c78b1277d7129554642f6ffea039c282c7dc4577bc"},
    {file = "SQLAlchemy-1.4.36-cp310-cp310-macosx_10_15_x86_64.whl", hash = "sha256:f0394a3acfb8925db178f7728adb38c027ed7e303665b225906bfa8099dc1ce8"},
    {file = "SQLAlchemy-1.4.36-cp310-cp310-manylinux_2_17_aarch64.manylinux2014_aarch64.whl", hash = "sha256:09c606d8238feae2f360b8742ffbe67741937eb0a05b57f536948d198a3def96"},
    {file = "SQLAlchemy-1.4.36-cp310-cp310-manylinux_2_5_x86_64.manylinux1_x86_64.manylinux_2_12_x86_64.manylinux2010_x86_64.whl", hash = "sha256:8d07fe2de0325d06e7e73281e9a9b5e259fbd7cbfbe398a0433cbb0082ad8fa7"},
    {file = "SQLAlchemy-1.4.36-cp310-cp310-manylinux_2_5_x86_64.manylinux1_x86_64.manylinux_2_17_x86_64.manylinux2014_x86_64.whl", hash = "sha256:5041474dcab7973baa91ec1f3112049a9dd4652898d6a95a6a895ff5c58beb6b"},
    {file = "SQLAlchemy-1.4.36-cp310-cp310-win32.whl", hash = "sha256:be094460930087e50fd08297db9d7aadaed8408ad896baf758e9190c335632da"},
    {file = "SQLAlchemy-1.4.36-cp310-cp310-win_amd64.whl", hash = "sha256:64d796e9af522162f7f2bf7a3c5531a0a550764c426782797bbeed809d0646c5"},
    {file = "SQLAlchemy-1.4.36-cp36-cp36m-macosx_10_14_x86_64.whl", hash = "sha256:a0ae3aa2e86a4613f2d4c49eb7da23da536e6ce80b2bfd60bbb2f55fc02b0b32"},
    {file = "SQLAlchemy-1.4.36-cp36-cp36m-manylinux_2_17_aarch64.manylinux2014_aarch64.whl", hash = "sha256:5d50cb71c1dbed70646d521a0975fb0f92b7c3f84c61fa59e07be23a1aaeecfc"},
    {file = "SQLAlchemy-1.4.36-cp36-cp36m-manylinux_2_5_x86_64.manylinux1_x86_64.manylinux_2_12_x86_64.manylinux2010_x86_64.whl", hash = "sha256:16abf35af37a3d5af92725fc9ec507dd9e9183d261c2069b6606d60981ed1c6e"},
    {file = "SQLAlchemy-1.4.36-cp36-cp36m-manylinux_2_5_x86_64.manylinux1_x86_64.manylinux_2_17_x86_64.manylinux2014_x86_64.whl", hash = "sha256:5864a83bd345871ad9699ce466388f836db7572003d67d9392a71998092210e3"},
    {file = "SQLAlchemy-1.4.36-cp36-cp36m-win32.whl", hash = "sha256:fbf8c09fe9728168f8cc1b40c239eab10baf9c422c18be7f53213d70434dea43"},
    {file = "SQLAlchemy-1.4.36-cp36-cp36m-win_amd64.whl", hash = "sha256:6e859fa96605027bd50d8e966db1c4e1b03e7b3267abbc4b89ae658c99393c58"},
    {file = "SQLAlchemy-1.4.36-cp37-cp37m-macosx_10_14_x86_64.whl", hash = "sha256:166a3887ec355f7d2f12738f7fa25dc8ac541867147a255f790f2f41f614cb44"},
    {file = "SQLAlchemy-1.4.36-cp37-cp37m-manylinux_2_17_aarch64.manylinux2014_aarch64.whl", hash = "sha256:2e885548da361aa3f8a9433db4cfb335b2107e533bf314359ae3952821d84b3e"},
    {file = "SQLAlchemy-1.4.36-cp37-cp37m-manylinux_2_5_x86_64.manylinux1_x86_64.manylinux_2_12_x86_64.manylinux2010_x86_64.whl", hash = "sha256:5c90ef955d429966d84326d772eb34333178737ebb669845f1d529eb00c75e72"},
    {file = "SQLAlchemy-1.4.36-cp37-cp37m-manylinux_2_5_x86_64.manylinux1_x86_64.manylinux_2_17_x86_64.manylinux2014_x86_64.whl", hash = "sha256:7a052bd9f53004f8993c624c452dfad8ec600f572dd0ed0445fbe64b22f5570e"},
    {file = "SQLAlchemy-1.4.36-cp37-cp37m-win32.whl", hash = "sha256:dce3468bf1fc12374a1a732c9efd146ce034f91bb0482b602a9311cb6166a920"},
    {file = "SQLAlchemy-1.4.36-cp37-cp37m-win_amd64.whl", hash = "sha256:6cb4c4f57a20710cea277edf720d249d514e587f796b75785ad2c25e1c0fed26"},
    {file = "SQLAlchemy-1.4.36-cp38-cp38-macosx_10_14_x86_64.whl", hash = "sha256:e74ce103b81c375c3853b436297952ef8d7863d801dcffb6728d01544e5191b5"},
    {file = "SQLAlchemy-1.4.36-cp38-cp38-manylinux_2_17_aarch64.manylinux2014_aarch64.whl", hash = "sha256:8b20c4178ead9bc398be479428568ff31b6c296eb22e75776273781a6551973f"},
    {file = "SQLAlchemy-1.4.36-cp38-cp38-manylinux_2_5_x86_64.manylinux1_x86_64.manylinux_2_12_x86_64.manylinux2010_x86_64.whl", hash = "sha256:af2587ae11400157753115612d6c6ad255143efba791406ad8a0cbcccf2edcb3"},
    {file = "SQLAlchemy-1.4.36-cp38-cp38-manylinux_2_5_x86_64.manylinux1_x86_64.manylinux_2_17_x86_64.manylinux2014_x86_64.whl", hash = "sha256:83cf3077712be9f65c9aaa0b5bc47bc1a44789fd45053e2e3ecd59ff17c63fe9"},
    {file = "SQLAlchemy-1.4.36-cp38-cp38-win32.whl", hash = "sha256:ce20f5da141f8af26c123ebaa1b7771835ca6c161225ce728962a79054f528c3"},
    {file = "SQLAlchemy-1.4.36-cp38-cp38-win_amd64.whl", hash = "sha256:316c7e5304dda3e3ad711569ac5d02698bbc71299b168ac56a7076b86259f7ea"},
    {file = "SQLAlchemy-1.4.36-cp39-cp39-macosx_10_15_x86_64.whl", hash = "sha256:f522214f6749bc073262529c056f7dfd660f3b5ec4180c5354d985eb7219801e"},
    {file = "SQLAlchemy-1.4.36-cp39-cp39-manylinux_2_17_aarch64.manylinux2014_aarch64.whl", hash = "sha256:2ecac4db8c1aa4a269f5829df7e706639a24b780d2ac46b3e485cbbd27ec0028"},
    {file = "SQLAlchemy-1.4.36-cp39-cp39-manylinux_2_5_x86_64.manylinux1_x86_64.manylinux_2_12_x86_64.manylinux2010_x86_64.whl", hash = "sha256:b3db741beaa983d4cbf9087558620e7787106319f7e63a066990a70657dd6b35"},
    {file = "SQLAlchemy-1.4.36-cp39-cp39-manylinux_2_5_x86_64.manylinux1_x86_64.manylinux_2_17_x86_64.manylinux2014_x86_64.whl", hash = "sha256:2ec89bf98cc6a0f5d1e28e3ad28e9be6f3b4bdbd521a4053c7ae8d5e1289a8a1"},
    {file = "SQLAlchemy-1.4.36-cp39-cp39-win32.whl", hash = "sha256:e12532c4d3f614678623da5d852f038ace1f01869b89f003ed6fe8c793f0c6a3"},
    {file = "SQLAlchemy-1.4.36-cp39-cp39-win_amd64.whl", hash = "sha256:cb441ca461bf97d00877b607f132772644b623518b39ced54da433215adce691"},
    {file = "SQLAlchemy-1.4.36.tar.gz", hash = "sha256:64678ac321d64a45901ef2e24725ec5e783f1f4a588305e196431447e7ace243"},
]
tenacity = [
    {file = "tenacity-8.0.1-py3-none-any.whl", hash = "sha256:f78f4ea81b0fabc06728c11dc2a8c01277bfc5181b321a4770471902e3eb844a"},
    {file = "tenacity-8.0.1.tar.gz", hash = "sha256:43242a20e3e73291a28bcbcacfd6e000b02d3857a9a9fff56b297a27afdc932f"},
]
thrift = [
    {file = "thrift-0.16.0.tar.gz", hash = "sha256:2b5b6488fcded21f9d312aa23c9ff6a0195d0f6ae26ddbd5ad9e3e25dfc14408"},
]
toml = [
    {file = "toml-0.10.2-py2.py3-none-any.whl", hash = "sha256:806143ae5bfb6a3c6e736a764057db0e6a0e05e338b5630894a5f779cabb4f9b"},
    {file = "toml-0.10.2.tar.gz", hash = "sha256:b3bda1d108d5dd99f4a20d24d9c348e91c4db7ab1b749200bded2f839ccbe68f"},
]
tomli = [
    {file = "tomli-1.2.3-py3-none-any.whl", hash = "sha256:e3069e4be3ead9668e21cb9b074cd948f7b3113fd9c8bba083f48247aab8b11c"},
    {file = "tomli-1.2.3.tar.gz", hash = "sha256:05b6166bff487dc068d322585c7ea4ef78deed501cc124060e0f238e89a9231f"},
]
tqdm = [
    {file = "tqdm-4.64.0-py2.py3-none-any.whl", hash = "sha256:74a2cdefe14d11442cedf3ba4e21a3b84ff9a2dbdc6cfae2c34addb2a14a5ea6"},
    {file = "tqdm-4.64.0.tar.gz", hash = "sha256:40be55d30e200777a307a7585aee69e4eabb46b4ec6a4b4a5f2d9f11e7d5408d"},
]
types-requests = [
    {file = "types-requests-2.27.27.tar.gz", hash = "sha256:d618d9809fa32f514cf17cea8460814da671c56366fb1c908accca8bf183112b"},
    {file = "types_requests-2.27.27-py3-none-any.whl", hash = "sha256:6d8463ffe1f6edcf2e5361740a6140e7a16d427c267d83c7c1d3d1298f4e67c5"},
]
types-setuptools = [
    {file = "types-setuptools-57.4.16.tar.gz", hash = "sha256:325d8db7eee39f67f78b7f000683cc81d651300060f67e6e93058e17c6951a9a"},
    {file = "types_setuptools-57.4.16-py3-none-any.whl", hash = "sha256:93caeaae4d61d7a4e70b07831145e3eeb0102aa16bcc9b174ebdf1bea78e1bbb"},
]
types-urllib3 = [
    {file = "types-urllib3-1.26.14.tar.gz", hash = "sha256:2a2578e4b36341ccd240b00fccda9826988ff0589a44ba4a664bbd69ef348d27"},
    {file = "types_urllib3-1.26.14-py3-none-any.whl", hash = "sha256:5d2388aa76395b1e3999ff789ea5b3283677dad8e9bcf3d9117ba19271fd35d9"},
]
typing-extensions = [
    {file = "typing_extensions-4.2.0-py3-none-any.whl", hash = "sha256:6657594ee297170d19f67d55c05852a874e7eb634f4f753dbd667855e07c1708"},
    {file = "typing_extensions-4.2.0.tar.gz", hash = "sha256:f1c24655a0da0d1b67f07e17a5e6b2a105894e6824b92096378bb3668ef02376"},
]
ujson = [
    {file = "ujson-5.1.0-cp310-cp310-macosx_10_9_x86_64.whl", hash = "sha256:644552d1e89983c08d0c24358fbcb5829ae5b5deee9d876e16d20085cfa7dc81"},
    {file = "ujson-5.1.0-cp310-cp310-macosx_11_0_arm64.whl", hash = "sha256:0cae4a9c141856f7ad1a79c17ff1aaebf7fd8faa2f2c2614c37d6f82ed261d96"},
    {file = "ujson-5.1.0-cp310-cp310-manylinux_2_17_aarch64.manylinux2014_aarch64.whl", hash = "sha256:4ba63b789d83ca92237dbc72041a268d91559f981c01763a107105878bae442e"},
    {file = "ujson-5.1.0-cp310-cp310-manylinux_2_17_x86_64.manylinux2014_x86_64.whl", hash = "sha256:fe4e8f71e2fd42dce245bace7e2aa97dabef13926750a351eadca89a1e0f1abd"},
    {file = "ujson-5.1.0-cp310-cp310-manylinux_2_5_i686.manylinux1_i686.manylinux_2_17_i686.manylinux2014_i686.whl", hash = "sha256:6f73946c047a38640b1f5a2a459237b7bdc417ab028a76c796e4eea984b359b9"},
    {file = "ujson-5.1.0-cp310-cp310-musllinux_1_1_aarch64.whl", hash = "sha256:afe91153c2046fa8210b92def513124e0ea5b87ad8fa4c14fef8197204b980f1"},
    {file = "ujson-5.1.0-cp310-cp310-musllinux_1_1_i686.whl", hash = "sha256:b1ef400fc73ab0cb61b74a662ad4207917223aba6f933a9fea9b0fbe75de2361"},
    {file = "ujson-5.1.0-cp310-cp310-musllinux_1_1_x86_64.whl", hash = "sha256:5c8a884d60dd2eed2fc95a9474d57ead82adf254f54caffb3d9e8ed185c49aba"},
    {file = "ujson-5.1.0-cp310-cp310-win32.whl", hash = "sha256:173b90a2c2836ee42f708df88ecfe3efbc4d868df73c9fcea8cb8f6f3ab93892"},
    {file = "ujson-5.1.0-cp310-cp310-win_amd64.whl", hash = "sha256:6c45ad95e82155372d9908774db46e0ef7880af28a734d0b14eaa4f505e64982"},
    {file = "ujson-5.1.0-cp37-cp37m-macosx_10_9_x86_64.whl", hash = "sha256:4155a7c29bf330329519027c815e15e381c1fff22f50d26f135584d482bbd95d"},
    {file = "ujson-5.1.0-cp37-cp37m-manylinux_2_17_aarch64.manylinux2014_aarch64.whl", hash = "sha256:fa616d0d3c594785c6e9b7f42686bb1c86f9e64aa0f30a72c86d8eb315f54194"},
    {file = "ujson-5.1.0-cp37-cp37m-manylinux_2_17_x86_64.manylinux2014_x86_64.whl", hash = "sha256:a48efcb5d3695b295c26835ed81048da8cd40e76c4fde2940c807aa452b560c9"},
    {file = "ujson-5.1.0-cp37-cp37m-manylinux_2_5_i686.manylinux1_i686.manylinux_2_17_i686.manylinux2014_i686.whl", hash = "sha256:838d35eb9006d36f9241e95958d9f4819bcf1ea2ec155daf92d5751c31bcc62b"},
    {file = "ujson-5.1.0-cp37-cp37m-musllinux_1_1_aarch64.whl", hash = "sha256:05aa6c7297a22081f65497b6f586de6b7060ea47c3ecda80896f47200e9dbf04"},
    {file = "ujson-5.1.0-cp37-cp37m-musllinux_1_1_i686.whl", hash = "sha256:ce441ab7ad1db592e2db95b6c2a1eb882123532897340afac1342c28819e9833"},
    {file = "ujson-5.1.0-cp37-cp37m-musllinux_1_1_x86_64.whl", hash = "sha256:9937e819196b894ffd00801b24f1042dabda142f355313c3f20410993219bc4f"},
    {file = "ujson-5.1.0-cp37-cp37m-win32.whl", hash = "sha256:06bed66ae62d517f67a61cf53c056800b35ef364270723168a1db62702e2d30c"},
    {file = "ujson-5.1.0-cp37-cp37m-win_amd64.whl", hash = "sha256:74e41a0222e6e8136e38f103d6cc228e4e20f1c35cc80224a42804fd67fb35c8"},
    {file = "ujson-5.1.0-cp38-cp38-macosx_10_9_x86_64.whl", hash = "sha256:7bbb87f040e618bebe8c6257b3e4e8ae2f708dcbff3270c84718b3360a152799"},
    {file = "ujson-5.1.0-cp38-cp38-macosx_11_0_arm64.whl", hash = "sha256:68e38122115a8097fbe1cfe52979a797eaff91c10c1bf4b27774e5f30e7f723a"},
    {file = "ujson-5.1.0-cp38-cp38-manylinux_2_17_aarch64.manylinux2014_aarch64.whl", hash = "sha256:b09843123425337d2efee5c8ff6519e4dfc7b044db66c8bd560517fc1070a157"},
    {file = "ujson-5.1.0-cp38-cp38-manylinux_2_17_x86_64.manylinux2014_x86_64.whl", hash = "sha256:8dca10174a3bd482d969a2d12d0aec2fdd63fb974e255ec0147e36a516a2d68a"},
    {file = "ujson-5.1.0-cp38-cp38-manylinux_2_5_i686.manylinux1_i686.manylinux_2_17_i686.manylinux2014_i686.whl", hash = "sha256:202ae52f4a53f03c42ead6d046b1a146517e93bd757f517bdeef0a26228e0260"},
    {file = "ujson-5.1.0-cp38-cp38-musllinux_1_1_aarch64.whl", hash = "sha256:7a4bed7bd7b288cf73ba47bda27fdd1d78ef6906831489e7f296aef9e786eccb"},
    {file = "ujson-5.1.0-cp38-cp38-musllinux_1_1_i686.whl", hash = "sha256:d423956f8dfd98a075c9338b886414b6e3c2817dbf67935797466c998af39936"},
    {file = "ujson-5.1.0-cp38-cp38-musllinux_1_1_x86_64.whl", hash = "sha256:083c1078e4de3a39019e590c43865b17e07a763fee25b012e650bb4f42c89703"},
    {file = "ujson-5.1.0-cp38-cp38-win32.whl", hash = "sha256:31671ad99f0395eb881d698f2871dc64ff00fbd4380c5d9bfd8bff3d4c8f8d88"},
    {file = "ujson-5.1.0-cp38-cp38-win_amd64.whl", hash = "sha256:994eaf4369e6bc24258f59fe8c6345037abcf24557571814e27879851c4353aa"},
    {file = "ujson-5.1.0-cp39-cp39-macosx_10_9_x86_64.whl", hash = "sha256:00d6ea9702c2eaeaf1a826934eaba1b4c609c873379bf54e36ba7b7e128edf94"},
    {file = "ujson-5.1.0-cp39-cp39-macosx_11_0_arm64.whl", hash = "sha256:a53c4fe8e1c067e6c98b4526e982ed9486f08578ad8eb5f0e94f8cadf0c1d911"},
    {file = "ujson-5.1.0-cp39-cp39-manylinux_2_17_aarch64.manylinux2014_aarch64.whl", hash = "sha256:368f855779fded560724a6448838304621f498113a116d66bc5ed5ad5ad3ca92"},
    {file = "ujson-5.1.0-cp39-cp39-manylinux_2_17_x86_64.manylinux2014_x86_64.whl", hash = "sha256:4dd97e45a0f450ba2c43cda18147e54b8e41e886c22e3506c62f7d61e9e53b0d"},
    {file = "ujson-5.1.0-cp39-cp39-manylinux_2_5_i686.manylinux1_i686.manylinux_2_17_i686.manylinux2014_i686.whl", hash = "sha256:caeadbf95ce277f1f8f4f71913bc20c01f49fc9228f238920f9ff6f7645d2a5f"},
    {file = "ujson-5.1.0-cp39-cp39-musllinux_1_1_aarch64.whl", hash = "sha256:681fed63c948f757466eeb3aea98873e2ab8b2b18e9020c96a97479a513e2018"},
    {file = "ujson-5.1.0-cp39-cp39-musllinux_1_1_i686.whl", hash = "sha256:6fc4376266ae67f6d8f9e69386ab950eb84ba345c6fdbeb1884fa5b773c8c76b"},
    {file = "ujson-5.1.0-cp39-cp39-musllinux_1_1_x86_64.whl", hash = "sha256:585271d6ad545a2ccfc237582f70c160e627735c89d0ca2bde24afa321bc0750"},
    {file = "ujson-5.1.0-cp39-cp39-win32.whl", hash = "sha256:b631af423e6d5d35f9f37fbcc4fbdb6085abc1c441cf864c64b7fbb5b150faf7"},
    {file = "ujson-5.1.0-cp39-cp39-win_amd64.whl", hash = "sha256:08265db5ccff8b521ff68aee13a417d68cca784d7e711d961b92fda6ccffcc4f"},
    {file = "ujson-5.1.0-pp37-pypy37_pp73-macosx_10_9_x86_64.whl", hash = "sha256:e2b1c372583eb4363b42e21222d3a18116a41973781d502d61e1b0daf4b8352f"},
    {file = "ujson-5.1.0-pp37-pypy37_pp73-manylinux_2_17_aarch64.manylinux2014_aarch64.whl", hash = "sha256:51142c9d40439f299594e399bef8892a16586ded54c88d3af926865ca221a177"},
    {file = "ujson-5.1.0-pp37-pypy37_pp73-manylinux_2_17_x86_64.manylinux2014_x86_64.whl", hash = "sha256:7ba8be1717b1867a85b2413a8585bad0e4507a22d6af2c244e1c74151f6d5cc0"},
    {file = "ujson-5.1.0-pp37-pypy37_pp73-manylinux_2_5_i686.manylinux1_i686.manylinux_2_17_i686.manylinux2014_i686.whl", hash = "sha256:d0b26d9d6eb9a0979d37f28c715e717a409c9e03163e5cd8fa73aab806351ab5"},
    {file = "ujson-5.1.0-pp37-pypy37_pp73-win_amd64.whl", hash = "sha256:b2c7e4afde0d36926b091fa9613b18b65e911fcaa60024e8721f2dcfedc25329"},
    {file = "ujson-5.1.0-pp38-pypy38_pp73-macosx_10_9_x86_64.whl", hash = "sha256:110633a8dda6c8ca78090292231e15381f8b2423e998399d4bc5f135149c722b"},
    {file = "ujson-5.1.0-pp38-pypy38_pp73-manylinux_2_17_aarch64.manylinux2014_aarch64.whl", hash = "sha256:fdac161127ef8e0889180a4c07475457c55fe0bbd644436d8f4c7ef07565d653"},
    {file = "ujson-5.1.0-pp38-pypy38_pp73-manylinux_2_17_x86_64.manylinux2014_x86_64.whl", hash = "sha256:452990c2b18445a7379a45873527d2ec47789b9289c13a17a3c1cc76b9641126"},
    {file = "ujson-5.1.0-pp38-pypy38_pp73-manylinux_2_5_i686.manylinux1_i686.manylinux_2_17_i686.manylinux2014_i686.whl", hash = "sha256:5304ad25d100d50b5bc8513ef110335df678f66c7ccf3d4728c0c3aa69e08e0c"},
    {file = "ujson-5.1.0-pp38-pypy38_pp73-win_amd64.whl", hash = "sha256:ce620a6563b21aa3fbb1658bc1bfddb484a6dad542de1efb5121eb7bb4f2b93a"},
    {file = "ujson-5.1.0.tar.gz", hash = "sha256:a88944d2f99db71a3ca0c63d81f37e55b660edde0b07216fb65a3e46403ef004"},
]
urllib3 = [
    {file = "urllib3-1.26.9-py2.py3-none-any.whl", hash = "sha256:44ece4d53fb1706f667c9bd1c648f5469a2ec925fcf3a776667042d645472c14"},
    {file = "urllib3-1.26.9.tar.gz", hash = "sha256:aabaf16477806a5e1dd19aa41f8c2b7950dd3c746362d7e3223dbe6de6ac448e"},
]
werkzeug = [
    {file = "Werkzeug-2.1.2-py3-none-any.whl", hash = "sha256:72a4b735692dd3135217911cbeaa1be5fa3f62bffb8745c5215420a03dc55255"},
    {file = "Werkzeug-2.1.2.tar.gz", hash = "sha256:1ce08e8093ed67d638d63879fd1ba3735817f7a80de3674d293f5984f25fb6e6"},
]
wrapt = [
    {file = "wrapt-1.14.1-cp27-cp27m-macosx_10_9_x86_64.whl", hash = "sha256:1b376b3f4896e7930f1f772ac4b064ac12598d1c38d04907e696cc4d794b43d3"},
    {file = "wrapt-1.14.1-cp27-cp27m-manylinux1_i686.whl", hash = "sha256:903500616422a40a98a5a3c4ff4ed9d0066f3b4c951fa286018ecdf0750194ef"},
    {file = "wrapt-1.14.1-cp27-cp27m-manylinux1_x86_64.whl", hash = "sha256:5a9a0d155deafd9448baff28c08e150d9b24ff010e899311ddd63c45c2445e28"},
    {file = "wrapt-1.14.1-cp27-cp27m-manylinux2010_i686.whl", hash = "sha256:ddaea91abf8b0d13443f6dac52e89051a5063c7d014710dcb4d4abb2ff811a59"},
    {file = "wrapt-1.14.1-cp27-cp27m-manylinux2010_x86_64.whl", hash = "sha256:36f582d0c6bc99d5f39cd3ac2a9062e57f3cf606ade29a0a0d6b323462f4dd87"},
    {file = "wrapt-1.14.1-cp27-cp27mu-manylinux1_i686.whl", hash = "sha256:7ef58fb89674095bfc57c4069e95d7a31cfdc0939e2a579882ac7d55aadfd2a1"},
    {file = "wrapt-1.14.1-cp27-cp27mu-manylinux1_x86_64.whl", hash = "sha256:e2f83e18fe2f4c9e7db597e988f72712c0c3676d337d8b101f6758107c42425b"},
    {file = "wrapt-1.14.1-cp27-cp27mu-manylinux2010_i686.whl", hash = "sha256:ee2b1b1769f6707a8a445162ea16dddf74285c3964f605877a20e38545c3c462"},
    {file = "wrapt-1.14.1-cp27-cp27mu-manylinux2010_x86_64.whl", hash = "sha256:833b58d5d0b7e5b9832869f039203389ac7cbf01765639c7309fd50ef619e0b1"},
    {file = "wrapt-1.14.1-cp310-cp310-macosx_10_9_x86_64.whl", hash = "sha256:80bb5c256f1415f747011dc3604b59bc1f91c6e7150bd7db03b19170ee06b320"},
    {file = "wrapt-1.14.1-cp310-cp310-macosx_11_0_arm64.whl", hash = "sha256:07f7a7d0f388028b2df1d916e94bbb40624c59b48ecc6cbc232546706fac74c2"},
    {file = "wrapt-1.14.1-cp310-cp310-manylinux_2_17_aarch64.manylinux2014_aarch64.whl", hash = "sha256:02b41b633c6261feff8ddd8d11c711df6842aba629fdd3da10249a53211a72c4"},
    {file = "wrapt-1.14.1-cp310-cp310-manylinux_2_5_i686.manylinux1_i686.manylinux_2_17_i686.manylinux2014_i686.whl", hash = "sha256:2fe803deacd09a233e4762a1adcea5db5d31e6be577a43352936179d14d90069"},
    {file = "wrapt-1.14.1-cp310-cp310-manylinux_2_5_x86_64.manylinux1_x86_64.manylinux_2_17_x86_64.manylinux2014_x86_64.whl", hash = "sha256:257fd78c513e0fb5cdbe058c27a0624c9884e735bbd131935fd49e9fe719d310"},
    {file = "wrapt-1.14.1-cp310-cp310-musllinux_1_1_aarch64.whl", hash = "sha256:4fcc4649dc762cddacd193e6b55bc02edca674067f5f98166d7713b193932b7f"},
    {file = "wrapt-1.14.1-cp310-cp310-musllinux_1_1_i686.whl", hash = "sha256:11871514607b15cfeb87c547a49bca19fde402f32e2b1c24a632506c0a756656"},
    {file = "wrapt-1.14.1-cp310-cp310-musllinux_1_1_x86_64.whl", hash = "sha256:8ad85f7f4e20964db4daadcab70b47ab05c7c1cf2a7c1e51087bfaa83831854c"},
    {file = "wrapt-1.14.1-cp310-cp310-win32.whl", hash = "sha256:a9a52172be0b5aae932bef82a79ec0a0ce87288c7d132946d645eba03f0ad8a8"},
    {file = "wrapt-1.14.1-cp310-cp310-win_amd64.whl", hash = "sha256:6d323e1554b3d22cfc03cd3243b5bb815a51f5249fdcbb86fda4bf62bab9e164"},
    {file = "wrapt-1.14.1-cp35-cp35m-manylinux1_i686.whl", hash = "sha256:43ca3bbbe97af00f49efb06e352eae40434ca9d915906f77def219b88e85d907"},
    {file = "wrapt-1.14.1-cp35-cp35m-manylinux1_x86_64.whl", hash = "sha256:6b1a564e6cb69922c7fe3a678b9f9a3c54e72b469875aa8018f18b4d1dd1adf3"},
    {file = "wrapt-1.14.1-cp35-cp35m-manylinux2010_i686.whl", hash = "sha256:00b6d4ea20a906c0ca56d84f93065b398ab74b927a7a3dbd470f6fc503f95dc3"},
    {file = "wrapt-1.14.1-cp35-cp35m-manylinux2010_x86_64.whl", hash = "sha256:a85d2b46be66a71bedde836d9e41859879cc54a2a04fad1191eb50c2066f6e9d"},
    {file = "wrapt-1.14.1-cp35-cp35m-win32.whl", hash = "sha256:dbcda74c67263139358f4d188ae5faae95c30929281bc6866d00573783c422b7"},
    {file = "wrapt-1.14.1-cp35-cp35m-win_amd64.whl", hash = "sha256:b21bb4c09ffabfa0e85e3a6b623e19b80e7acd709b9f91452b8297ace2a8ab00"},
    {file = "wrapt-1.14.1-cp36-cp36m-macosx_10_9_x86_64.whl", hash = "sha256:9e0fd32e0148dd5dea6af5fee42beb949098564cc23211a88d799e434255a1f4"},
    {file = "wrapt-1.14.1-cp36-cp36m-manylinux_2_17_aarch64.manylinux2014_aarch64.whl", hash = "sha256:9736af4641846491aedb3c3f56b9bc5568d92b0692303b5a305301a95dfd38b1"},
    {file = "wrapt-1.14.1-cp36-cp36m-manylinux_2_5_i686.manylinux1_i686.manylinux_2_17_i686.manylinux2014_i686.whl", hash = "sha256:5b02d65b9ccf0ef6c34cba6cf5bf2aab1bb2f49c6090bafeecc9cd81ad4ea1c1"},
    {file = "wrapt-1.14.1-cp36-cp36m-manylinux_2_5_x86_64.manylinux1_x86_64.manylinux_2_17_x86_64.manylinux2014_x86_64.whl", hash = "sha256:21ac0156c4b089b330b7666db40feee30a5d52634cc4560e1905d6529a3897ff"},
    {file = "wrapt-1.14.1-cp36-cp36m-musllinux_1_1_aarch64.whl", hash = "sha256:9f3e6f9e05148ff90002b884fbc2a86bd303ae847e472f44ecc06c2cd2fcdb2d"},
    {file = "wrapt-1.14.1-cp36-cp36m-musllinux_1_1_i686.whl", hash = "sha256:6e743de5e9c3d1b7185870f480587b75b1cb604832e380d64f9504a0535912d1"},
    {file = "wrapt-1.14.1-cp36-cp36m-musllinux_1_1_x86_64.whl", hash = "sha256:d79d7d5dc8a32b7093e81e97dad755127ff77bcc899e845f41bf71747af0c569"},
    {file = "wrapt-1.14.1-cp36-cp36m-win32.whl", hash = "sha256:81b19725065dcb43df02b37e03278c011a09e49757287dca60c5aecdd5a0b8ed"},
    {file = "wrapt-1.14.1-cp36-cp36m-win_amd64.whl", hash = "sha256:b014c23646a467558be7da3d6b9fa409b2c567d2110599b7cf9a0c5992b3b471"},
    {file = "wrapt-1.14.1-cp37-cp37m-macosx_10_9_x86_64.whl", hash = "sha256:88bd7b6bd70a5b6803c1abf6bca012f7ed963e58c68d76ee20b9d751c74a3248"},
    {file = "wrapt-1.14.1-cp37-cp37m-manylinux_2_17_aarch64.manylinux2014_aarch64.whl", hash = "sha256:b5901a312f4d14c59918c221323068fad0540e34324925c8475263841dbdfe68"},
    {file = "wrapt-1.14.1-cp37-cp37m-manylinux_2_5_i686.manylinux1_i686.manylinux_2_17_i686.manylinux2014_i686.whl", hash = "sha256:d77c85fedff92cf788face9bfa3ebaa364448ebb1d765302e9af11bf449ca36d"},
    {file = "wrapt-1.14.1-cp37-cp37m-manylinux_2_5_x86_64.manylinux1_x86_64.manylinux_2_17_x86_64.manylinux2014_x86_64.whl", hash = "sha256:8d649d616e5c6a678b26d15ece345354f7c2286acd6db868e65fcc5ff7c24a77"},
    {file = "wrapt-1.14.1-cp37-cp37m-musllinux_1_1_aarch64.whl", hash = "sha256:7d2872609603cb35ca513d7404a94d6d608fc13211563571117046c9d2bcc3d7"},
    {file = "wrapt-1.14.1-cp37-cp37m-musllinux_1_1_i686.whl", hash = "sha256:ee6acae74a2b91865910eef5e7de37dc6895ad96fa23603d1d27ea69df545015"},
    {file = "wrapt-1.14.1-cp37-cp37m-musllinux_1_1_x86_64.whl", hash = "sha256:2b39d38039a1fdad98c87279b48bc5dce2c0ca0d73483b12cb72aa9609278e8a"},
    {file = "wrapt-1.14.1-cp37-cp37m-win32.whl", hash = "sha256:60db23fa423575eeb65ea430cee741acb7c26a1365d103f7b0f6ec412b893853"},
    {file = "wrapt-1.14.1-cp37-cp37m-win_amd64.whl", hash = "sha256:709fe01086a55cf79d20f741f39325018f4df051ef39fe921b1ebe780a66184c"},
    {file = "wrapt-1.14.1-cp38-cp38-macosx_10_9_x86_64.whl", hash = "sha256:8c0ce1e99116d5ab21355d8ebe53d9460366704ea38ae4d9f6933188f327b456"},
    {file = "wrapt-1.14.1-cp38-cp38-macosx_11_0_arm64.whl", hash = "sha256:e3fb1677c720409d5f671e39bac6c9e0e422584e5f518bfd50aa4cbbea02433f"},
    {file = "wrapt-1.14.1-cp38-cp38-manylinux_2_17_aarch64.manylinux2014_aarch64.whl", hash = "sha256:642c2e7a804fcf18c222e1060df25fc210b9c58db7c91416fb055897fc27e8cc"},
    {file = "wrapt-1.14.1-cp38-cp38-manylinux_2_5_i686.manylinux1_i686.manylinux_2_17_i686.manylinux2014_i686.whl", hash = "sha256:7b7c050ae976e286906dd3f26009e117eb000fb2cf3533398c5ad9ccc86867b1"},
    {file = "wrapt-1.14.1-cp38-cp38-manylinux_2_5_x86_64.manylinux1_x86_64.manylinux_2_17_x86_64.manylinux2014_x86_64.whl", hash = "sha256:ef3f72c9666bba2bab70d2a8b79f2c6d2c1a42a7f7e2b0ec83bb2f9e383950af"},
    {file = "wrapt-1.14.1-cp38-cp38-musllinux_1_1_aarch64.whl", hash = "sha256:01c205616a89d09827986bc4e859bcabd64f5a0662a7fe95e0d359424e0e071b"},
    {file = "wrapt-1.14.1-cp38-cp38-musllinux_1_1_i686.whl", hash = "sha256:5a0f54ce2c092aaf439813735584b9537cad479575a09892b8352fea5e988dc0"},
    {file = "wrapt-1.14.1-cp38-cp38-musllinux_1_1_x86_64.whl", hash = "sha256:2cf71233a0ed05ccdabe209c606fe0bac7379fdcf687f39b944420d2a09fdb57"},
    {file = "wrapt-1.14.1-cp38-cp38-win32.whl", hash = "sha256:aa31fdcc33fef9eb2552cbcbfee7773d5a6792c137b359e82879c101e98584c5"},
    {file = "wrapt-1.14.1-cp38-cp38-win_amd64.whl", hash = "sha256:d1967f46ea8f2db647c786e78d8cc7e4313dbd1b0aca360592d8027b8508e24d"},
    {file = "wrapt-1.14.1-cp39-cp39-macosx_10_9_x86_64.whl", hash = "sha256:3232822c7d98d23895ccc443bbdf57c7412c5a65996c30442ebe6ed3df335383"},
    {file = "wrapt-1.14.1-cp39-cp39-macosx_11_0_arm64.whl", hash = "sha256:988635d122aaf2bdcef9e795435662bcd65b02f4f4c1ae37fbee7401c440b3a7"},
    {file = "wrapt-1.14.1-cp39-cp39-manylinux_2_17_aarch64.manylinux2014_aarch64.whl", hash = "sha256:9cca3c2cdadb362116235fdbd411735de4328c61425b0aa9f872fd76d02c4e86"},
    {file = "wrapt-1.14.1-cp39-cp39-manylinux_2_5_i686.manylinux1_i686.manylinux_2_17_i686.manylinux2014_i686.whl", hash = "sha256:d52a25136894c63de15a35bc0bdc5adb4b0e173b9c0d07a2be9d3ca64a332735"},
    {file = "wrapt-1.14.1-cp39-cp39-manylinux_2_5_x86_64.manylinux1_x86_64.manylinux_2_17_x86_64.manylinux2014_x86_64.whl", hash = "sha256:40e7bc81c9e2b2734ea4bc1aceb8a8f0ceaac7c5299bc5d69e37c44d9081d43b"},
    {file = "wrapt-1.14.1-cp39-cp39-musllinux_1_1_aarch64.whl", hash = "sha256:b9b7a708dd92306328117d8c4b62e2194d00c365f18eff11a9b53c6f923b01e3"},
    {file = "wrapt-1.14.1-cp39-cp39-musllinux_1_1_i686.whl", hash = "sha256:6a9a25751acb379b466ff6be78a315e2b439d4c94c1e99cb7266d40a537995d3"},
    {file = "wrapt-1.14.1-cp39-cp39-musllinux_1_1_x86_64.whl", hash = "sha256:34aa51c45f28ba7f12accd624225e2b1e5a3a45206aa191f6f9aac931d9d56fe"},
    {file = "wrapt-1.14.1-cp39-cp39-win32.whl", hash = "sha256:dee0ce50c6a2dd9056c20db781e9c1cfd33e77d2d569f5d1d9321c641bb903d5"},
    {file = "wrapt-1.14.1-cp39-cp39-win_amd64.whl", hash = "sha256:dee60e1de1898bde3b238f18340eec6148986da0455d8ba7848d50470a7a32fb"},
    {file = "wrapt-1.14.1.tar.gz", hash = "sha256:380a85cf89e0e69b7cfbe2ea9f765f004ff419f34194018a6827ac0e3edfed4d"},
]
xlrd = [
    {file = "xlrd-2.0.1-py2.py3-none-any.whl", hash = "sha256:6a33ee89877bd9abc1158129f6e94be74e2679636b8a205b43b85206c3f0bbdd"},
    {file = "xlrd-2.0.1.tar.gz", hash = "sha256:f72f148f54442c6b056bf931dbc34f986fd0c3b0b6b5a58d013c9aef274d0c88"},
]
yarl = [
    {file = "yarl-1.7.2-cp310-cp310-macosx_10_9_universal2.whl", hash = "sha256:f2a8508f7350512434e41065684076f640ecce176d262a7d54f0da41d99c5a95"},
    {file = "yarl-1.7.2-cp310-cp310-macosx_10_9_x86_64.whl", hash = "sha256:da6df107b9ccfe52d3a48165e48d72db0eca3e3029b5b8cb4fe6ee3cb870ba8b"},
    {file = "yarl-1.7.2-cp310-cp310-macosx_11_0_arm64.whl", hash = "sha256:a1d0894f238763717bdcfea74558c94e3bc34aeacd3351d769460c1a586a8b05"},
    {file = "yarl-1.7.2-cp310-cp310-manylinux_2_17_aarch64.manylinux2014_aarch64.whl", hash = "sha256:dfe4b95b7e00c6635a72e2d00b478e8a28bfb122dc76349a06e20792eb53a523"},
    {file = "yarl-1.7.2-cp310-cp310-manylinux_2_17_ppc64le.manylinux2014_ppc64le.whl", hash = "sha256:c145ab54702334c42237a6c6c4cc08703b6aa9b94e2f227ceb3d477d20c36c63"},
    {file = "yarl-1.7.2-cp310-cp310-manylinux_2_17_s390x.manylinux2014_s390x.whl", hash = "sha256:1ca56f002eaf7998b5fcf73b2421790da9d2586331805f38acd9997743114e98"},
    {file = "yarl-1.7.2-cp310-cp310-manylinux_2_5_i686.manylinux1_i686.manylinux_2_12_i686.manylinux2010_i686.whl", hash = "sha256:1d3d5ad8ea96bd6d643d80c7b8d5977b4e2fb1bab6c9da7322616fd26203d125"},
    {file = "yarl-1.7.2-cp310-cp310-manylinux_2_5_x86_64.manylinux1_x86_64.manylinux_2_12_x86_64.manylinux2010_x86_64.whl", hash = "sha256:167ab7f64e409e9bdd99333fe8c67b5574a1f0495dcfd905bc7454e766729b9e"},
    {file = "yarl-1.7.2-cp310-cp310-musllinux_1_1_aarch64.whl", hash = "sha256:95a1873b6c0dd1c437fb3bb4a4aaa699a48c218ac7ca1e74b0bee0ab16c7d60d"},
    {file = "yarl-1.7.2-cp310-cp310-musllinux_1_1_i686.whl", hash = "sha256:6152224d0a1eb254f97df3997d79dadd8bb2c1a02ef283dbb34b97d4f8492d23"},
    {file = "yarl-1.7.2-cp310-cp310-musllinux_1_1_ppc64le.whl", hash = "sha256:5bb7d54b8f61ba6eee541fba4b83d22b8a046b4ef4d8eb7f15a7e35db2e1e245"},
    {file = "yarl-1.7.2-cp310-cp310-musllinux_1_1_s390x.whl", hash = "sha256:9c1f083e7e71b2dd01f7cd7434a5f88c15213194df38bc29b388ccdf1492b739"},
    {file = "yarl-1.7.2-cp310-cp310-musllinux_1_1_x86_64.whl", hash = "sha256:f44477ae29025d8ea87ec308539f95963ffdc31a82f42ca9deecf2d505242e72"},
    {file = "yarl-1.7.2-cp310-cp310-win32.whl", hash = "sha256:cff3ba513db55cc6a35076f32c4cdc27032bd075c9faef31fec749e64b45d26c"},
    {file = "yarl-1.7.2-cp310-cp310-win_amd64.whl", hash = "sha256:c9c6d927e098c2d360695f2e9d38870b2e92e0919be07dbe339aefa32a090265"},
    {file = "yarl-1.7.2-cp36-cp36m-macosx_10_9_x86_64.whl", hash = "sha256:9b4c77d92d56a4c5027572752aa35082e40c561eec776048330d2907aead891d"},
    {file = "yarl-1.7.2-cp36-cp36m-manylinux_2_17_aarch64.manylinux2014_aarch64.whl", hash = "sha256:c01a89a44bb672c38f42b49cdb0ad667b116d731b3f4c896f72302ff77d71656"},
    {file = "yarl-1.7.2-cp36-cp36m-manylinux_2_17_ppc64le.manylinux2014_ppc64le.whl", hash = "sha256:c19324a1c5399b602f3b6e7db9478e5b1adf5cf58901996fc973fe4fccd73eed"},
    {file = "yarl-1.7.2-cp36-cp36m-manylinux_2_17_s390x.manylinux2014_s390x.whl", hash = "sha256:3abddf0b8e41445426d29f955b24aeecc83fa1072be1be4e0d194134a7d9baee"},
    {file = "yarl-1.7.2-cp36-cp36m-manylinux_2_5_i686.manylinux1_i686.manylinux_2_12_i686.manylinux2010_i686.whl", hash = "sha256:6a1a9fe17621af43e9b9fcea8bd088ba682c8192d744b386ee3c47b56eaabb2c"},
    {file = "yarl-1.7.2-cp36-cp36m-manylinux_2_5_x86_64.manylinux1_x86_64.manylinux_2_12_x86_64.manylinux2010_x86_64.whl", hash = "sha256:8b0915ee85150963a9504c10de4e4729ae700af11df0dc5550e6587ed7891e92"},
    {file = "yarl-1.7.2-cp36-cp36m-musllinux_1_1_aarch64.whl", hash = "sha256:29e0656d5497733dcddc21797da5a2ab990c0cb9719f1f969e58a4abac66234d"},
    {file = "yarl-1.7.2-cp36-cp36m-musllinux_1_1_i686.whl", hash = "sha256:bf19725fec28452474d9887a128e98dd67eee7b7d52e932e6949c532d820dc3b"},
    {file = "yarl-1.7.2-cp36-cp36m-musllinux_1_1_ppc64le.whl", hash = "sha256:d6f3d62e16c10e88d2168ba2d065aa374e3c538998ed04996cd373ff2036d64c"},
    {file = "yarl-1.7.2-cp36-cp36m-musllinux_1_1_s390x.whl", hash = "sha256:ac10bbac36cd89eac19f4e51c032ba6b412b3892b685076f4acd2de18ca990aa"},
    {file = "yarl-1.7.2-cp36-cp36m-musllinux_1_1_x86_64.whl", hash = "sha256:aa32aaa97d8b2ed4e54dc65d241a0da1c627454950f7d7b1f95b13985afd6c5d"},
    {file = "yarl-1.7.2-cp36-cp36m-win32.whl", hash = "sha256:87f6e082bce21464857ba58b569370e7b547d239ca22248be68ea5d6b51464a1"},
    {file = "yarl-1.7.2-cp36-cp36m-win_amd64.whl", hash = "sha256:ac35ccde589ab6a1870a484ed136d49a26bcd06b6a1c6397b1967ca13ceb3913"},
    {file = "yarl-1.7.2-cp37-cp37m-macosx_10_9_x86_64.whl", hash = "sha256:a467a431a0817a292121c13cbe637348b546e6ef47ca14a790aa2fa8cc93df63"},
    {file = "yarl-1.7.2-cp37-cp37m-manylinux_2_17_aarch64.manylinux2014_aarch64.whl", hash = "sha256:6ab0c3274d0a846840bf6c27d2c60ba771a12e4d7586bf550eefc2df0b56b3b4"},
    {file = "yarl-1.7.2-cp37-cp37m-manylinux_2_17_ppc64le.manylinux2014_ppc64le.whl", hash = "sha256:d260d4dc495c05d6600264a197d9d6f7fc9347f21d2594926202fd08cf89a8ba"},
    {file = "yarl-1.7.2-cp37-cp37m-manylinux_2_17_s390x.manylinux2014_s390x.whl", hash = "sha256:fc4dd8b01a8112809e6b636b00f487846956402834a7fd59d46d4f4267181c41"},
    {file = "yarl-1.7.2-cp37-cp37m-manylinux_2_5_i686.manylinux1_i686.manylinux_2_12_i686.manylinux2010_i686.whl", hash = "sha256:c1164a2eac148d85bbdd23e07dfcc930f2e633220f3eb3c3e2a25f6148c2819e"},
    {file = "yarl-1.7.2-cp37-cp37m-manylinux_2_5_x86_64.manylinux1_x86_64.manylinux_2_12_x86_64.manylinux2010_x86_64.whl", hash = "sha256:67e94028817defe5e705079b10a8438b8cb56e7115fa01640e9c0bb3edf67332"},
    {file = "yarl-1.7.2-cp37-cp37m-musllinux_1_1_aarch64.whl", hash = "sha256:89ccbf58e6a0ab89d487c92a490cb5660d06c3a47ca08872859672f9c511fc52"},
    {file = "yarl-1.7.2-cp37-cp37m-musllinux_1_1_i686.whl", hash = "sha256:8cce6f9fa3df25f55521fbb5c7e4a736683148bcc0c75b21863789e5185f9185"},
    {file = "yarl-1.7.2-cp37-cp37m-musllinux_1_1_ppc64le.whl", hash = "sha256:211fcd65c58bf250fb994b53bc45a442ddc9f441f6fec53e65de8cba48ded986"},
    {file = "yarl-1.7.2-cp37-cp37m-musllinux_1_1_s390x.whl", hash = "sha256:c10ea1e80a697cf7d80d1ed414b5cb8f1eec07d618f54637067ae3c0334133c4"},
    {file = "yarl-1.7.2-cp37-cp37m-musllinux_1_1_x86_64.whl", hash = "sha256:52690eb521d690ab041c3919666bea13ab9fbff80d615ec16fa81a297131276b"},
    {file = "yarl-1.7.2-cp37-cp37m-win32.whl", hash = "sha256:695ba021a9e04418507fa930d5f0704edbce47076bdcfeeaba1c83683e5649d1"},
    {file = "yarl-1.7.2-cp37-cp37m-win_amd64.whl", hash = "sha256:c17965ff3706beedafd458c452bf15bac693ecd146a60a06a214614dc097a271"},
    {file = "yarl-1.7.2-cp38-cp38-macosx_10_9_universal2.whl", hash = "sha256:fce78593346c014d0d986b7ebc80d782b7f5e19843ca798ed62f8e3ba8728576"},
    {file = "yarl-1.7.2-cp38-cp38-macosx_10_9_x86_64.whl", hash = "sha256:c2a1ac41a6aa980db03d098a5531f13985edcb451bcd9d00670b03129922cd0d"},
    {file = "yarl-1.7.2-cp38-cp38-macosx_11_0_arm64.whl", hash = "sha256:39d5493c5ecd75c8093fa7700a2fb5c94fe28c839c8e40144b7ab7ccba6938c8"},
    {file = "yarl-1.7.2-cp38-cp38-manylinux_2_17_aarch64.manylinux2014_aarch64.whl", hash = "sha256:1eb6480ef366d75b54c68164094a6a560c247370a68c02dddb11f20c4c6d3c9d"},
    {file = "yarl-1.7.2-cp38-cp38-manylinux_2_17_ppc64le.manylinux2014_ppc64le.whl", hash = "sha256:5ba63585a89c9885f18331a55d25fe81dc2d82b71311ff8bd378fc8004202ff6"},
    {file = "yarl-1.7.2-cp38-cp38-manylinux_2_17_s390x.manylinux2014_s390x.whl", hash = "sha256:e39378894ee6ae9f555ae2de332d513a5763276a9265f8e7cbaeb1b1ee74623a"},
    {file = "yarl-1.7.2-cp38-cp38-manylinux_2_5_i686.manylinux1_i686.manylinux_2_12_i686.manylinux2010_i686.whl", hash = "sha256:c0910c6b6c31359d2f6184828888c983d54d09d581a4a23547a35f1d0b9484b1"},
    {file = "yarl-1.7.2-cp38-cp38-manylinux_2_5_x86_64.manylinux1_x86_64.manylinux_2_12_x86_64.manylinux2010_x86_64.whl", hash = "sha256:6feca8b6bfb9eef6ee057628e71e1734caf520a907b6ec0d62839e8293e945c0"},
    {file = "yarl-1.7.2-cp38-cp38-musllinux_1_1_aarch64.whl", hash = "sha256:8300401dc88cad23f5b4e4c1226f44a5aa696436a4026e456fe0e5d2f7f486e6"},
    {file = "yarl-1.7.2-cp38-cp38-musllinux_1_1_i686.whl", hash = "sha256:788713c2896f426a4e166b11f4ec538b5736294ebf7d5f654ae445fd44270832"},
    {file = "yarl-1.7.2-cp38-cp38-musllinux_1_1_ppc64le.whl", hash = "sha256:fd547ec596d90c8676e369dd8a581a21227fe9b4ad37d0dc7feb4ccf544c2d59"},
    {file = "yarl-1.7.2-cp38-cp38-musllinux_1_1_s390x.whl", hash = "sha256:737e401cd0c493f7e3dd4db72aca11cfe069531c9761b8ea474926936b3c57c8"},
    {file = "yarl-1.7.2-cp38-cp38-musllinux_1_1_x86_64.whl", hash = "sha256:baf81561f2972fb895e7844882898bda1eef4b07b5b385bcd308d2098f1a767b"},
    {file = "yarl-1.7.2-cp38-cp38-win32.whl", hash = "sha256:ede3b46cdb719c794427dcce9d8beb4abe8b9aa1e97526cc20de9bd6583ad1ef"},
    {file = "yarl-1.7.2-cp38-cp38-win_amd64.whl", hash = "sha256:cc8b7a7254c0fc3187d43d6cb54b5032d2365efd1df0cd1749c0c4df5f0ad45f"},
    {file = "yarl-1.7.2-cp39-cp39-macosx_10_9_universal2.whl", hash = "sha256:580c1f15500e137a8c37053e4cbf6058944d4c114701fa59944607505c2fe3a0"},
    {file = "yarl-1.7.2-cp39-cp39-macosx_10_9_x86_64.whl", hash = "sha256:3ec1d9a0d7780416e657f1e405ba35ec1ba453a4f1511eb8b9fbab81cb8b3ce1"},
    {file = "yarl-1.7.2-cp39-cp39-macosx_11_0_arm64.whl", hash = "sha256:3bf8cfe8856708ede6a73907bf0501f2dc4e104085e070a41f5d88e7faf237f3"},
    {file = "yarl-1.7.2-cp39-cp39-manylinux_2_17_aarch64.manylinux2014_aarch64.whl", hash = "sha256:1be4bbb3d27a4e9aa5f3df2ab61e3701ce8fcbd3e9846dbce7c033a7e8136746"},
    {file = "yarl-1.7.2-cp39-cp39-manylinux_2_17_ppc64le.manylinux2014_ppc64le.whl", hash = "sha256:534b047277a9a19d858cde163aba93f3e1677d5acd92f7d10ace419d478540de"},
    {file = "yarl-1.7.2-cp39-cp39-manylinux_2_17_s390x.manylinux2014_s390x.whl", hash = "sha256:c6ddcd80d79c96eb19c354d9dca95291589c5954099836b7c8d29278a7ec0bda"},
    {file = "yarl-1.7.2-cp39-cp39-manylinux_2_5_i686.manylinux1_i686.manylinux_2_12_i686.manylinux2010_i686.whl", hash = "sha256:9bfcd43c65fbb339dc7086b5315750efa42a34eefad0256ba114cd8ad3896f4b"},
    {file = "yarl-1.7.2-cp39-cp39-manylinux_2_5_x86_64.manylinux1_x86_64.manylinux_2_12_x86_64.manylinux2010_x86_64.whl", hash = "sha256:f64394bd7ceef1237cc604b5a89bf748c95982a84bcd3c4bbeb40f685c810794"},
    {file = "yarl-1.7.2-cp39-cp39-musllinux_1_1_aarch64.whl", hash = "sha256:044daf3012e43d4b3538562da94a88fb12a6490652dbc29fb19adfa02cf72eac"},
    {file = "yarl-1.7.2-cp39-cp39-musllinux_1_1_i686.whl", hash = "sha256:368bcf400247318382cc150aaa632582d0780b28ee6053cd80268c7e72796dec"},
    {file = "yarl-1.7.2-cp39-cp39-musllinux_1_1_ppc64le.whl", hash = "sha256:bab827163113177aee910adb1f48ff7af31ee0289f434f7e22d10baf624a6dfe"},
    {file = "yarl-1.7.2-cp39-cp39-musllinux_1_1_s390x.whl", hash = "sha256:0cba38120db72123db7c58322fa69e3c0efa933040ffb586c3a87c063ec7cae8"},
    {file = "yarl-1.7.2-cp39-cp39-musllinux_1_1_x86_64.whl", hash = "sha256:59218fef177296451b23214c91ea3aba7858b4ae3306dde120224cfe0f7a6ee8"},
    {file = "yarl-1.7.2-cp39-cp39-win32.whl", hash = "sha256:1edc172dcca3f11b38a9d5c7505c83c1913c0addc99cd28e993efeaafdfaa18d"},
    {file = "yarl-1.7.2-cp39-cp39-win_amd64.whl", hash = "sha256:797c2c412b04403d2da075fb93c123df35239cd7b4cc4e0cd9e5839b73f52c58"},
    {file = "yarl-1.7.2.tar.gz", hash = "sha256:45399b46d60c253327a460e99856752009fcee5f5d3c80b2f7c0cae1c38d56dd"},
]
zipp = [
    {file = "zipp-3.8.0-py3-none-any.whl", hash = "sha256:c4f6e5bbf48e74f7a38e7cc5b0480ff42b0ae5178957d564d18932525d5cf099"},
    {file = "zipp-3.8.0.tar.gz", hash = "sha256:56bf8aadb83c24db6c4b577e13de374ccfb67da2078beba1d037c17980bf43ad"},
]<|MERGE_RESOLUTION|>--- conflicted
+++ resolved
@@ -293,7 +293,7 @@
 version = "1.2.13"
 description = "Python @deprecated decorator to deprecate old python classes, functions or methods."
 category = "main"
-optional = true
+optional = false
 python-versions = ">=2.7, !=3.0.*, !=3.1.*, !=3.2.*, !=3.3.*"
 
 [package.dependencies]
@@ -752,7 +752,7 @@
 version = "1.8.0"
 description = "OpenTelemetry Python API"
 category = "main"
-optional = true
+optional = false
 python-versions = ">=3.6"
 
 [package.dependencies]
@@ -802,7 +802,7 @@
 version = "0.27b0"
 description = "Instrumentation Tools & Auto Instrumentation for OpenTelemetry Python"
 category = "main"
-optional = true
+optional = false
 python-versions = ">=3.6"
 
 [package.dependencies]
@@ -814,7 +814,7 @@
 version = "0.27b0"
 description = "OpenTelemetry SQLAlchemy instrumentation"
 category = "main"
-optional = true
+optional = false
 python-versions = ">=3.6"
 
 [package.dependencies]
@@ -833,7 +833,7 @@
 version = "1.8.0"
 description = "OpenTelemetry Python SDK"
 category = "main"
-optional = true
+optional = false
 python-versions = ">=3.6"
 
 [package.dependencies]
@@ -845,7 +845,7 @@
 version = "0.27b0"
 description = "OpenTelemetry Semantic Conventions"
 category = "main"
-optional = true
+optional = false
 python-versions = ">=3.6"
 
 [[package]]
@@ -1370,11 +1370,7 @@
 [metadata]
 lock-version = "1.1"
 python-versions = "^3.8"
-<<<<<<< HEAD
-content-hash = "1d06182011d4adc33f0fbbe42eb58983a824d76c67e00044e5207bdaf4968deb"
-=======
 content-hash = "c2be00d2483c4666dbd0212feff4f557438c063c2286b083ce72d5f6022026c1"
->>>>>>> 37217423
 
 [metadata.files]
 aiobotocore = [
