import pandas as pd
from sqlalchemy import Integer
from sqlalchemy.sql.schema import Column

from datapipe.compute import Catalog, DatapipeApp, Pipeline, Table
from datapipe.datatable import DataStore
from datapipe.step.batch_generate import BatchGenerate
from datapipe.step.batch_transform import BatchTransform
from datapipe.store.database import DBConn
from datapipe.store.pandas import TableStoreJsonLine


def generate_data():
    yield pd.DataFrame(
        {
            "id": range(10),
            "a": [f"a{i}" for i in range(10)],
        }
    )


def count(
    input_df: pd.DataFrame,
) -> pd.DataFrame:
    return pd.DataFrame({"result_id": [0], "count": [len(input_df)]})


input_tbl = Table(
    name="input",
    store=TableStoreJsonLine(
        filename="input.json",
        primary_schema=[
            Column("id", Integer, primary_key=True),
        ],
    ),
)

result_tbl = Table(
    name="result",
    store=TableStoreJsonLine(
        filename="result.json",
        primary_schema=[Column("result_id", Integer, primary_key=True)],
    ),
)


pipeline = Pipeline(
    [
        BatchGenerate(
            generate_data,
            outputs=[input_tbl],
        ),
        BatchTransform(
            count,  # type: ignore
<<<<<<< HEAD
            inputs=[input_tbl],
            outputs=[result_tbl],
            check_for_changes=False,
=======
            inputs=["input"],
            outputs=["result"],
            transform_keys=[],
>>>>>>> 4ce1688c
        ),
    ]
)


ds = DataStore(DBConn("sqlite+pysqlite3:///db.sqlite"))

<<<<<<< HEAD
app = DatapipeApp(ds, Catalog({}), pipeline)
=======
app = DatapipeApp(ds, catalog, pipeline)


if __name__ == "__main__":
    from datapipe.compute import run_steps

    run_steps(ds, app.steps, None, None)
>>>>>>> 4ce1688c
<|MERGE_RESOLUTION|>--- conflicted
+++ resolved
@@ -51,16 +51,10 @@
             outputs=[input_tbl],
         ),
         BatchTransform(
-            count,  # type: ignore
-<<<<<<< HEAD
+            count,
             inputs=[input_tbl],
             outputs=[result_tbl],
-            check_for_changes=False,
-=======
-            inputs=["input"],
-            outputs=["result"],
             transform_keys=[],
->>>>>>> 4ce1688c
         ),
     ]
 )
@@ -68,14 +62,10 @@
 
 ds = DataStore(DBConn("sqlite+pysqlite3:///db.sqlite"))
 
-<<<<<<< HEAD
 app = DatapipeApp(ds, Catalog({}), pipeline)
-=======
-app = DatapipeApp(ds, catalog, pipeline)
 
 
 if __name__ == "__main__":
     from datapipe.compute import run_steps
 
-    run_steps(ds, app.steps, None, None)
->>>>>>> 4ce1688c
+    run_steps(ds, app.steps, None, None)