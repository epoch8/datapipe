import itertools
import json
import re
from abc import ABC
from pathlib import Path
from typing import IO, Any, Dict, Iterator, List, Optional, Union, cast

import fsspec
import numpy as np
import pandas as pd
from iteration_utilities import duplicates
from PIL import Image
from sqlalchemy import Column, Integer, String

from datapipe.run_config import RunConfig
from datapipe.store.table_store import TableStore
from datapipe.types import DataDF, DataSchema, IndexDF, MetaSchema
from joblib import Parallel, delayed


class ItemStoreFileAdapter(ABC):
    mode: str

    def load(self, f: IO) -> Dict[str, Any]:
        raise NotImplementedError

    def dump(self, obj: Dict[str, Any], f: IO) -> None:
        raise NotImplementedError


class JSONFile(ItemStoreFileAdapter):
    """
    Converts each JSON file into Pandas record
    """

    mode = "t"

    def __init__(self, **dump_params) -> None:
        self.dump_params = dump_params

    def load(self, f: IO) -> Dict[str, Any]:
        return json.load(f)

    def dump(self, obj: Dict[str, Any], f: IO) -> None:
        return json.dump(obj, f, **self.dump_params)


class PILFile(ItemStoreFileAdapter):
    """
    Uses `image` column with PIL.Image for save/load
    """

    mode = "b"

    def __init__(self, format: str, **dump_params) -> None:
        self.format = format
        self.dump_params = dump_params

    def load(self, f: IO) -> Dict[str, Any]:
        im = Image.open(f)
        im.load()
        return {"image": im}

    def dump(self, obj: Dict[str, Any], f: IO) -> None:
        im: Image.Image = obj["image"]
        im.save(f, format=self.format, **self.dump_params)


def _pattern_to_attrnames(pat: str) -> List[str]:
    attrnames = re.findall(r"\{([^/]+?)\}", pat)

    assert len(attrnames) > 0, "The scheme is not valid."
    if len(attrnames) >= 2:
        duplicates_attrnames = list(duplicates(attrnames))
        assert len(duplicates_attrnames) == 0, f"Some keys are repeated: {duplicates_attrnames}. Rename them."

    return attrnames


def _pattern_to_patterns_or(pat) -> List[str]:
    pattern_or = re.compile(r"(?P<or>\(([a-zA-Z0-9]+\|)+[a-zA-Z0-9]+\))")
    # Ищем вхождения вида (aaa|bbb|ccc), в виду list of list [[aaa, bbb, ccc], [ddd, eee], ...]
    values = [list(dict.fromkeys(match.group("or")[1:-1].split("|"))) for match in pattern_or.finditer(pat)]
    # Всевозможные комбинации для замены [[aaa, ddd], [aaa, eee], [bbb, ddd], ...]
    possible_combinatios_values = [list(combination) for combination in itertools.product(*values)]
    # Получаем всевозможные списки шаблонов из комбинаций
    filename_patterns = [re.sub(pattern_or, Replacer(combination), pat) for combination in possible_combinatios_values]
    return filename_patterns


def _pattern_to_glob(pat: str) -> str:
    return re.sub(r"\{([^/]+?)\}", "*", pat)  # Меняем все вхождения {id1}_{id2} в звездочки *_*


def _pattern_to_match(pat: str) -> str:
    # TODO сделать трансформацию правильнее
    # * -> r'[^/]+'
    # ** -> r'([^/]+/)*?[^/]+'

    pat = re.sub(r"\*\*?", r"([^/]+/)*[^/]+", pat)  # Меняем все вхождения * и ** в произвольные символы
    pat = re.sub(r"\{([^/]+?)\}", r"(?P<\1>[^/]+?)", pat)  # Меняем все вхождения вида {id} на непустые послед. символов
    pat = f"{pat}\\Z"  # Учитываем конец строки
    return pat


class Replacer:
    def __init__(self, values: List[str]):
        self.counter = -1
        self.values = values

    def __call__(self, matchobj):
        self.counter += 1
        return str(self.values[self.counter])


class TableStoreFiledir(TableStore):
    def __init__(
        self,
        filename_pattern: Union[str, Path],
        adapter: ItemStoreFileAdapter,
        add_filepath_column: bool = False,
        primary_schema: Optional[DataSchema] = None,
        read_data: bool = True,
        readonly: Optional[bool] = None,
        enable_rm: bool = False,
        fsspec_kwargs: Dict[str, Any] = {},
        max_workers: int = 16,
    ):
        """
        При построении `TableStoreFiledir` есть два способа указать схему
        индексов:

        1. Явный - в конструктор передается `primary_schema`, которая должна
           содержать все поля, упоминаемые в `filename_pattern`
        2. Неявный - `primary_schema` = `None`, тогда все поля получают
           дефолтный тип `String`

        Args:

        filename_pattern -- Путь к файлам в формате fsspec (но без chaining),
        может содержать два типа шаблонов:
          - {id_field} - поле из индекса учитывается как при чтении так и при
            записи
          - * - не попадает в индекс, и стор работает режиме "только чтение"

        primary_schema -- дает возможность в явном виде задать типы полей,
        который упоминаются в filename_pattern

        adapter -- объект отвечающий за преобразование содержимого файла в
        структурированную запись и обратно

        add_filepath_column -- если True - в объект добавляется поле filepath с
        адресом файла

        read_data -- если False - при чтении не происходит парсинга содержимого
        файла

        readonly -- если True, отключить запись файлов; если None, то запись
        файлов включается в случае, если нету * и ** путей в шаблоне и нет
        множественных расширений файлов вида (jpg|png|mp4)

        enable_rm -- если True, включить удаление файлов

        fsspec_kwargs -- kwargs для fsspec
        max_workers -- число воркеров для чтения/записей/удаления файлов
        """

        self.fsspec_kwargs = fsspec_kwargs
        self.protocol, path = fsspec.core.split_protocol(filename_pattern)
        if "protocol" in self.fsspec_kwargs:
            self.protocol = self.fsspec_kwargs["protocol"]
            self.filesystem = fsspec.filesystem(**self.fsspec_kwargs)
        else:
            self.filesystem = fsspec.filesystem(protocol=self.protocol, **self.fsspec_kwargs)

        if self.protocol is None or self.protocol == "file":
            filename_pattern = str(Path(path).resolve())
            filename_pattern_for_match = filename_pattern
            self.protocol_str = "" if self.protocol is None else "file://"
        else:
            filename_pattern = str(filename_pattern)
            filename_pattern_for_match = path
            if self.protocol in ["gdrivefs"]:
                self.protocol_str = ""
            else:
                self.protocol_str = f"{self.protocol}://"

        self.filename_patterns = _pattern_to_patterns_or(filename_pattern)
        self.attrnames = _pattern_to_attrnames(filename_pattern)
        self.filename_glob = [_pattern_to_glob(pat) for pat in self.filename_patterns]
        self.filename_match = _pattern_to_match(filename_pattern_for_match)

        # Multiply extensions check
        if len(self.filename_glob) >= 2:
            if readonly is not None and not readonly:
                raise ValueError("When `readonly=False`, in filename_pattern shouldn't be several extensions.")
            elif readonly:
                readonly = True
        # Any * and ** pattern check
        if "*" in path:
            if readonly is not None and not readonly:
                raise ValueError("When `readonly=False`, in filename_pattern shouldn't be any `*` characters.")
            elif readonly is None:
                readonly = True
        elif readonly is None:
            readonly = False

        self.readonly = readonly
        self.enable_rm = enable_rm

        self.adapter = adapter
        self.add_filepath_column = add_filepath_column
        self.read_data = read_data

        type_to_cls = {String: str, Integer: int}

        if primary_schema is not None:
            assert sorted(self.attrnames) == sorted(i.name for i in primary_schema)
            assert all([isinstance(column.type, (String, Integer)) for column in primary_schema])
            self.primary_schema = primary_schema
        else:
            self.primary_schema = [Column(attrname, String, primary_key=True) for attrname in self.attrnames]
        self.attrname_to_cls = {
            column.name: type_to_cls[type(column.type)] for column in self.primary_schema  # type: ignore
        }
        self.max_workers = max_workers

    def get_primary_schema(self) -> DataSchema:
        return self.primary_schema

    def get_meta_schema(self) -> MetaSchema:
        return []

    def delete_rows(self, idx: IndexDF) -> None:
        if not self.enable_rm:
            return

        assert not self.readonly

        filepaths = []
        for row_idx in idx.index:
            attrnames_series = idx.loc[row_idx, self.attrnames]
            assert isinstance(attrnames_series, pd.Series)

            attrnames = cast(List[str], attrnames_series.tolist())

            _, filepath = fsspec.core.split_protocol(self._filenames_from_idxs_values(attrnames)[0])
            filepaths.append(filepath)

        Parallel(n_jobs=self.max_workers, prefer="threads")(
            delayed(self.filesystem.rm)(filepath) for filepath in filepaths
        )

    def _filenames_from_idxs_values(self, idxs_values: List[str]) -> List[str]:
        return [re.sub(r"\{([^/]+?)\}", Replacer(idxs_values), pat) for pat in self.filename_patterns]

    def _idxs_values_from_filepath(self, filepath: str) -> Dict[str, Any]:
        _, filepath = fsspec.core.split_protocol(filepath)
        m = re.match(self.filename_match, filepath)
        assert m is not None, f"Filepath {filepath} does not match the pattern {self.filename_match}"

        data = {}
        for attrname in self.attrnames:
            data[attrname] = self.attrname_to_cls[attrname](m.group(attrname))

        return data

    def _assert_key_values(self, filepath: str, idxs_values: List[str]):
        idx_data = self._idxs_values_from_filepath(filepath)
        idxs_values_np = np.array(idxs_values)
        idxs_values_parsed_from_filepath = np.array([idx_data[attrname] for attrname in self.attrnames])

        assert len(idxs_values_np) == len(idxs_values_parsed_from_filepath) and np.all(
            idxs_values_np == idxs_values_parsed_from_filepath
        ), (
            "Multiply indexes have complex contradictory values, so that it couldn't unambiguously name the files. "
            "This is most likely due to imperfect separators between {id} keys in the scheme or "
            " idxs types differences. ",
            f"{idxs_values_np=} not equals {idxs_values_parsed_from_filepath=}",
        )

    def insert_rows(self, df: pd.DataFrame, adapter: Optional[ItemStoreFileAdapter] = None) -> None:
        if df.empty:
            return
        assert not self.readonly
        if adapter is None:
            adapter = self.adapter

        # WARNING: Здесь я поставил .drop(columns=self.attrnames), тк ключи будут хранится снаружи, в имени
        filepaths, datas = [], []
        for row_idx, data in zip(
            df.index,
            cast(List[Dict[str, Any]], df.drop(columns=self.attrnames).to_dict("records")),
        ):
            attrnames_series = df.loc[row_idx, self.attrnames]
            assert isinstance(attrnames_series, pd.Series)

            idxs_values = attrnames_series.tolist()
            filepath = self._filenames_from_idxs_values(idxs_values)[0]

            # Проверяем, что значения ключей не приведут к неоднозначному результату при парсинге регулярки
            self._assert_key_values(filepath, idxs_values)
            filepaths.append(filepath)
            datas.append(data)

<<<<<<< HEAD
            with fsspec.open(filepath, f"w{self.adapter.mode}", auto_mkdir=True) as f:
=======
        def _write_filepath(filepath: str, data: Any):
            with fsspec.open(filepath, f"w{self.adapter.mode}") as f:
>>>>>>> 304a7604
                self.adapter.dump(data, f)

        Parallel(n_jobs=self.max_workers, prefer="threads")(
            delayed(_write_filepath)(filepath, data) for filepath, data in zip(filepaths, datas)
        )

    def _read_rows_fast(
        self,
        idx: IndexDF,
    ) -> DataDF:
        res = idx.copy()
        res["filepath"] = None

        for row_idx in idx.index:
            attrnames_series = idx.loc[row_idx, self.attrnames]
            assert isinstance(attrnames_series, pd.Series)

            attrnames = cast(List[str], attrnames_series.tolist())

            _, path = fsspec.core.split_protocol(self._filenames_from_idxs_values(attrnames)[0])

            res.loc[row_idx, "filepath"] = f"{self.protocol_str}{path}"

        return res

    def read_rows(
        self,
        idx: Optional[IndexDF] = None,
        read_data: Optional[bool] = None,
        adapter: Optional[ItemStoreFileAdapter] = None,
    ) -> DataDF:
        if read_data is None:
            read_data = self.read_data
        if adapter is None:
            adapter = self.adapter

        if (not read_data) and (len(self.filename_patterns) == 1) and (idx is not None) and self.add_filepath_column:
            return self._read_rows_fast(idx)

        def _iterate_files() -> fsspec.core.OpenFile:
            if idx is None:
                for file_open in fsspec.open_files(self.filename_glob, f"r{adapter.mode}", **self.fsspec_kwargs):
                    yield file_open
            else:
                filepaths_extenstions = [
                    self._filenames_from_idxs_values(idx.loc[row_idx, self.attrnames]) for row_idx in idx.index
                ]
                for filepaths in filepaths_extenstions:
                    found_files = [
                        file_open
                        for file_open in fsspec.open_files(filepaths, f"r{adapter.mode}", **self.fsspec_kwargs)
                        if self.filesystem.exists(file_open.path)
                    ]
                    if len(found_files) == 0:
                        raise FileNotFoundError(f"No such file: {' or '.join(filepaths)}")
                    elif len(found_files) > 1:
                        raise ValueError(
                            f"Some files are duplitcated as indexes in filepaths: {found_files}. "
                            "Change the pattern or delete them."
                        )
                    for file_open in found_files:
                        yield file_open

        def get_data(file_open) -> Dict[str, Any]:
            with file_open as f:
                data = {}

                if read_data:
                    data = adapter.load(f)

                    attrnames_in_data = [attrname for attrname in self.attrnames if attrname in data]
                    assert len(attrnames_in_data) == 0, (
                        f"Found repeated keys inside data that are already used (from scheme): "
                        f"{attrnames_in_data}. "
                        f"Remove these keys from data."
                    )

                idxs_values = self._idxs_values_from_filepath(file_open.path)
                data.update(idxs_values)

                if self.add_filepath_column:
                    assert "filepath" not in data, (
                        "The key 'filepath' is already exists in data. "
                        "Switch argument add_filepath_column to False or rename this key in input data."
                    )
                    data["filepath"] = f"{self.protocol_str}{file_open.path}"
            return data

        df_records = Parallel(n_jobs=self.max_workers, prefer="threads")(
            delayed(get_data)(file_open) for file_open in _iterate_files()
        )

        df = pd.DataFrame(df_records)

        if df.empty:
            df = pd.DataFrame(columns=self.primary_keys)

        return df

    def read_rows_meta_pseudo_df(
        self, chunksize: int = 1000, run_config: Optional[RunConfig] = None
    ) -> Iterator[DataDF]:
        # FIXME реализовать чанкирование

        files = fsspec.open_files(self.filename_glob, **self.fsspec_kwargs)

        ids: Dict[str, List[str]] = {attrname: [] for attrname in self.attrnames}
        ukeys = []
        filepaths = []

        for f in files:
            m = re.match(self.filename_match, f.path)

            assert m is not None
            for attrname in self.attrnames:
                ids[attrname].append(m.group(attrname))

            ukeys.append(files.fs.ukey(f.path))
            filepaths.append(f"{self.protocol_str}{f.path}")

        keys_values = [(ids[attrname][i] for attrname in self.attrnames) for i in range(len(ukeys))]
        duplicates_keys_values = list(duplicates(keys_values))
        assert len(duplicates_keys_values) == 0, (
            f"Some files are duplitcated as indexes in filepaths: {duplicates_keys_values}. "
            "Change the pattern or delete them."
        )

        if len(ids) > 0:
            pseudo_data_df = pd.DataFrame.from_records(
                {
                    **ids,
                    "ukey": ukeys,
                    **({"filepath": filepaths} if self.add_filepath_column else {}),
                }
            )

            yield pseudo_data_df.astype(object)  # type: ignore # TODO fix typing issue
        else:
            filepath_kw: Dict = {"filepath": []} if self.add_filepath_column else {}
            yield pd.DataFrame({"ukey": [], **filepath_kw}).astype(object)  # type: ignore # TODO fix typing issue<|MERGE_RESOLUTION|>--- conflicted
+++ resolved
@@ -9,13 +9,13 @@
 import numpy as np
 import pandas as pd
 from iteration_utilities import duplicates
+from joblib import Parallel, delayed
 from PIL import Image
 from sqlalchemy import Column, Integer, String
 
 from datapipe.run_config import RunConfig
 from datapipe.store.table_store import TableStore
 from datapipe.types import DataDF, DataSchema, IndexDF, MetaSchema
-from joblib import Parallel, delayed
 
 
 class ItemStoreFileAdapter(ABC):
@@ -72,7 +72,9 @@
     assert len(attrnames) > 0, "The scheme is not valid."
     if len(attrnames) >= 2:
         duplicates_attrnames = list(duplicates(attrnames))
-        assert len(duplicates_attrnames) == 0, f"Some keys are repeated: {duplicates_attrnames}. Rename them."
+        assert (
+            len(duplicates_attrnames) == 0
+        ), f"Some keys are repeated: {duplicates_attrnames}. Rename them."
 
     return attrnames
 
@@ -80,16 +82,26 @@
 def _pattern_to_patterns_or(pat) -> List[str]:
     pattern_or = re.compile(r"(?P<or>\(([a-zA-Z0-9]+\|)+[a-zA-Z0-9]+\))")
     # Ищем вхождения вида (aaa|bbb|ccc), в виду list of list [[aaa, bbb, ccc], [ddd, eee], ...]
-    values = [list(dict.fromkeys(match.group("or")[1:-1].split("|"))) for match in pattern_or.finditer(pat)]
+    values = [
+        list(dict.fromkeys(match.group("or")[1:-1].split("|")))
+        for match in pattern_or.finditer(pat)
+    ]
     # Всевозможные комбинации для замены [[aaa, ddd], [aaa, eee], [bbb, ddd], ...]
-    possible_combinatios_values = [list(combination) for combination in itertools.product(*values)]
+    possible_combinatios_values = [
+        list(combination) for combination in itertools.product(*values)
+    ]
     # Получаем всевозможные списки шаблонов из комбинаций
-    filename_patterns = [re.sub(pattern_or, Replacer(combination), pat) for combination in possible_combinatios_values]
+    filename_patterns = [
+        re.sub(pattern_or, Replacer(combination), pat)
+        for combination in possible_combinatios_values
+    ]
     return filename_patterns
 
 
 def _pattern_to_glob(pat: str) -> str:
-    return re.sub(r"\{([^/]+?)\}", "*", pat)  # Меняем все вхождения {id1}_{id2} в звездочки *_*
+    return re.sub(
+        r"\{([^/]+?)\}", "*", pat
+    )  # Меняем все вхождения {id1}_{id2} в звездочки *_*
 
 
 def _pattern_to_match(pat: str) -> str:
@@ -97,8 +109,12 @@
     # * -> r'[^/]+'
     # ** -> r'([^/]+/)*?[^/]+'
 
-    pat = re.sub(r"\*\*?", r"([^/]+/)*[^/]+", pat)  # Меняем все вхождения * и ** в произвольные символы
-    pat = re.sub(r"\{([^/]+?)\}", r"(?P<\1>[^/]+?)", pat)  # Меняем все вхождения вида {id} на непустые послед. символов
+    pat = re.sub(
+        r"\*\*?", r"([^/]+/)*[^/]+", pat
+    )  # Меняем все вхождения * и ** в произвольные символы
+    pat = re.sub(
+        r"\{([^/]+?)\}", r"(?P<\1>[^/]+?)", pat
+    )  # Меняем все вхождения вида {id} на непустые послед. символов
     pat = f"{pat}\\Z"  # Учитываем конец строки
     return pat
 
@@ -171,7 +187,9 @@
             self.protocol = self.fsspec_kwargs["protocol"]
             self.filesystem = fsspec.filesystem(**self.fsspec_kwargs)
         else:
-            self.filesystem = fsspec.filesystem(protocol=self.protocol, **self.fsspec_kwargs)
+            self.filesystem = fsspec.filesystem(
+                protocol=self.protocol, **self.fsspec_kwargs
+            )
 
         if self.protocol is None or self.protocol == "file":
             filename_pattern = str(Path(path).resolve())
@@ -193,13 +211,17 @@
         # Multiply extensions check
         if len(self.filename_glob) >= 2:
             if readonly is not None and not readonly:
-                raise ValueError("When `readonly=False`, in filename_pattern shouldn't be several extensions.")
+                raise ValueError(
+                    "When `readonly=False`, in filename_pattern shouldn't be several extensions."
+                )
             elif readonly:
                 readonly = True
         # Any * and ** pattern check
         if "*" in path:
             if readonly is not None and not readonly:
-                raise ValueError("When `readonly=False`, in filename_pattern shouldn't be any `*` characters.")
+                raise ValueError(
+                    "When `readonly=False`, in filename_pattern shouldn't be any `*` characters."
+                )
             elif readonly is None:
                 readonly = True
         elif readonly is None:
@@ -216,10 +238,18 @@
 
         if primary_schema is not None:
             assert sorted(self.attrnames) == sorted(i.name for i in primary_schema)
-            assert all([isinstance(column.type, (String, Integer)) for column in primary_schema])
+            assert all(
+                [
+                    isinstance(column.type, (String, Integer))
+                    for column in primary_schema
+                ]
+            )
             self.primary_schema = primary_schema
         else:
-            self.primary_schema = [Column(attrname, String, primary_key=True) for attrname in self.attrnames]
+            self.primary_schema = [
+                Column(attrname, String, primary_key=True)
+                for attrname in self.attrnames
+            ]
         self.attrname_to_cls = {
             column.name: type_to_cls[type(column.type)] for column in self.primary_schema  # type: ignore
         }
@@ -244,7 +274,9 @@
 
             attrnames = cast(List[str], attrnames_series.tolist())
 
-            _, filepath = fsspec.core.split_protocol(self._filenames_from_idxs_values(attrnames)[0])
+            _, filepath = fsspec.core.split_protocol(
+                self._filenames_from_idxs_values(attrnames)[0]
+            )
             filepaths.append(filepath)
 
         Parallel(n_jobs=self.max_workers, prefer="threads")(
@@ -252,12 +284,17 @@
         )
 
     def _filenames_from_idxs_values(self, idxs_values: List[str]) -> List[str]:
-        return [re.sub(r"\{([^/]+?)\}", Replacer(idxs_values), pat) for pat in self.filename_patterns]
+        return [
+            re.sub(r"\{([^/]+?)\}", Replacer(idxs_values), pat)
+            for pat in self.filename_patterns
+        ]
 
     def _idxs_values_from_filepath(self, filepath: str) -> Dict[str, Any]:
         _, filepath = fsspec.core.split_protocol(filepath)
         m = re.match(self.filename_match, filepath)
-        assert m is not None, f"Filepath {filepath} does not match the pattern {self.filename_match}"
+        assert (
+            m is not None
+        ), f"Filepath {filepath} does not match the pattern {self.filename_match}"
 
         data = {}
         for attrname in self.attrnames:
@@ -268,7 +305,9 @@
     def _assert_key_values(self, filepath: str, idxs_values: List[str]):
         idx_data = self._idxs_values_from_filepath(filepath)
         idxs_values_np = np.array(idxs_values)
-        idxs_values_parsed_from_filepath = np.array([idx_data[attrname] for attrname in self.attrnames])
+        idxs_values_parsed_from_filepath = np.array(
+            [idx_data[attrname] for attrname in self.attrnames]
+        )
 
         assert len(idxs_values_np) == len(idxs_values_parsed_from_filepath) and np.all(
             idxs_values_np == idxs_values_parsed_from_filepath
@@ -279,7 +318,9 @@
             f"{idxs_values_np=} not equals {idxs_values_parsed_from_filepath=}",
         )
 
-    def insert_rows(self, df: pd.DataFrame, adapter: Optional[ItemStoreFileAdapter] = None) -> None:
+    def insert_rows(
+        self, df: pd.DataFrame, adapter: Optional[ItemStoreFileAdapter] = None
+    ) -> None:
         if df.empty:
             return
         assert not self.readonly
@@ -290,7 +331,9 @@
         filepaths, datas = [], []
         for row_idx, data in zip(
             df.index,
-            cast(List[Dict[str, Any]], df.drop(columns=self.attrnames).to_dict("records")),
+            cast(
+                List[Dict[str, Any]], df.drop(columns=self.attrnames).to_dict("records")
+            ),
         ):
             attrnames_series = df.loc[row_idx, self.attrnames]
             assert isinstance(attrnames_series, pd.Series)
@@ -303,16 +346,13 @@
             filepaths.append(filepath)
             datas.append(data)
 
-<<<<<<< HEAD
+        def _write_filepath(filepath: str, data: Any):
             with fsspec.open(filepath, f"w{self.adapter.mode}", auto_mkdir=True) as f:
-=======
-        def _write_filepath(filepath: str, data: Any):
-            with fsspec.open(filepath, f"w{self.adapter.mode}") as f:
->>>>>>> 304a7604
                 self.adapter.dump(data, f)
 
         Parallel(n_jobs=self.max_workers, prefer="threads")(
-            delayed(_write_filepath)(filepath, data) for filepath, data in zip(filepaths, datas)
+            delayed(_write_filepath)(filepath, data)
+            for filepath, data in zip(filepaths, datas)
         )
 
     def _read_rows_fast(
@@ -328,7 +368,9 @@
 
             attrnames = cast(List[str], attrnames_series.tolist())
 
-            _, path = fsspec.core.split_protocol(self._filenames_from_idxs_values(attrnames)[0])
+            _, path = fsspec.core.split_protocol(
+                self._filenames_from_idxs_values(attrnames)[0]
+            )
 
             res.loc[row_idx, "filepath"] = f"{self.protocol_str}{path}"
 
@@ -345,25 +387,37 @@
         if adapter is None:
             adapter = self.adapter
 
-        if (not read_data) and (len(self.filename_patterns) == 1) and (idx is not None) and self.add_filepath_column:
+        if (
+            (not read_data)
+            and (len(self.filename_patterns) == 1)
+            and (idx is not None)
+            and self.add_filepath_column
+        ):
             return self._read_rows_fast(idx)
 
         def _iterate_files() -> fsspec.core.OpenFile:
             if idx is None:
-                for file_open in fsspec.open_files(self.filename_glob, f"r{adapter.mode}", **self.fsspec_kwargs):
+                for file_open in fsspec.open_files(
+                    self.filename_glob, f"r{adapter.mode}", **self.fsspec_kwargs
+                ):
                     yield file_open
             else:
                 filepaths_extenstions = [
-                    self._filenames_from_idxs_values(idx.loc[row_idx, self.attrnames]) for row_idx in idx.index
+                    self._filenames_from_idxs_values(idx.loc[row_idx, self.attrnames])
+                    for row_idx in idx.index
                 ]
                 for filepaths in filepaths_extenstions:
                     found_files = [
                         file_open
-                        for file_open in fsspec.open_files(filepaths, f"r{adapter.mode}", **self.fsspec_kwargs)
+                        for file_open in fsspec.open_files(
+                            filepaths, f"r{adapter.mode}", **self.fsspec_kwargs
+                        )
                         if self.filesystem.exists(file_open.path)
                     ]
                     if len(found_files) == 0:
-                        raise FileNotFoundError(f"No such file: {' or '.join(filepaths)}")
+                        raise FileNotFoundError(
+                            f"No such file: {' or '.join(filepaths)}"
+                        )
                     elif len(found_files) > 1:
                         raise ValueError(
                             f"Some files are duplitcated as indexes in filepaths: {found_files}. "
@@ -379,7 +433,9 @@
                 if read_data:
                     data = adapter.load(f)
 
-                    attrnames_in_data = [attrname for attrname in self.attrnames if attrname in data]
+                    attrnames_in_data = [
+                        attrname for attrname in self.attrnames if attrname in data
+                    ]
                     assert len(attrnames_in_data) == 0, (
                         f"Found repeated keys inside data that are already used (from scheme): "
                         f"{attrnames_in_data}. "
@@ -429,7 +485,9 @@
             ukeys.append(files.fs.ukey(f.path))
             filepaths.append(f"{self.protocol_str}{f.path}")
 
-        keys_values = [(ids[attrname][i] for attrname in self.attrnames) for i in range(len(ukeys))]
+        keys_values = [
+            (ids[attrname][i] for attrname in self.attrnames) for i in range(len(ukeys))
+        ]
         duplicates_keys_values = list(duplicates(keys_values))
         assert len(duplicates_keys_values) == 0, (
             f"Some files are duplitcated as indexes in filepaths: {duplicates_keys_values}. "
