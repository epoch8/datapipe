from abc import ABC
from dataclasses import dataclass
from typing import Callable, Optional

import fsspec
import pandas as pd

from datapipe.store.table_store import TableDataSingleFileStore


@dataclass
class TableStoreExcel(TableDataSingleFileStore, ABC):
    read_adapter: Optional[Callable[[pd.DataFrame], pd.DataFrame]] = None

    def load_file(self) -> pd.DataFrame:
        with fsspec.open(self.filename) as f:
            df = pd.read_excel(f, engine='openpyxl')

        if self.read_adapter is not None:
            df = self.read_adapter(df)

        return df


class TableStoreJsonLine(TableDataSingleFileStore):
    def load_file(self) -> Optional[pd.DataFrame]:
        of = fsspec.open(self.filename)

        if of.fs.exists(of.path):
            df = pd.read_json(of.open(), orient='records', lines=True)

            return df
        else:
            return None

    def save_file(self, df: pd.DataFrame) -> None:
        with fsspec.open(self.filename, 'w+') as f:
<<<<<<< HEAD
            df.to_json(f, orient='records', lines=True)
=======
            df.reset_index().to_json(f, orient='records', lines=True, force_ascii=False)
>>>>>>> 0d93b249
<|MERGE_RESOLUTION|>--- conflicted
+++ resolved
@@ -35,8 +35,4 @@
 
     def save_file(self, df: pd.DataFrame) -> None:
         with fsspec.open(self.filename, 'w+') as f:
-<<<<<<< HEAD
-            df.to_json(f, orient='records', lines=True)
-=======
-            df.reset_index().to_json(f, orient='records', lines=True, force_ascii=False)
->>>>>>> 0d93b249
+            df.to_json(f, orient='records', lines=True, force_ascii=False)