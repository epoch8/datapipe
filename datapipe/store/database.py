--- conflicted
+++ resolved
@@ -78,11 +78,7 @@
     sql: select,
     table: Table,
     primary_keys: List[str],
-<<<<<<< HEAD
-    run_config: Optional[RunConfig] = None
-=======
     run_config: Optional[RunConfig] = None,
->>>>>>> 2f83ff92
 ) -> select:
     if run_config is not None:
         for k, v in run_config.filters.items():
@@ -246,13 +242,9 @@
         else:
             return pd.read_sql_query(sql, con=self.dbconn.con)
 
-<<<<<<< HEAD
-    def read_rows_meta_pseudo_df(self, chunksize: int = 1000, run_config: Optional[RunConfig] = None) -> Iterator[DataDF]:
-=======
     def read_rows_meta_pseudo_df(
         self, chunksize: int = 1000, run_config: Optional[RunConfig] = None
     ) -> Iterator[DataDF]:
->>>>>>> 2f83ff92
         sql = select(self.data_table.c)
 
         sql = sql_apply_runconfig_filter(
