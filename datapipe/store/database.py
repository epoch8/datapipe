--- conflicted
+++ resolved
@@ -103,22 +103,6 @@
             self.dbconn.con.execute(sql)
 
     def insert_rows(self, df: DataDF) -> None:
-<<<<<<< HEAD
-        if len(df) > 0:
-            self.delete_rows(data_to_index(df, self.primary_keys))
-            logger.debug(f'Inserting {len(df)} rows into {self.name} data')
-
-            df.to_sql(
-                name=self.name,
-                con=self.dbconn.con,
-                schema=self.dbconn.schema,
-                if_exists='append',
-                index=False,
-                chunksize=1000,
-                method='multi',
-                dtype=sql_schema_to_sqltype(self.data_sql_schema),
-            )
-=======
         if df.empty:
             return
 
@@ -135,7 +119,6 @@
             method='multi',
             dtype=sql_schema_to_sqltype(self.data_sql_schema),
         )
->>>>>>> e42acec3
 
     def update_rows(self, df: DataDF) -> None:
         self.insert_rows(df)
