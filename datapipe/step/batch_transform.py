import copy
import inspect
import itertools
import logging
import math
import time
from dataclasses import dataclass
from typing import (
    Any,
    Callable,
    Dict,
    Iterable,
    List,
    Literal,
    Optional,
    Protocol,
    Tuple,
    Union,
    cast,
)

import pandas as pd
from opentelemetry import trace
<<<<<<< HEAD
from sqlalchemy import (
    Boolean,
    Column,
    Enum,
    Float,
    Integer,
    String,
    Table,
    alias,
    and_,
    asc,
    column,
    desc,
    func,
    literal,
    or_,
    select,
    update,
)
=======
from sqlalchemy import alias, func, select
>>>>>>> 7670ab56
from sqlalchemy.sql.expression import select
from tqdm_loggable.auto import tqdm

from datapipe.compute import (
    Catalog,
    ComputeInput,
    ComputeStep,
    PipelineStep,
    StepStatus,
)
from datapipe.datatable import DataStore, DataTable, MetaTable
from datapipe.executor import Executor, ExecutorConfig, SingleThreadExecutor
from datapipe.meta.sql_meta import TransformMetaTable, build_changed_idx_sql
from datapipe.run_config import LabelDict, RunConfig
from datapipe.types import (
    ChangeList,
    DataDF,
    IndexDF,
    JoinSpec,
    Labels,
    MetaSchema,
    PipelineInput,
    Required,
    TableOrName,
    TransformResult,
    data_to_index,
)

logger = logging.getLogger("datapipe.step.batch_transform")
tracer = trace.get_tracer("datapipe.step.batch_transform")


# TODO подумать, может быть мы хотим дать возможность возвращать итератор TransformResult
class DatatableBatchTransformFunc(Protocol):
    __name__: str

    def __call__(
        self,
        ds: DataStore,
        idx: IndexDF,
        input_dts: List[DataTable],
        run_config: Optional[RunConfig] = None,
        kwargs: Optional[Dict[str, Any]] = None,
    ) -> TransformResult: ...


BatchTransformFunc = Callable[..., TransformResult]


<<<<<<< HEAD
class TransformMetaTable:
    def __init__(
        self,
        dbconn: DBConn,
        name: str,
        primary_schema: DataSchema,
        create_table: bool = False,
    ) -> None:
        self.dbconn = dbconn
        self.name = name
        self.primary_schema = primary_schema
        self.primary_keys = [i.name for i in primary_schema]

        self.sql_schema = [i._copy() for i in primary_schema] + [
            Column("update_ts", Float),  # Время последнего обновления
            Column("process_ts", Float),  # Время последней успешной обработки
            Column("priority", Integer),  # Приоритет обработки
            Column(
                "status",
                Enum("pending", "clean", "failed", name="transform_status"),
                index=True,
            ),
            Column("error", String),  # Текст ошибки
        ]

        self.sql_table = Table(
            name,
            dbconn.sqla_metadata,
            *self.sql_schema,
        )

        if create_table:
            self.sql_table.create(self.dbconn.con, checkfirst=True)

    def __reduce__(self) -> Tuple[Any, ...]:
        return self.__class__, (
            self.dbconn,
            self.name,
            self.primary_schema,
        )

    def insert_rows(
        self,
        idx: IndexDF,
    ) -> None:
        """
        Создает строки в таблице метаданных для указанных индексов. Если строки
        уже существуют - не делает ничего.
        """

        idx = cast(IndexDF, idx[self.primary_keys])

        insert_sql = self.dbconn.insert(self.sql_table).values(
            [
                {
                    "process_ts": 0,
                    "is_success": False,
                    "priority": 0,
                    "error": None,
                    **idx_dict,  # type: ignore
                }
                for idx_dict in idx.to_dict(orient="records")
            ]
        )

        sql = insert_sql.on_conflict_do_nothing(index_elements=self.primary_keys)

        with self.dbconn.con.begin() as con:
            con.execute(sql)

    def mark_rows_pending(
        self,
        idx: IndexDF,
        update_ts: float,
        run_config: Optional[RunConfig] = None,
    ) -> None:
        idx = cast(IndexDF, idx[self.primary_keys].drop_duplicates().dropna())
        if len(idx) == 0:
            return

        insert_sql = self.dbconn.insert(self.sql_table).values(
            [
                {
                    "update_ts": update_ts,
                    "process_ts": 0,
                    "status": "pending",
                    "error": None,
                    **idx_dict,  # type: ignore
                }
                for idx_dict in idx.to_dict(orient="records")
            ]
        )

        sql = insert_sql.on_conflict_do_update(
            index_elements=self.primary_keys,
            set_={
                "update_ts": update_ts,
                "status": "pending",
                "error": None,
            },
        )

        with self.dbconn.con.begin() as con:
            con.execute(sql)

    def mark_rows_clean(
        self,
        idx: IndexDF,
        process_ts: float,
        run_config: Optional[RunConfig] = None,
    ) -> None:
        idx = cast(
            IndexDF, idx[self.primary_keys].drop_duplicates().dropna()
        )  # FIXME: сделать в основном запросе distinct
        if len(idx) == 0:
            return

        insert_sql = self.dbconn.insert(self.sql_table).values(
            [
                {
                    "process_ts": process_ts,
                    "status": "clean",
                    "priority": 0,
                    "error": None,
                    **idx_dict,  # type: ignore
                }
                for idx_dict in idx.to_dict(orient="records")
            ]
        )

        sql = insert_sql.on_conflict_do_update(
            index_elements=self.primary_keys,
            set_={
                "process_ts": process_ts,
                "status": "clean",
                "error": None,
            },
        )

        # execute
        with self.dbconn.con.begin() as con:
            con.execute(sql)

    def mark_rows_failed(
        self,
        idx: IndexDF,
        process_ts: float,
        error: str,
        run_config: Optional[RunConfig] = None,
    ) -> None:
        idx = cast(
            IndexDF, idx[self.primary_keys].drop_duplicates().dropna()
        )  # FIXME: сделать в основном запросе distinct
        if len(idx) == 0:
            return

        insert_sql = self.dbconn.insert(self.sql_table).values(
            [
                {
                    "update_ts": 0,
                    "process_ts": process_ts,
                    "status": "failed",
                    "priority": 0,
                    "error": error,
                    **idx_dict,  # type: ignore
                }
                for idx_dict in idx.to_dict(orient="records")
            ]
        )

        sql = insert_sql.on_conflict_do_update(
            index_elements=self.primary_keys,
            set_={
                "process_ts": process_ts,
                "status": "failed",
                "error": error,
            },
        )

        # execute
        with self.dbconn.con.begin() as con:
            con.execute(sql)

    def get_metadata(self) -> pd.DataFrame:
        with self.dbconn.con.begin() as con:
            res = con.execute(
                select(
                    *[self.sql_table.c[i] for i in self.sql_table.columns.keys()]
                ).select_from(self.sql_table)
            ).fetchall()

        if len(res) == 0 or (len(res) == 1 and res[0] == ()):
            return pd.DataFrame(columns=self.sql_table.columns.keys())
        else:
            return pd.DataFrame(res, columns=self.sql_table.columns.keys())

    def get_metadata_size(self) -> int:
        """
        Получить количество строк метаданных трансформации.
        """

        sql = select(func.count()).select_from(self.sql_table)
        with self.dbconn.con.begin() as con:
            res = con.execute(sql).fetchone()

        assert res is not None and len(res) == 1
        return res[0]

    def mark_all_rows_unprocessed(
        self,
        run_config: Optional[RunConfig] = None,
    ) -> None:
        update_sql = (
            update(self.sql_table)
            .values(
                {
                    "process_ts": 0,
                    "is_success": False,
                    "error": None,
                }
            )
            .where(self.sql_table.c.is_success == True)
        )

        sql = sql_apply_runconfig_filter(
            update_sql, self.sql_table, self.primary_keys, run_config
        )

        # execute
        with self.dbconn.con.begin() as con:
            con.execute(sql)


=======
>>>>>>> 7670ab56
class BaseBatchTransformStep(ComputeStep):
    """
    Abstract class for batch transform steps
    """

    def __init__(
        self,
        ds: DataStore,
        name: str,
        input_dts: List[ComputeInput],
        output_dts: List[DataTable],
        transform_keys: Optional[List[str]] = None,
        chunk_size: int = 1000,
        labels: Optional[Labels] = None,
        executor_config: Optional[ExecutorConfig] = None,
        filters: Optional[Union[LabelDict, Callable[[], LabelDict]]] = None,
        order_by: Optional[List[str]] = None,
        order: Literal["asc", "desc"] = "asc",
    ) -> None:
        ComputeStep.__init__(
            self,
            name=name,
            input_dts=input_dts,
            output_dts=output_dts,
            labels=labels,
            executor_config=executor_config,
        )

        self.chunk_size = chunk_size

        # Force transform_keys to be a list, otherwise Pandas will not be happy
        if transform_keys is not None and not isinstance(transform_keys, list):
            transform_keys = list(transform_keys)

        self.transform_keys, self.transform_schema = self.compute_transform_schema(
            [inp.dt.meta_table for inp in input_dts],
            [out.meta_table for out in output_dts],
            transform_keys,
        )

        self.meta_table = TransformMetaTable(
            dbconn=ds.meta_dbconn,
            name=f"{self.get_name()}_meta",
            primary_schema=self.transform_schema,
            create_table=ds.create_meta_table,
        )
        self.filters = filters
        self.order_by = order_by
        self.order = order

    @classmethod
    def compute_transform_schema(
        cls,
        input_mts: List[MetaTable],
        output_mts: List[MetaTable],
        transform_keys: Optional[List[str]],
    ) -> Tuple[List[str], MetaSchema]:
        # Hacky way to collect all the primary keys into a single set. Possible
        # problem that is not handled here is that theres a possibility that the
        # same key is defined differently in different input tables.
        all_keys = {
            col.name: col
            for col in itertools.chain(
                *(
                    [dt.primary_schema for dt in input_mts]
                    + [dt.primary_schema for dt in output_mts]
                )
            )
        }

        if transform_keys is not None:
            return (transform_keys, [all_keys[k] for k in transform_keys])

        assert len(input_mts) > 0

        inp_p_keys = set.intersection(*[set(inp.primary_keys) for inp in input_mts])
        assert len(inp_p_keys) > 0

        if len(output_mts) == 0:
            return (list(inp_p_keys), [all_keys[k] for k in inp_p_keys])

        out_p_keys = set.intersection(*[set(out.primary_keys) for out in output_mts])
        assert len(out_p_keys) > 0

        inp_out_p_keys = set.intersection(inp_p_keys, out_p_keys)
        assert len(inp_out_p_keys) > 0

        return (list(inp_out_p_keys), [all_keys[k] for k in inp_out_p_keys])

<<<<<<< HEAD
    def _build_changed_idx_sql(
        self,
        ds: DataStore,
        filters_idx: Optional[IndexDF] = None,
        order_by: Optional[List[str]] = None,
        order: Literal["asc", "desc"] = "asc",
        run_config: Optional[RunConfig] = None,  # TODO remove
    ) -> Tuple[Iterable[str], Any]:
        if len(self.transform_keys) == 0:
            raise NotImplementedError()

        all_input_keys_counts: Dict[str, int] = {}
        for col in itertools.chain(*[dt.primary_schema for dt in self.input_dts]):
            all_input_keys_counts[col.name] = all_input_keys_counts.get(col.name, 0) + 1

        common_keys = [
            k for k, v in all_input_keys_counts.items() if v == len(self.input_dts)
        ]

        common_transform_keys = [k for k in self.transform_keys if k in common_keys]

        def _make_agg_of_agg(ctes, agg_col):
            assert len(ctes) > 0

            if len(ctes) == 1:
                return ctes[0][1]

            coalesce_keys = []

            for key in self.transform_keys:
                ctes_with_key = [subq for (subq_keys, subq) in ctes if key in subq_keys]

                if len(ctes_with_key) == 0:
                    raise ValueError(f"Key {key} not found in any of the input tables")

                if len(ctes_with_key) == 1:
                    coalesce_keys.append(ctes_with_key[0].c[key])
                else:
                    coalesce_keys.append(
                        func.coalesce(*[cte.c[key] for cte in ctes_with_key]).label(key)
                    )

            agg = func.max(
                ds.meta_dbconn.func_greatest(*[subq.c[agg_col] for (_, subq) in ctes])
            ).label(agg_col)

            _, first_cte = ctes[0]

            sql = select(*coalesce_keys + [agg]).select_from(first_cte)

            for _, cte in ctes[1:]:
                if len(common_transform_keys) > 0:
                    sql = sql.outerjoin(
                        cte,
                        onclause=and_(
                            *[
                                first_cte.c[key] == cte.c[key]
                                for key in common_transform_keys
                            ]
                        ),
                        full=True,
                    )
                else:
                    sql = sql.outerjoin(
                        cte,
                        onclause=literal(True),
                        full=True,
                    )

            sql = sql.group_by(*coalesce_keys)

            return sql.cte(name=f"all__{agg_col}")

        inp_ctes = [
            tbl.get_agg_cte(
                transform_keys=self.transform_keys,
                filters_idx=filters_idx,
                run_config=run_config,
            )
            for tbl in self.input_dts
        ]

        # Filter out ctes that do not have intersection with transform keys.
        # These ctes do not affect the result, but may dramatically increase
        # size of the temporary table during query execution.
        inp_ctes = [(keys, cte) for (keys, cte) in inp_ctes if len(keys) > 0]

        inp = _make_agg_of_agg(inp_ctes, "update_ts")

        tr_tbl = self.meta_table.sql_table
        out: Any = (
            select(
                *[column(k) for k in self.transform_keys]
                + [tr_tbl.c.process_ts, tr_tbl.c.priority, tr_tbl.c.status]
            )
            .select_from(tr_tbl)
            .group_by(*[column(k) for k in self.transform_keys])
        )

        out = sql_apply_filters_idx_to_subquery(out, self.transform_keys, filters_idx)

        out = out.cte(name="transform")

        sql = (
            select(
                *[
                    func.coalesce(inp.c[key], out.c[key]).label(key)
                    for key in self.transform_keys
                ],
            )
            .select_from(inp)
            .outerjoin(
                out,
                onclause=and_(
                    *[inp.c[key] == out.c[key] for key in self.transform_keys]
                ),
                full=True,
            )
            .where(
                or_(
                    and_(
                        out.c.status == "clean",  # noqa
                        inp.c.update_ts > out.c.process_ts,
                    ),
                    out.c.status != "clean",  # noqa
                    out.c.process_ts == None,  # noqa
                )
            )
        )
        if order_by is None:
            sql = sql.order_by(
                out.c.priority.desc().nullslast(),
                *[column(k) for k in self.transform_keys],
            )
        else:
            if order == "desc":
                sql = sql.order_by(
                    *[desc(column(k)) for k in order_by],
                    out.c.priority.desc().nullslast(),
                )
            elif order == "asc":
                sql = sql.order_by(
                    *[asc(column(k)) for k in order_by],
                    out.c.priority.desc().nullslast(),
                )
        return (self.transform_keys, sql)

=======
>>>>>>> 7670ab56
    def _apply_filters_to_run_config(
        self, run_config: Optional[RunConfig] = None
    ) -> Optional[RunConfig]:
        if self.filters is None:
            return run_config
        else:
            if isinstance(self.filters, dict):
                filters = self.filters
            elif isinstance(self.filters, Callable):  # type: ignore
                filters = self.filters()

            if run_config is None:
                return RunConfig(filters=filters)
            else:
                run_config = copy.deepcopy(run_config)
                filters = copy.deepcopy(filters)
                filters.update(run_config.filters)
                run_config.filters = filters
                return run_config

    def get_status(self, ds: DataStore) -> StepStatus:
        return StepStatus(
            name=self.name,
            total_idx_count=self.meta_table.get_metadata_size(),
            changed_idx_count=self.get_changed_idx_count(ds),
        )

    def get_changed_idx_count(
        self,
        ds: DataStore,
        run_config: Optional[RunConfig] = None,
    ) -> int:
        run_config = self._apply_filters_to_run_config(run_config)
        _, sql = build_changed_idx_sql(
            ds=ds,
            meta_table=self.meta_table,
            input_dts=self.input_dts,
            transform_keys=self.transform_keys,
            run_config=run_config,
        )

        with ds.meta_dbconn.con.begin() as con:
            idx_count = con.execute(
                select(*[func.count()]).select_from(
                    alias(sql.subquery(), name="union_select")
                )
            ).scalar()

        return cast(int, idx_count)

    def get_full_process_ids(
        self,
        ds: DataStore,
        chunk_size: Optional[int] = None,
        run_config: Optional[RunConfig] = None,
    ) -> Tuple[int, Iterable[IndexDF]]:
        """
        Метод для получения перечня индексов для обработки.

        Returns: (idx_size, iterator<idx_df>)

        - idx_size - количество индексов требующих обработки
        - idx_df - датафрейм без колонок с данными, только индексная колонка
        """
        run_config = self._apply_filters_to_run_config(run_config)
        chunk_size = chunk_size or self.chunk_size

        with tracer.start_as_current_span("compute ids to process"):
            if len(self.input_dts) == 0:
                return (0, iter([]))

            idx_count = self.get_changed_idx_count(
                ds=ds,
                run_config=run_config,
            )

            join_keys, u1 = build_changed_idx_sql(
                ds=ds,
                meta_table=self.meta_table,
                input_dts=self.input_dts,
                transform_keys=self.transform_keys,
                run_config=run_config,
                order_by=self.order_by,
                order=self.order,  # type: ignore  # pylance is stupid
            )

            # Список ключей из фильтров, которые нужно добавить в результат
            extra_filters: LabelDict
            if run_config is not None:
                extra_filters = {
                    k: v for k, v in run_config.filters.items() if k not in join_keys
                }
            else:
                extra_filters = {}

            def alter_res_df():
                with ds.meta_dbconn.con.begin() as con:
                    for df in pd.read_sql_query(u1, con=con, chunksize=chunk_size):
                        df = df[self.transform_keys]

                        for k, v in extra_filters.items():
                            df[k] = v

                        yield cast(IndexDF, df)

            return math.ceil(idx_count / chunk_size), alter_res_df()

    def get_change_list_process_ids(
        self,
        ds: DataStore,
        change_list: ChangeList,
        run_config: Optional[RunConfig] = None,
    ) -> Tuple[int, Iterable[IndexDF]]:
        run_config = self._apply_filters_to_run_config(run_config)
        with tracer.start_as_current_span("compute ids to process"):
            changes = [pd.DataFrame(columns=self.transform_keys)]

            for inp in self.input_dts:
                if inp.dt.name in change_list.changes:
                    idx = change_list.changes[inp.dt.name]
                    if any([key not in idx.columns for key in self.transform_keys]):
                        # TODO пересмотреть эту логику, выглядит избыточной
                        # (возможно, достаточно посчитать один раз для всех
                        # input таблиц)
                        _, sql = build_changed_idx_sql(
                            ds=ds,
                            meta_table=self.meta_table,
                            input_dts=self.input_dts,
                            transform_keys=self.transform_keys,
                            filters_idx=idx,
                            run_config=run_config,
                        )
                        with ds.meta_dbconn.con.begin() as con:
                            table_changes_df = pd.read_sql_query(
                                sql,
                                con=con,
                            )
                            table_changes_df = table_changes_df[self.transform_keys]

                        changes.append(table_changes_df)
                    else:
                        changes.append(data_to_index(idx, self.transform_keys))

            idx_df = pd.concat(changes).drop_duplicates(subset=self.transform_keys)
            idx = IndexDF(idx_df[self.transform_keys])

            chunk_count = math.ceil(len(idx) / self.chunk_size)

            def gen():
                for i in range(chunk_count):
                    yield cast(
                        IndexDF, idx[i * self.chunk_size : (i + 1) * self.chunk_size]
                    )

            return chunk_count, gen()

    def store_batch_result(
        self,
        ds: DataStore,
        idx: IndexDF,
        output_dfs: Optional[TransformResult],
        process_ts: float,
        run_config: Optional[RunConfig] = None,
    ) -> ChangeList:
        run_config = self._apply_filters_to_run_config(run_config)

        changes = ChangeList()

        if output_dfs is not None:
            with tracer.start_as_current_span("store output batch"):
                if isinstance(output_dfs, (list, tuple)):
                    assert len(output_dfs) == len(self.output_dts)
                else:
                    assert len(self.output_dts) == 1
                    output_dfs = [output_dfs]

                for k, res_dt in enumerate(self.output_dts):
                    # Берем k-ое значение функции для k-ой таблички
                    # Добавляем результат в результирующие чанки
                    change_idx = res_dt.store_chunk(
                        data_df=output_dfs[k],
                        processed_idx=idx,
                        now=process_ts,
                        run_config=run_config,
                    )

                    changes.append(res_dt.name, change_idx)

        else:
            with tracer.start_as_current_span("delete missing data from output"):
                for k, res_dt in enumerate(self.output_dts):
                    del_idx = res_dt.meta_table.get_existing_idx(idx)

                    res_dt.delete_by_idx(del_idx, run_config=run_config)

                    changes.append(res_dt.name, del_idx)

        self.meta_table.mark_rows_clean(
            idx, process_ts=process_ts, run_config=run_config
        )

        return changes

    def store_batch_err(
        self,
        ds: DataStore,
        idx: IndexDF,
        e: Exception,
        process_ts: float,
        run_config: Optional[RunConfig] = None,
    ) -> None:
        run_config = self._apply_filters_to_run_config(run_config)

        idx_records = idx.to_dict(orient="records")

        logger.error(
            f"Process batch in transform {self.name} on idx {idx_records} failed: {str(e)}"
        )
        ds.event_logger.log_exception(
            e,
            run_config=RunConfig.add_labels(
                run_config,
                {"idx": idx_records, "process_ts": process_ts},
            ),
        )

        self.meta_table.mark_rows_failed(
            idx,
            process_ts=process_ts,
            error=str(e),
            run_config=run_config,
        )

    def fill_metadata(self, ds: DataStore) -> None:
        idx_len, idx_gen = self.get_full_process_ids(ds=ds, chunk_size=1000)

        for idx in tqdm(idx_gen, total=idx_len):
            self.meta_table.insert_rows(idx)

    def reset_metadata(self, ds: DataStore) -> None:
        self.meta_table.mark_all_rows_unprocessed()

    def notify_change_list(
        self,
        ds: DataStore,
        change_list: ChangeList,
        now: float | None = None,
        run_config: RunConfig | None = None,
    ) -> None:
        now = now or time.time()

        for idx in change_list.changes.values():
            self.meta_table.mark_rows_pending(
                idx,
                update_ts=now,
                run_config=run_config,
            )

    def get_batch_input_dfs(
        self,
        ds: DataStore,
        idx: IndexDF,
        run_config: Optional[RunConfig] = None,
    ) -> List[DataDF]:
        return [inp.dt.get_data(idx) for inp in self.input_dts]

    def process_batch_dfs(
        self,
        ds: DataStore,
        idx: IndexDF,
        input_dfs: List[DataDF],
        run_config: Optional[RunConfig] = None,
    ) -> TransformResult:
        raise NotImplementedError()

    def process_batch_dts(
        self,
        ds: DataStore,
        idx: IndexDF,
        run_config: Optional[RunConfig] = None,
    ) -> Optional[TransformResult]:
        with tracer.start_as_current_span("get input data"):
            input_dfs = self.get_batch_input_dfs(ds, idx, run_config)

        if sum(len(j) for j in input_dfs) == 0:
            return None

        with tracer.start_as_current_span("run transform"):
            output_dfs = self.process_batch_dfs(
                ds=ds,
                idx=idx,
                input_dfs=input_dfs,
                run_config=run_config,
            )

        return output_dfs

    def process_batch(
        self,
        ds: DataStore,
        idx: IndexDF,
        run_config: Optional[RunConfig] = None,
    ) -> ChangeList:
        with tracer.start_as_current_span("process batch"):
            logger.debug(f"Idx to process: {idx.to_records()}")

            process_ts = time.time()

            try:
                output_dfs = self.process_batch_dts(ds, idx, run_config)

                return self.store_batch_result(
                    ds, idx, output_dfs, process_ts, run_config
                )

            except Exception as e:
                self.store_batch_err(ds, idx, e, process_ts, run_config)

                return ChangeList()

    def run_full(
        self,
        ds: DataStore,
        run_config: Optional[RunConfig] = None,
        executor: Optional[Executor] = None,
    ) -> None:
        if executor is None:
            executor = SingleThreadExecutor()

        logger.info(f"Running: {self.name}")
        run_config = RunConfig.add_labels(run_config, {"step_name": self.name})

        (idx_count, idx_gen) = self.get_full_process_ids(ds=ds, run_config=run_config)

        logger.info(f"Batches to process {idx_count}")

        if idx_count is not None and idx_count == 0:
            return

        executor.run_process_batch(
            name=self.name,
            ds=ds,
            idx_count=idx_count,
            idx_gen=idx_gen,
            process_fn=self.process_batch,
            run_config=run_config,
            executor_config=self.executor_config,
        )

        ds.event_logger.log_step_full_complete(self.name)

    def run_changelist(
        self,
        ds: DataStore,
        change_list: ChangeList,
        run_config: Optional[RunConfig] = None,
        executor: Optional[Executor] = None,
    ) -> ChangeList:
        if executor is None:
            executor = SingleThreadExecutor()

        run_config = RunConfig.add_labels(run_config, {"step_name": self.name})

        (idx_count, idx_gen) = self.get_change_list_process_ids(
            ds, change_list, run_config
        )

        logger.info(f"Batches to process {idx_count}")

        if idx_count is not None and idx_count == 0:
            return ChangeList()

        logger.info(f"Running: {self.name}")

        changes = executor.run_process_batch(
            name=self.name,
            ds=ds,
            idx_count=idx_count,
            idx_gen=idx_gen,
            process_fn=self.process_batch,
            run_config=run_config,
            executor_config=self.executor_config,
        )

        return changes

    def run_idx(
        self,
        ds: DataStore,
        idx: IndexDF,
        run_config: Optional[RunConfig] = None,
        executor: Optional[Executor] = None,
    ) -> ChangeList:
        if executor is None:
            executor = SingleThreadExecutor()

        logger.info(f"Running: {self.name}")
        run_config = RunConfig.add_labels(run_config, {"step_name": self.name})

        return self.process_batch(
            ds=ds,
            idx=idx,
            run_config=run_config,
        )


@dataclass
class DatatableBatchTransform(PipelineStep):
    func: DatatableBatchTransformFunc
    inputs: List[TableOrName]
    outputs: List[TableOrName]
    chunk_size: int = 1000
    transform_keys: Optional[List[str]] = None
    kwargs: Optional[Dict] = None
    labels: Optional[Labels] = None

    def build_compute(self, ds: DataStore, catalog: Catalog) -> List[ComputeStep]:
        input_dts = [catalog.get_datatable(ds, name) for name in self.inputs]
        output_dts = [catalog.get_datatable(ds, name) for name in self.outputs]

        return [
            DatatableBatchTransformStep(
                ds=ds,
                name=f"{self.func.__name__}",
                func=self.func,
                input_dts=[ComputeInput(dt=inp, join_type="full") for inp in input_dts],
                output_dts=output_dts,
                kwargs=self.kwargs,
                transform_keys=self.transform_keys,
                chunk_size=self.chunk_size,
                labels=self.labels,
            )
        ]


class DatatableBatchTransformStep(BaseBatchTransformStep):
    def __init__(
        self,
        ds: DataStore,
        name: str,
        func: DatatableBatchTransformFunc,
        input_dts: List[ComputeInput],
        output_dts: List[DataTable],
        kwargs: Optional[Dict] = None,
        transform_keys: Optional[List[str]] = None,
        chunk_size: int = 1000,
        labels: Optional[Labels] = None,
    ) -> None:
        super().__init__(
            ds=ds,
            name=name,
            input_dts=input_dts,
            output_dts=output_dts,
            transform_keys=transform_keys,
            chunk_size=chunk_size,
            labels=labels,
        )

        self.func = func
        self.kwargs = kwargs

    def process_batch_dts(
        self,
        ds: DataStore,
        idx: IndexDF,
        run_config: Optional[RunConfig] = None,
    ) -> Optional[TransformResult]:
        return self.func(
            ds=ds,
            idx=idx,
            input_dts=[inp.dt for inp in self.input_dts],
            run_config=run_config,
            kwargs=self.kwargs,
        )


@dataclass
class BatchTransform(PipelineStep):
    func: BatchTransformFunc
    inputs: List[PipelineInput]
    outputs: List[TableOrName]
    chunk_size: int = 1000
    kwargs: Optional[Dict[str, Any]] = None
    transform_keys: Optional[List[str]] = None
    labels: Optional[Labels] = None
    executor_config: Optional[ExecutorConfig] = None
    filters: Optional[Union[LabelDict, Callable[[], LabelDict]]] = None
    order_by: Optional[List[str]] = None
    order: Literal["asc", "desc"] = "asc"

    def pipeline_input_to_compute_input(
        self, ds: DataStore, catalog: Catalog, input: PipelineInput
    ) -> ComputeInput:
        if isinstance(input, Required):
            return ComputeInput(
                dt=catalog.get_datatable(ds, input.table),
                join_type="inner",
            )
        elif isinstance(input, JoinSpec):
            # This should not happen, but just in case
            return ComputeInput(
                dt=catalog.get_datatable(ds, input.table),
                join_type="full",
            )
        else:
            return ComputeInput(dt=catalog.get_datatable(ds, input), join_type="full")

    def build_compute(self, ds: DataStore, catalog: Catalog) -> List[ComputeStep]:
        input_dts = [
            self.pipeline_input_to_compute_input(ds, catalog, input)
            for input in self.inputs
        ]
        output_dts = [catalog.get_datatable(ds, name) for name in self.outputs]

        return [
            BatchTransformStep(
                ds=ds,
                name=f"{self.func.__name__}",
                input_dts=input_dts,
                output_dts=output_dts,
                func=self.func,
                kwargs=self.kwargs,
                transform_keys=self.transform_keys,
                chunk_size=self.chunk_size,
                labels=self.labels,
                executor_config=self.executor_config,
                filters=self.filters,
                order_by=self.order_by,
                order=self.order,
            )
        ]


class BatchTransformStep(BaseBatchTransformStep):
    def __init__(
        self,
        ds: DataStore,
        name: str,
        func: BatchTransformFunc,
        input_dts: List[ComputeInput],
        output_dts: List[DataTable],
        kwargs: Optional[Dict[str, Any]] = None,
        transform_keys: Optional[List[str]] = None,
        chunk_size: int = 1000,
        labels: Optional[Labels] = None,
        executor_config: Optional[ExecutorConfig] = None,
        filters: Optional[Union[LabelDict, Callable[[], LabelDict]]] = None,
        order_by: Optional[List[str]] = None,
        order: Literal["asc", "desc"] = "asc",
    ) -> None:
        super().__init__(
            ds=ds,
            name=name,
            input_dts=input_dts,
            output_dts=output_dts,
            transform_keys=transform_keys,
            chunk_size=chunk_size,
            labels=labels,
            executor_config=executor_config,
            filters=filters,
            order_by=order_by,
            order=order,
        )

        self.func = func
        self.kwargs = kwargs
        self.parameters = inspect.signature(self.func).parameters

    def process_batch_dts(
        self,
        ds: DataStore,
        idx: IndexDF,
        run_config: Optional[RunConfig] = None,
    ) -> Optional[TransformResult]:
        with tracer.start_as_current_span("get input data"):
            input_dfs = self.get_batch_input_dfs(ds, idx, run_config)

        if "idx" not in self.parameters and sum(len(j) for j in input_dfs) == 0:
            return None

        with tracer.start_as_current_span("run transform"):
            output_dfs = self.process_batch_dfs(
                ds=ds,
                idx=idx,
                input_dfs=input_dfs,
                run_config=run_config,
            )

        return output_dfs

    def process_batch_dfs(
        self,
        ds: DataStore,
        idx: IndexDF,
        input_dfs: List[DataDF],
        run_config: Optional[RunConfig] = None,
    ) -> TransformResult:
        kwargs = {
            **({"ds": ds} if "ds" in self.parameters else {}),
            **({"idx": idx} if "idx" in self.parameters else {}),
            **({"run_config": run_config} if "run_config" in self.parameters else {}),
            **(self.kwargs or {}),
        }
        return self.func(*input_dfs, **kwargs)<|MERGE_RESOLUTION|>--- conflicted
+++ resolved
@@ -21,29 +21,7 @@
 
 import pandas as pd
 from opentelemetry import trace
-<<<<<<< HEAD
-from sqlalchemy import (
-    Boolean,
-    Column,
-    Enum,
-    Float,
-    Integer,
-    String,
-    Table,
-    alias,
-    and_,
-    asc,
-    column,
-    desc,
-    func,
-    literal,
-    or_,
-    select,
-    update,
-)
-=======
 from sqlalchemy import alias, func, select
->>>>>>> 7670ab56
 from sqlalchemy.sql.expression import select
 from tqdm_loggable.auto import tqdm
 
@@ -93,242 +71,6 @@
 BatchTransformFunc = Callable[..., TransformResult]
 
 
-<<<<<<< HEAD
-class TransformMetaTable:
-    def __init__(
-        self,
-        dbconn: DBConn,
-        name: str,
-        primary_schema: DataSchema,
-        create_table: bool = False,
-    ) -> None:
-        self.dbconn = dbconn
-        self.name = name
-        self.primary_schema = primary_schema
-        self.primary_keys = [i.name for i in primary_schema]
-
-        self.sql_schema = [i._copy() for i in primary_schema] + [
-            Column("update_ts", Float),  # Время последнего обновления
-            Column("process_ts", Float),  # Время последней успешной обработки
-            Column("priority", Integer),  # Приоритет обработки
-            Column(
-                "status",
-                Enum("pending", "clean", "failed", name="transform_status"),
-                index=True,
-            ),
-            Column("error", String),  # Текст ошибки
-        ]
-
-        self.sql_table = Table(
-            name,
-            dbconn.sqla_metadata,
-            *self.sql_schema,
-        )
-
-        if create_table:
-            self.sql_table.create(self.dbconn.con, checkfirst=True)
-
-    def __reduce__(self) -> Tuple[Any, ...]:
-        return self.__class__, (
-            self.dbconn,
-            self.name,
-            self.primary_schema,
-        )
-
-    def insert_rows(
-        self,
-        idx: IndexDF,
-    ) -> None:
-        """
-        Создает строки в таблице метаданных для указанных индексов. Если строки
-        уже существуют - не делает ничего.
-        """
-
-        idx = cast(IndexDF, idx[self.primary_keys])
-
-        insert_sql = self.dbconn.insert(self.sql_table).values(
-            [
-                {
-                    "process_ts": 0,
-                    "is_success": False,
-                    "priority": 0,
-                    "error": None,
-                    **idx_dict,  # type: ignore
-                }
-                for idx_dict in idx.to_dict(orient="records")
-            ]
-        )
-
-        sql = insert_sql.on_conflict_do_nothing(index_elements=self.primary_keys)
-
-        with self.dbconn.con.begin() as con:
-            con.execute(sql)
-
-    def mark_rows_pending(
-        self,
-        idx: IndexDF,
-        update_ts: float,
-        run_config: Optional[RunConfig] = None,
-    ) -> None:
-        idx = cast(IndexDF, idx[self.primary_keys].drop_duplicates().dropna())
-        if len(idx) == 0:
-            return
-
-        insert_sql = self.dbconn.insert(self.sql_table).values(
-            [
-                {
-                    "update_ts": update_ts,
-                    "process_ts": 0,
-                    "status": "pending",
-                    "error": None,
-                    **idx_dict,  # type: ignore
-                }
-                for idx_dict in idx.to_dict(orient="records")
-            ]
-        )
-
-        sql = insert_sql.on_conflict_do_update(
-            index_elements=self.primary_keys,
-            set_={
-                "update_ts": update_ts,
-                "status": "pending",
-                "error": None,
-            },
-        )
-
-        with self.dbconn.con.begin() as con:
-            con.execute(sql)
-
-    def mark_rows_clean(
-        self,
-        idx: IndexDF,
-        process_ts: float,
-        run_config: Optional[RunConfig] = None,
-    ) -> None:
-        idx = cast(
-            IndexDF, idx[self.primary_keys].drop_duplicates().dropna()
-        )  # FIXME: сделать в основном запросе distinct
-        if len(idx) == 0:
-            return
-
-        insert_sql = self.dbconn.insert(self.sql_table).values(
-            [
-                {
-                    "process_ts": process_ts,
-                    "status": "clean",
-                    "priority": 0,
-                    "error": None,
-                    **idx_dict,  # type: ignore
-                }
-                for idx_dict in idx.to_dict(orient="records")
-            ]
-        )
-
-        sql = insert_sql.on_conflict_do_update(
-            index_elements=self.primary_keys,
-            set_={
-                "process_ts": process_ts,
-                "status": "clean",
-                "error": None,
-            },
-        )
-
-        # execute
-        with self.dbconn.con.begin() as con:
-            con.execute(sql)
-
-    def mark_rows_failed(
-        self,
-        idx: IndexDF,
-        process_ts: float,
-        error: str,
-        run_config: Optional[RunConfig] = None,
-    ) -> None:
-        idx = cast(
-            IndexDF, idx[self.primary_keys].drop_duplicates().dropna()
-        )  # FIXME: сделать в основном запросе distinct
-        if len(idx) == 0:
-            return
-
-        insert_sql = self.dbconn.insert(self.sql_table).values(
-            [
-                {
-                    "update_ts": 0,
-                    "process_ts": process_ts,
-                    "status": "failed",
-                    "priority": 0,
-                    "error": error,
-                    **idx_dict,  # type: ignore
-                }
-                for idx_dict in idx.to_dict(orient="records")
-            ]
-        )
-
-        sql = insert_sql.on_conflict_do_update(
-            index_elements=self.primary_keys,
-            set_={
-                "process_ts": process_ts,
-                "status": "failed",
-                "error": error,
-            },
-        )
-
-        # execute
-        with self.dbconn.con.begin() as con:
-            con.execute(sql)
-
-    def get_metadata(self) -> pd.DataFrame:
-        with self.dbconn.con.begin() as con:
-            res = con.execute(
-                select(
-                    *[self.sql_table.c[i] for i in self.sql_table.columns.keys()]
-                ).select_from(self.sql_table)
-            ).fetchall()
-
-        if len(res) == 0 or (len(res) == 1 and res[0] == ()):
-            return pd.DataFrame(columns=self.sql_table.columns.keys())
-        else:
-            return pd.DataFrame(res, columns=self.sql_table.columns.keys())
-
-    def get_metadata_size(self) -> int:
-        """
-        Получить количество строк метаданных трансформации.
-        """
-
-        sql = select(func.count()).select_from(self.sql_table)
-        with self.dbconn.con.begin() as con:
-            res = con.execute(sql).fetchone()
-
-        assert res is not None and len(res) == 1
-        return res[0]
-
-    def mark_all_rows_unprocessed(
-        self,
-        run_config: Optional[RunConfig] = None,
-    ) -> None:
-        update_sql = (
-            update(self.sql_table)
-            .values(
-                {
-                    "process_ts": 0,
-                    "is_success": False,
-                    "error": None,
-                }
-            )
-            .where(self.sql_table.c.is_success == True)
-        )
-
-        sql = sql_apply_runconfig_filter(
-            update_sql, self.sql_table, self.primary_keys, run_config
-        )
-
-        # execute
-        with self.dbconn.con.begin() as con:
-            con.execute(sql)
-
-
-=======
->>>>>>> 7670ab56
 class BaseBatchTransformStep(ComputeStep):
     """
     Abstract class for batch transform steps
@@ -418,156 +160,6 @@
 
         return (list(inp_out_p_keys), [all_keys[k] for k in inp_out_p_keys])
 
-<<<<<<< HEAD
-    def _build_changed_idx_sql(
-        self,
-        ds: DataStore,
-        filters_idx: Optional[IndexDF] = None,
-        order_by: Optional[List[str]] = None,
-        order: Literal["asc", "desc"] = "asc",
-        run_config: Optional[RunConfig] = None,  # TODO remove
-    ) -> Tuple[Iterable[str], Any]:
-        if len(self.transform_keys) == 0:
-            raise NotImplementedError()
-
-        all_input_keys_counts: Dict[str, int] = {}
-        for col in itertools.chain(*[dt.primary_schema for dt in self.input_dts]):
-            all_input_keys_counts[col.name] = all_input_keys_counts.get(col.name, 0) + 1
-
-        common_keys = [
-            k for k, v in all_input_keys_counts.items() if v == len(self.input_dts)
-        ]
-
-        common_transform_keys = [k for k in self.transform_keys if k in common_keys]
-
-        def _make_agg_of_agg(ctes, agg_col):
-            assert len(ctes) > 0
-
-            if len(ctes) == 1:
-                return ctes[0][1]
-
-            coalesce_keys = []
-
-            for key in self.transform_keys:
-                ctes_with_key = [subq for (subq_keys, subq) in ctes if key in subq_keys]
-
-                if len(ctes_with_key) == 0:
-                    raise ValueError(f"Key {key} not found in any of the input tables")
-
-                if len(ctes_with_key) == 1:
-                    coalesce_keys.append(ctes_with_key[0].c[key])
-                else:
-                    coalesce_keys.append(
-                        func.coalesce(*[cte.c[key] for cte in ctes_with_key]).label(key)
-                    )
-
-            agg = func.max(
-                ds.meta_dbconn.func_greatest(*[subq.c[agg_col] for (_, subq) in ctes])
-            ).label(agg_col)
-
-            _, first_cte = ctes[0]
-
-            sql = select(*coalesce_keys + [agg]).select_from(first_cte)
-
-            for _, cte in ctes[1:]:
-                if len(common_transform_keys) > 0:
-                    sql = sql.outerjoin(
-                        cte,
-                        onclause=and_(
-                            *[
-                                first_cte.c[key] == cte.c[key]
-                                for key in common_transform_keys
-                            ]
-                        ),
-                        full=True,
-                    )
-                else:
-                    sql = sql.outerjoin(
-                        cte,
-                        onclause=literal(True),
-                        full=True,
-                    )
-
-            sql = sql.group_by(*coalesce_keys)
-
-            return sql.cte(name=f"all__{agg_col}")
-
-        inp_ctes = [
-            tbl.get_agg_cte(
-                transform_keys=self.transform_keys,
-                filters_idx=filters_idx,
-                run_config=run_config,
-            )
-            for tbl in self.input_dts
-        ]
-
-        # Filter out ctes that do not have intersection with transform keys.
-        # These ctes do not affect the result, but may dramatically increase
-        # size of the temporary table during query execution.
-        inp_ctes = [(keys, cte) for (keys, cte) in inp_ctes if len(keys) > 0]
-
-        inp = _make_agg_of_agg(inp_ctes, "update_ts")
-
-        tr_tbl = self.meta_table.sql_table
-        out: Any = (
-            select(
-                *[column(k) for k in self.transform_keys]
-                + [tr_tbl.c.process_ts, tr_tbl.c.priority, tr_tbl.c.status]
-            )
-            .select_from(tr_tbl)
-            .group_by(*[column(k) for k in self.transform_keys])
-        )
-
-        out = sql_apply_filters_idx_to_subquery(out, self.transform_keys, filters_idx)
-
-        out = out.cte(name="transform")
-
-        sql = (
-            select(
-                *[
-                    func.coalesce(inp.c[key], out.c[key]).label(key)
-                    for key in self.transform_keys
-                ],
-            )
-            .select_from(inp)
-            .outerjoin(
-                out,
-                onclause=and_(
-                    *[inp.c[key] == out.c[key] for key in self.transform_keys]
-                ),
-                full=True,
-            )
-            .where(
-                or_(
-                    and_(
-                        out.c.status == "clean",  # noqa
-                        inp.c.update_ts > out.c.process_ts,
-                    ),
-                    out.c.status != "clean",  # noqa
-                    out.c.process_ts == None,  # noqa
-                )
-            )
-        )
-        if order_by is None:
-            sql = sql.order_by(
-                out.c.priority.desc().nullslast(),
-                *[column(k) for k in self.transform_keys],
-            )
-        else:
-            if order == "desc":
-                sql = sql.order_by(
-                    *[desc(column(k)) for k in order_by],
-                    out.c.priority.desc().nullslast(),
-                )
-            elif order == "asc":
-                sql = sql.order_by(
-                    *[asc(column(k)) for k in order_by],
-                    out.c.priority.desc().nullslast(),
-                )
-        return (self.transform_keys, sql)
-
-=======
->>>>>>> 7670ab56
     def _apply_filters_to_run_config(
         self, run_config: Optional[RunConfig] = None
     ) -> Optional[RunConfig]:
