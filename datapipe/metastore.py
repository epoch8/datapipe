import copy
import logging
import math
import time
from dataclasses import dataclass
from typing import Iterator, List, Optional, Tuple, cast

import pandas as pd
from cityhash import CityHash32
from sqlalchemy import Boolean, Column, Float, Integer, String, Table, func, update
from sqlalchemy.sql.expression import and_, delete, or_, select, text, tuple_

from datapipe.run_config import RunConfig
from datapipe.store.database import (
    DBConn,
    MetaKey,
    sql_apply_idx_filter,
    sql_apply_runconfig_filter,
    sql_schema_to_sqltype,
)
from datapipe.types import (
    DataDF,
    DataSchema,
    IndexDF,
    MetadataDF,
    MetaSchema,
    TAnyDF,
    data_to_index,
)

logger = logging.getLogger("datapipe.metastore")

TABLE_META_SCHEMA = [
    Column("hash", Integer),
    Column("create_ts", Float),  # Время создания строки
    Column("update_ts", Float),  # Время последнего изменения
    Column("process_ts", Float),  # Время последней успешной обработки
    Column("delete_ts", Float),  # Время удаления
]


@dataclass
class TableDebugInfo:
    name: str
    size: int


class MetaTable:
    def __init__(
        self,
        dbconn: DBConn,
        name: str,
        primary_schema: DataSchema,
        meta_schema: MetaSchema = [],
        create_table: bool = False,
    ):
        self.dbconn = dbconn
        self.name = name

        self.primary_schema = primary_schema
        self.primary_keys: List[str] = [column.name for column in primary_schema]

        for item in primary_schema:
            item.primary_key = True

        self.meta_schema = meta_schema
        self.meta_keys = {}

        meta_key_prop = MetaKey.get_property_name()

        for column in meta_schema:
            target_name = (
                column.meta_key.target_name
                if hasattr(column, meta_key_prop)
                else column.name
            )
            self.meta_keys[target_name] = column.name

        self.sql_schema = [
            copy.copy(i) for i in primary_schema + meta_schema + TABLE_META_SCHEMA
        ]

        self.sql_table = Table(
            f"{self.name}_meta",
            self.dbconn.sqla_metadata,
            *self.sql_schema,
        )

        if create_table:
            self.sql_table.create(self.dbconn.con, checkfirst=True)

    def _chunk_size(self):
        # Magic number derived empirically. See
        # https://github.com/epoch8/datapipe/issues/178 for details.
        #
        # TODO Investigate deeper how does stack in Postgres work
        return 5000 // len(self.primary_keys)

    def _chunk_idx_df(self, idx: TAnyDF) -> Iterator[TAnyDF]:
        """
        Split IndexDF to chunks acceptable for typical Postgres configuration.
        See `_chunk_size` for detatils.
        """

        CHUNK_SIZE = self._chunk_size()

        for chunk_no in range(int(math.ceil(len(idx) / CHUNK_SIZE))):
            chunk_idx = idx.iloc[chunk_no * CHUNK_SIZE : (chunk_no + 1) * CHUNK_SIZE, :]

            yield cast(TAnyDF, chunk_idx)

    def _build_metadata_query(
        self, sql, idx: Optional[IndexDF] = None, include_deleted: bool = False
    ):
        if idx is not None:
            if len(self.primary_keys) == 0:
                # Когда ключей нет - не делаем ничего
                pass

            else:
                sql = sql_apply_idx_filter(sql, self.sql_table, self.primary_keys, idx)

        if not include_deleted:
            sql = sql.where(self.sql_table.c.delete_ts.is_(None))

        return sql

    def get_metadata(
        self, idx: Optional[IndexDF] = None, include_deleted: bool = False
    ) -> MetadataDF:
        """
        Получить датафрейм с метаданными.

        idx - опциональный фильтр по целевым строкам
        include_deleted - флаг, возвращать ли удаленные строки, по умолчанию = False
        """

        res = []
        sql = select(self.sql_schema)

        with self.dbconn.con.begin() as con:
            if idx is None:
                sql = self._build_metadata_query(sql, idx, include_deleted)
                return cast(MetadataDF, pd.read_sql_query(sql, con=con))

            for chunk_idx in self._chunk_idx_df(idx):
                chunk_sql = self._build_metadata_query(sql, chunk_idx, include_deleted)

                res.append(pd.read_sql_query(chunk_sql, con=con))

            if len(res) > 0:
                return cast(MetadataDF, pd.concat(res))
            else:
                return cast(
                    MetadataDF,
                    pd.DataFrame(columns=[column.name for column in self.sql_schema]),
                )

    def get_metadata_size(
        self, idx: Optional[IndexDF] = None, include_deleted: bool = False
    ) -> int:
        """
        Получить количество строк метаданных.

        idx - опциональный фильтр по целевым строкам
        include_deleted - флаг, возвращать ли удаленные строки, по умолчанию = False
        """

        sql = select([func.count()]).select_from(self.sql_table)
        sql = self._build_metadata_query(sql, idx, include_deleted)

        with self.dbconn.con.begin() as con:
            res = con.execute(sql).fetchone()
            return res[0]

    def _make_new_metadata_df(self, now: float, df: DataDF) -> MetadataDF:
        meta_keys = self.primary_keys + list(self.meta_keys.values())
        res_df = df[meta_keys]

        res_df = res_df.assign(
            hash=self._get_hash_for_df(df),
            create_ts=now,
            update_ts=now,
            process_ts=now,
            delete_ts=None,
        )

        return cast(MetadataDF, res_df)

    def _get_meta_data_columns(self):
        return (
            self.primary_keys
            + list(self.meta_keys.values())
            + [column.name for column in TABLE_META_SCHEMA]
        )

    def _get_hash_for_df(self, df) -> pd.DataFrame:
        return df.apply(lambda x: str(list(x)), axis=1).apply(
            lambda x: int.from_bytes(
                CityHash32(x).to_bytes(4, "little"), "little", signed=True
            )
        )

    # Fix numpy types in Index
    # FIXME разобраться, что это за грязный хак
    def _get_sql_param(self, param):
        return param.item() if hasattr(param, "item") else param

    def get_existing_idx(self, idx: Optional[IndexDF] = None) -> IndexDF:
        sql = select(self.sql_schema)

        if idx is not None:
            if len(idx.index) == 0:
                # Empty index -> empty result
                return cast(
                    IndexDF,
                    pd.DataFrame(columns=[column.name for column in self.sql_schema]),
                )
            idx_cols = list(set(idx.columns.tolist()) & set(self.primary_keys))
        else:
            idx_cols = []

        if len(idx_cols) > 0:
            row_queries = []

            # FIXME поправить на сравнение кортежей
            assert idx is not None
            for _, row in idx.iterrows():
                and_params = [
                    self.sql_table.c[key] == self._get_sql_param(row[key])  # type: ignore
                    for key in idx_cols
                    if key in self.primary_keys
                ]
                and_query = and_(*and_params)
                row_queries.append(and_query)

            sql = sql.where(or_(*row_queries))

        sql = sql.where(self.sql_table.c.delete_ts.is_(None))

        with self.dbconn.con.begin() as con:
            res_df: DataDF = pd.read_sql_query(
                sql,
                con=con,
            )

        return data_to_index(res_df, self.primary_keys)

    def get_table_debug_info(self) -> TableDebugInfo:
        with self.dbconn.con.begin() as con:
            return TableDebugInfo(
                name=self.name,
                size=con.execute(
                    select([func.count()]).select_from(self.sql_table)
                ).fetchone()[0],
            )

    # TODO Может быть переделать работу с метадатой на контекстный менеджер?
    # FIXME поправить возвращаемые структуры данных, _meta_df должны содержать только _meta колонки
    def get_changes_for_store_chunk(
        self, data_df: DataDF, now: Optional[float] = None
    ) -> Tuple[DataDF, DataDF, MetadataDF, MetadataDF]:
        """
        Анализирует блок данных data_df, выделяет строки new_ которые нужно добавить и строки changed_ которые нужно обновить

        Returns tuple:
            new_data_df     - строки данных, которые нужно добавить
            changed_data_df - строки данных, которые нужно изменить
            new_meta_df     - строки метаданных, которые нужно добавить
            changed_meta_df - строки метаданных, которые нужно изменить
        """

        if now is None:
            now = time.time()

        # получить meta по чанку
        existing_meta_df = self.get_metadata(
            data_to_index(data_df, self.primary_keys), include_deleted=True
        )
        data_cols = list(data_df.columns)
        meta_cols = self._get_meta_data_columns()

        # Дополняем данные методанными
        merged_df = pd.merge(
            data_df.assign(data_hash=self._get_hash_for_df(data_df)),
            existing_meta_df,
            how="left",
            left_on=self.primary_keys,
            right_on=self.primary_keys,
            suffixes=("", "_exist"),
        )

        new_idx = merged_df["hash"].isna() | merged_df["delete_ts"].notnull()

        # Ищем новые записи
        new_df = data_df.loc[new_idx.values, data_cols]  # type: ignore

        # Создаем мета данные для новых записей
        new_meta_data_df = merged_df.loc[merged_df["hash"].isna().values, data_cols]  # type: ignore
        new_meta_df = self._make_new_metadata_df(now, new_meta_data_df)

        # Ищем изменившиеся записи
        changed_idx = (
            (merged_df["hash"].notna())
            & (merged_df["delete_ts"].isnull())
            & (merged_df["hash"] != merged_df["data_hash"])
        )
        changed_df = merged_df.loc[changed_idx.values, data_cols]  # type: ignore

        # Меняем мета данные для существующих записей
        changed_meta_idx = (merged_df["hash"].notna()) & (
            merged_df["hash"] != merged_df["data_hash"]
        ) | (merged_df["delete_ts"].notnull())
        changed_meta_df = merged_df.loc[merged_df["hash"].notna(), :].copy()

        changed_meta_df.loc[changed_meta_idx, "update_ts"] = now
        changed_meta_df["process_ts"] = now
        changed_meta_df["delete_ts"] = None
        changed_meta_df["hash"] = changed_meta_df["data_hash"]

        return (
            cast(DataDF, new_df),
            cast(DataDF, changed_df),
            cast(MetadataDF, new_meta_df),
            cast(MetadataDF, changed_meta_df[meta_cols]),
        )

    def _insert_rows(self, df: MetadataDF) -> None:
        if len(df) > 0:
            logger.debug(f"Inserting {len(df)} rows into {self.name} data")

            with self.dbconn.con.begin() as con:
                df.to_sql(
                    name=self.sql_table.name,
                    con=con,
                    schema=self.dbconn.schema,
                    if_exists="append",
                    index=False,
                    chunksize=1000,
                    method="multi",
                    dtype=sql_schema_to_sqltype(self.sql_schema),
                )

    def _delete_rows(self, df: MetadataDF) -> None:
        if len(df) == 0:
            return

        idx = df[self.primary_keys]
        sql = delete(self.sql_table)

        for chunk_idx in self._chunk_idx_df(idx):
            if len(self.primary_keys) == 1:
                # Когда ключ один - сравниваем напрямую
                key = self.primary_keys[0]
                chunk_sql = sql.where(
                    self.sql_table.c[key].in_(chunk_idx[key].to_list())
                )

            else:
                # Когда ключей много - сравниваем через tuple
                keys = tuple_(*[self.sql_table.c[key] for key in self.primary_keys])

                chunk_sql = sql.where(
                    keys.in_(
                        [
                            tuple([r[key] for key in self.primary_keys])  # type: ignore
                            for r in chunk_idx.to_dict(orient="records")
                        ]
                    )
                )

            with self.dbconn.con.begin() as con:
                con.execute(chunk_sql)

    def _update_existing_metadata_rows(self, df: MetadataDF) -> None:
        if len(df) == 0:
            return

        table = (
            f"{self.dbconn.schema}.{self.sql_table.name}"
            if self.dbconn.schema
            else self.sql_table.name
        )
        values_table = f"{self.sql_table.name}_values"
        columns = [column.name for column in self.sql_schema]
        update_columns = set(columns) - set(self.primary_keys)

        update_expression = ", ".join(
            [f"{column}={values_table}.{column}" for column in update_columns]
        )

        where_expressiom = " AND ".join(
            [f"{table}.{key} = {values_table}.{key}" for key in self.primary_keys]
        )

        for chunk_df in self._chunk_idx_df(df):
            params_df = chunk_df.reset_index()[columns]
            values_params = []
            params = {}

            for index, row in params_df.iterrows():
                row_values = [
                    f"CAST(:{column.name}_{index} AS {column.type})"
                    for column in self.sql_schema
                ]
                row_params = {f"{key}_{index}": row[key] for key in row.keys()}

                values_params.append(f'({", ".join(row_values)})')
                params.update(row_params)

            # TODO сделать через sqlalchemy
            stmt = text(
                f"""
                UPDATE {table}
                SET {update_expression}
                FROM (
                    VALUES {", ".join(values_params)}
                ) AS {values_table} ({', '.join(columns)})
                WHERE {where_expressiom}
            """
            )

            with self.dbconn.con.execution_options(compiled_cache=None).begin() as con:
                con.execute(stmt, params)

    # TODO объединить
    def insert_meta_for_store_chunk(self, new_meta_df: MetadataDF) -> None:
        if len(new_meta_df) > 0:
            self._insert_rows(new_meta_df)

    def update_meta_for_store_chunk(self, changed_meta_df: MetadataDF) -> None:
        if len(changed_meta_df) > 0:
            if self.dbconn.supports_update_from:
                self._update_existing_metadata_rows(changed_meta_df)
            else:
                self._delete_rows(changed_meta_df)
                self._insert_rows(changed_meta_df)

    def mark_rows_deleted(
        self,
        deleted_idx: IndexDF,
        now: Optional[float] = None,
    ) -> None:
        if len(deleted_idx) > 0:
            if now is None:
                now = time.time()

            meta_df = self.get_metadata(deleted_idx)

            meta_df["hash"] = 0
            meta_df["delete_ts"] = now
            meta_df["update_ts"] = now
            meta_df["process_ts"] = now

            self.update_meta_for_store_chunk(meta_df)

    def get_stale_idx(
        self,
        process_ts: float,
        run_config: Optional[RunConfig] = None,
    ) -> Iterator[IndexDF]:
        idx_cols = [self.sql_table.c[key] for key in self.primary_keys]
        sql = select(idx_cols).where(
            and_(
                self.sql_table.c.process_ts < process_ts,
                self.sql_table.c.delete_ts.is_(None),
            )
        )

        sql = sql_apply_runconfig_filter(
            sql, self.sql_table, self.primary_keys, run_config
        )

        with self.dbconn.con.begin() as con:
            return cast(
                Iterator[IndexDF],
                list(pd.read_sql_query(sql, con=con, chunksize=1000)),
            )


TRANSFORM_META_SCHEMA = [
    Column("process_ts", Float),  # Время последней успешной обработки
    Column("is_success", Boolean),  # Успешно ли обработана строка
    Column("priority", Integer),  # Приоритет обработки (чем больше, тем выше)
    Column("error", String),  # Текст ошибки
]


class TransformMetaTable:
    def __init__(
        self,
        dbconn: DBConn,
        name: str,
        primary_schema: DataSchema,
        create_table: bool = False,
    ) -> None:
        self.dbconn = dbconn
        self.name = name
        self.primary_schema = primary_schema
        self.primary_keys = [i.name for i in primary_schema]

        self.sql_schema = [i.copy() for i in primary_schema + TRANSFORM_META_SCHEMA]

        self.sql_table = Table(
            name,
            dbconn.sqla_metadata,
            *self.sql_schema,
        )

        if create_table:
            self.sql_table.create(self.dbconn.con, checkfirst=True)

    def insert_rows(
        self,
        idx: IndexDF,
    ) -> None:
        """
        Создает строки в таблице метаданных для указанных индексов. Если строки
        уже существуют - не делает ничего.
        """

        idx = cast(IndexDF, idx[self.primary_keys])

        insert_sql = self.dbconn.insert(self.sql_table).values(
            [
                {
                    "process_ts": 0,
                    "is_success": False,
                    "priority": 0,
                    "error": None,
                    **idx_dict,  # type: ignore
                }
                for idx_dict in idx.to_dict(orient="records")
            ]
        )

        sql = insert_sql.on_conflict_do_nothing(index_elements=self.primary_keys)

        with self.dbconn.con.begin() as con:
            con.execute(sql)

    def mark_rows_processed_success(
        self,
        idx: IndexDF,
        process_ts: float,
        run_config: Optional[RunConfig] = None,
    ) -> None:
        idx = cast(IndexDF, idx[self.primary_keys])

        insert_sql = self.dbconn.insert(self.sql_table).values(
            [
                {
                    "process_ts": process_ts,
                    "is_success": True,
                    "priority": 0,
                    "error": None,
                    **idx_dict,  # type: ignore
                }
                for idx_dict in idx.to_dict(orient="records")
            ]
        )

        sql = insert_sql.on_conflict_do_update(
            index_elements=self.primary_keys,
            set_={
                "process_ts": process_ts,
                "is_success": True,
                "error": None,
            },
        )

        # execute
        with self.dbconn.con.begin() as con:
            con.execute(sql)

    def mark_rows_processed_error(
        self,
        idx: IndexDF,
        process_ts: float,
        error: str,
        run_config: Optional[RunConfig] = None,
    ) -> None:
        idx = cast(IndexDF, idx[self.primary_keys])

        insert_sql = self.dbconn.insert(self.sql_table).values(
            [
                {
                    "process_ts": process_ts,
                    "is_success": False,
                    "priority": 0,
                    "error": error,
                    **idx_dict,  # type: ignore
                }
                for idx_dict in idx.to_dict(orient="records")
            ]
        )

        sql = insert_sql.on_conflict_do_update(
            index_elements=self.primary_keys,
            set_={
                "process_ts": process_ts,
                "is_success": False,
                "error": error,
            },
        )

        # execute
<<<<<<< HEAD
        self.dbconn.con.execute(sql)

    def reset_metadata(self):
        self.dbconn.con.execute(self.sql_table.update().values(process_ts=0))

    def get_metadata_size(self) -> int:
        """
        Получить количество строк метаданных.

        idx - опциональный фильтр по целевым строкам
        include_deleted - флаг, возвращать ли удаленные строки, по умолчанию = False
        """

        sql = select([func.count()]).select_from(self.sql_table)
        res = self.dbconn.con.execute(sql).fetchone()
        return res[0]
=======
        with self.dbconn.con.begin() as con:
            con.execute(sql)

    def mark_all_rows_unprocessed(
        self,
        run_config: Optional[RunConfig] = None,
    ) -> None:
        update_sql = (
            update(self.sql_table)
            .values(
                {
                    "process_ts": 0,
                    "is_success": False,
                    "error": None,
                }
            )
            .where(self.sql_table.c.is_success == True)
        )

        sql = sql_apply_runconfig_filter(
            update_sql, self.sql_table, self.primary_keys, run_config
        )

        # execute
        with self.dbconn.con.begin() as con:
            con.execute(sql)
>>>>>>> 9d70fc98
<|MERGE_RESOLUTION|>--- conflicted
+++ resolved
@@ -605,11 +605,8 @@
         )
 
         # execute
-<<<<<<< HEAD
-        self.dbconn.con.execute(sql)
-
-    def reset_metadata(self):
-        self.dbconn.con.execute(self.sql_table.update().values(process_ts=0))
+        with self.dbconn.con.begin() as con:
+            con.execute(sql)
 
     def get_metadata_size(self) -> int:
         """
@@ -622,9 +619,6 @@
         sql = select([func.count()]).select_from(self.sql_table)
         res = self.dbconn.con.execute(sql).fetchone()
         return res[0]
-=======
-        with self.dbconn.con.begin() as con:
-            con.execute(sql)
 
     def mark_all_rows_unprocessed(
         self,
@@ -648,5 +642,4 @@
 
         # execute
         with self.dbconn.con.begin() as con:
-            con.execute(sql)
->>>>>>> 9d70fc98
+            con.execute(sql)