--- conflicted
+++ resolved
@@ -108,13 +108,9 @@
 
             yield cast(TAnyDF, chunk_idx)
 
-<<<<<<< HEAD
-    def _build_metadata_query(self, sql, idx: Optional[IndexDF] = None, include_deleted: bool = False):
-=======
     def _build_metadata_query(
         self, sql, idx: Optional[IndexDF] = None, include_deleted: bool = False
     ):
->>>>>>> 2f83ff92
         if idx is not None:
             if len(self.primary_keys) == 0:
                 # Когда ключей нет - не делаем ничего
@@ -143,15 +139,10 @@
 
         return sql
 
-<<<<<<< HEAD
-    def get_metadata(self, idx: Optional[IndexDF] = None, include_deleted: bool = False) -> MetadataDF:
-        '''
-=======
     def get_metadata(
         self, idx: Optional[IndexDF] = None, include_deleted: bool = False
     ) -> MetadataDF:
         """
->>>>>>> 2f83ff92
         Получить датафрейм с метаданными.
 
         idx - опциональный фильтр по целевым строкам
@@ -177,15 +168,10 @@
                 pd.DataFrame(columns=[column.name for column in self.sql_schema]),
             )
 
-<<<<<<< HEAD
-    def get_metadata_size(self, idx: Optional[IndexDF] = None, include_deleted: bool = False) -> int:
-        '''
-=======
     def get_metadata_size(
         self, idx: Optional[IndexDF] = None, include_deleted: bool = False
     ) -> int:
         """
->>>>>>> 2f83ff92
         Получить количество строк метаданных.
 
         idx - опциональный фильтр по целевым строкам
@@ -274,13 +260,7 @@
     # TODO Может быть переделать работу с метадатой на контекстный менеджер?
     # FIXME поправить возвращаемые структуры данных, _meta_df должны содержать только _meta колонки
     def get_changes_for_store_chunk(
-<<<<<<< HEAD
-        self,
-        data_df: DataDF,
-        now: Optional[float] = None
-=======
         self, data_df: DataDF, now: Optional[float] = None
->>>>>>> 2f83ff92
     ) -> Tuple[DataDF, DataDF, MetadataDF, MetadataDF]:
         """
         Анализирует блок данных data_df, выделяет строки new_ которые нужно добавить и строки changed_ которые нужно обновить
@@ -472,13 +452,9 @@
 
             self.update_meta_for_store_chunk(meta_df)
 
-<<<<<<< HEAD
-    def get_stale_idx(self, process_ts: float, run_config: Optional[RunConfig] = None) -> Iterator[IndexDF]:
-=======
     def get_stale_idx(
         self, process_ts: float, run_config: Optional[RunConfig] = None
     ) -> Iterator[IndexDF]:
->>>>>>> 2f83ff92
         idx_cols = [self.sql_table.c[key] for key in self.primary_keys]
         sql = select(idx_cols).where(
             and_(
