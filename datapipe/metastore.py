from dataclasses import dataclass
from typing import Iterator, Tuple, cast, List

import copy
import logging
import time

<<<<<<< HEAD
from sqlalchemy.sql.expression import and_, bindparam, insert, or_, select, tuple_, update
=======
from sqlalchemy.sql.expression import and_, or_, select, tuple_, text, delete
>>>>>>> b2fd02b0
from sqlalchemy import Table, Column, Integer, Float, func

from cityhash import CityHash32
import pandas as pd

from datapipe.types import IndexDF, DataSchema, DataDF, MetadataDF, data_to_index
from datapipe.store.database import DBConn, sql_apply_runconfig_filter
from datapipe.run_config import RunConfig


logger = logging.getLogger('datapipe.metastore')

METADATA_SQL_SCHEMA = [
    Column('hash', Integer),
    Column('create_ts', Float),   # Время создания строки
    Column('update_ts', Float),   # Время последнего изменения
    Column('process_ts', Float),  # Время последней успешной обработки
    Column('delete_ts', Float),   # Время удаления
]


@dataclass
class TableDebugInfo:
    name: str
    size: int


class MetaTable:
    def __init__(
        self,
        dbconn: DBConn,
        name: str,
        primary_schema: DataSchema,
    ):
        self.dbconn = dbconn
        self.name = name

        self.primary_schema = primary_schema
        self.primary_keys: List[str] = [column.name for column in primary_schema]

        for item in primary_schema:
            item.primary_key = True

        sql_schema = primary_schema + METADATA_SQL_SCHEMA

        self.sql_schema = [copy.copy(i) for i in sql_schema]

        self.sql_table = Table(
            f'{self.name}_meta',
            self.dbconn.sqla_metadata,
            *self.sql_schema,
        )

        self.sql_table.create(self.dbconn.con, checkfirst=True)

    def get_metadata(self, idx: IndexDF = None, include_deleted: bool = False) -> MetadataDF:
        '''
        Получить датафрейм с метаданными.

        idx - опциональный фильтр по целевым строкам
        include_deleted - флаг, возвращать ли удаленные строки, по умолчанию = False
        '''
        sql = select(self.sql_schema)

        if idx is not None:
            if len(self.primary_keys) == 0:
                # Когда ключей нет - не делаем ничего
                pass

            elif len(self.primary_keys) == 1:
                # Когда ключ один - сравниваем напрямую
                key = self.primary_keys[0]
                sql = sql.where(
                    self.sql_table.c[key].in_(idx[key].to_list())
                )

            else:
                # Когда ключей много - сравниваем через tuple
                keys = tuple_(*[
                    self.sql_table.c[key]
                    for key in self.primary_keys
                ])

                sql = sql.where(keys.in_([
                    tuple([r[key] for key in self.primary_keys])  # type: ignore
                    for r in idx.to_dict(orient='records')
                ]))

        if not include_deleted:
            sql = sql.where(self.sql_table.c.delete_ts.is_(None))

        return pd.read_sql_query(
            sql,
            con=self.dbconn.con,
        )

    def _make_new_metadata_df(self, now: float, df: DataDF) -> MetadataDF:
        res_df = df[self.primary_keys]

        res_df = res_df.assign(
            hash=self._get_hash_for_df(df),
            create_ts=now,
            update_ts=now,
            process_ts=now,
            delete_ts=None
        )

        return cast(MetadataDF, res_df)

    def _get_meta_data_columns(self):
        return self.primary_keys + [column.name for column in METADATA_SQL_SCHEMA]

    def _get_hash_for_df(self, df) -> pd.DataFrame:
        return (
            df
            .apply(lambda x: str(list(x)), axis=1)
            .apply(lambda x: int.from_bytes(CityHash32(x).to_bytes(4, 'little'), 'little', signed=True))
        )

    # Fix numpy types in Index
    # FIXME разобраться, что это за грязный хак
    def _get_sql_param(self, param):
        return param.item() if hasattr(param, "item") else param

    def get_existing_idx(self, idx: IndexDF = None) -> IndexDF:
        sql = select(self.sql_schema)

        if idx is not None:
            idx_cols = list(set(idx.columns) & set(self.primary_keys))

            if not idx_cols:
                raise ValueError("Index does not contain any primary key ")

            row_queries = []

            # FIXME поправить на сравнение кортежей
            for _, row in idx.iterrows():
                and_params = [
                    self.sql_table.c[key] == self._get_sql_param(row[key])
                    for key in idx_cols
                    if key in self.primary_keys
                ]
                and_query = and_(*and_params)
                row_queries.append(and_query)

            sql = sql.where(or_(*row_queries))

        sql = sql.where(self.sql_table.c.delete_ts.is_(None))

        res_df: DataDF = pd.read_sql_query(
            sql,
            con=self.dbconn.con,
        )

        return data_to_index(res_df, self.primary_keys)

    def get_table_debug_info(self) -> TableDebugInfo:
        return TableDebugInfo(
            name=self.name,
            size=self.dbconn.con.execute(select([func.count()]).select_from(self.sql_table)).fetchone()[0]
        )

    # TODO Может быть переделать работу с метадатой на контекстный менеджер?
    # FIXME поправить возвращаемые структуры данных, _meta_df должны содержать только _meta колонки
    def get_changes_for_store_chunk(
        self,
        data_df: DataDF,
        now: float = None
    ) -> Tuple[DataDF, DataDF, MetadataDF, MetadataDF]:
        '''
        Анализирует блок данных data_df, выделяет строки new_ которые нужно добавить и строки changed_ которые нужно обновить

        Returns tuple:
            new_data_df     - строки данных, которые нужно добавить
            changed_data_df - строки данных, которые нужно изменить
            new_meta_df     - строки метаданных, которые нужно добавить
            changed_meta_df - строки метаданных, которые нужно изменить
        '''

        if now is None:
            now = time.time()

        # получить meta по чанку
        existing_meta_df = self.get_metadata(data_to_index(data_df, self.primary_keys), include_deleted=True)
        data_cols = list(data_df.columns)
        meta_cols = self._get_meta_data_columns()

        # Дополняем данные методанными
        merged_df = pd.merge(
            data_df.assign(data_hash=self._get_hash_for_df(data_df)),
            existing_meta_df,
            how='left',
            left_on=self.primary_keys,
            right_on=self.primary_keys
        )

        new_idx = (merged_df['hash'].isna() | merged_df['delete_ts'].notnull())

        # Ищем новые записи
        new_df = data_df.iloc[new_idx.values][data_cols]

        # Создаем мета данные для новых записей
        new_meta_data_df = merged_df.iloc[merged_df['hash'].isna().values][data_cols]
        new_meta_df = self._make_new_metadata_df(now, new_meta_data_df)

        # Ищем изменившиеся записи
        changed_idx = (
            (merged_df['hash'].notna()) &
            (merged_df['delete_ts'].isnull()) &
            (merged_df['hash'] != merged_df['data_hash'])
        )
        changed_df = merged_df.iloc[changed_idx.values][data_cols]

        # Меняем мета данные для существующих записей
        changed_meta_idx = (
            (merged_df['hash'].notna()) &
            (merged_df['hash'] != merged_df['data_hash']) |
            (merged_df['delete_ts'].notnull())
        )
        changed_meta_df = merged_df[merged_df['hash'].notna()]

        changed_meta_df.loc[changed_meta_idx, 'update_ts'] = now
        changed_meta_df['process_ts'] = now
        changed_meta_df['delete_ts'] = None
        changed_meta_df['hash'] = changed_meta_df['data_hash']

        return (
            cast(DataDF, new_df),
            cast(DataDF, changed_df),
            cast(MetadataDF, new_meta_df),
            cast(MetadataDF, changed_meta_df[meta_cols]),
        )

    def _insert_rows(self, df: MetadataDF) -> None:
        if len(df) > 0:
            logger.debug(f'Inserting {len(df)} rows into {self.name} data')

            self.dbconn.con.execute(
                insert(self.sql_table),
                df.to_dict(orient='records')
            )

    def _delete_rows(self, df: MetadataDF) -> None:
        if len(df) > 0:
            idx = df[self.primary_keys]
            sql = delete(self.sql_table)

            if len(self.primary_keys) == 1:
                # Когда ключ один - сравниваем напрямую
                key = self.primary_keys[0]
                sql = sql.where(
                    self.sql_table.c[key].in_(idx[key].to_list())
                )

            else:
                # Когда ключей много - сравниваем через tuple
                keys = tuple_(*[
                    self.sql_table.c[key]
                    for key in self.primary_keys
                ])

                sql = sql.where(keys.in_([
                    tuple([r[key] for key in self.primary_keys])  # type: ignore
                    for r in idx.to_dict(orient='records')
                ]))

            self.dbconn.con.execute(sql)

    def _update_existing_metadata_rows(self, df: MetadataDF) -> None:
        if len(df) > 0:
            table = f'{self.dbconn.schema}.{self.sql_table.name}' if self.dbconn.schema else self.sql_table.name
            values_table = f'{self.sql_table.name}_values'
            columns = [column.name for column in self.sql_schema]
            update_columns = set(columns) - set(self.primary_keys)

            update_expression = ', '.join([f'{column}={values_table}.{column}'
                                           for column in update_columns])

            where_expressiom = ' AND '.join([f'{table}.{key} = {values_table}.{key}'
                                             for key in self.primary_keys])

            params_df = df.reset_index()[columns]
            values_params = []
            params = {}

            for index, row in params_df.iterrows():
                row_values = [f'CAST(:{column.name}_{index} AS {column.type})' for column in self.sql_schema]
                row_params = {f'{key}_{index}': row[key] for key in row.keys()}

                values_params.append(f'({", ".join(row_values)})')
                params.update(row_params)

            stmt = text(f"""
                UPDATE {table}
                SET {update_expression}
                FROM (
                    VALUES {", ".join(values_params)}
                ) AS {values_table} ({', '.join(columns)})
                WHERE {where_expressiom}
            """)

            self.dbconn.con.execute(stmt, params)

    # TODO объединить
    def insert_meta_for_store_chunk(self, new_meta_df: MetadataDF) -> None:
        if len(new_meta_df) > 0:
            self._insert_rows(new_meta_df)

    def update_meta_for_store_chunk(self, changed_meta_df: MetadataDF) -> None:
        if len(changed_meta_df) > 0:
            if self.dbconn.supports_update_from:
                self._update_existing_metadata_rows(changed_meta_df)
            else:
                self._delete_rows(changed_meta_df)
                self._insert_rows(changed_meta_df)

    def mark_rows_deleted(
        self,
        deleted_idx: IndexDF,
        now: float = None,
    ) -> None:
        if len(deleted_idx) > 0:
            if now is None:
                now = time.time()

            meta_df = self.get_metadata(deleted_idx)

            meta_df.loc[:, "hash"] = 0
            meta_df.loc[:, "delete_ts"] = now
            meta_df.loc[:, "process_ts"] = now

            self.update_meta_for_store_chunk(meta_df)

    def get_stale_idx(self, process_ts: float, run_config: RunConfig = None) -> Iterator[IndexDF]:
        idx_cols = [self.sql_table.c[key] for key in self.primary_keys]
        sql = select(idx_cols).where(
            and_(
                self.sql_table.c.process_ts < process_ts,
                self.sql_table.c.delete_ts.is_(None)
            )
        )

        sql = sql_apply_runconfig_filter(sql, self.sql_table, self.primary_keys, run_config)

        return pd.read_sql_query(
            sql,
            con=self.dbconn.con,
            chunksize=1000
        )<|MERGE_RESOLUTION|>--- conflicted
+++ resolved
@@ -5,11 +5,7 @@
 import logging
 import time
 
-<<<<<<< HEAD
-from sqlalchemy.sql.expression import and_, bindparam, insert, or_, select, tuple_, update
-=======
-from sqlalchemy.sql.expression import and_, or_, select, tuple_, text, delete
->>>>>>> b2fd02b0
+from sqlalchemy.sql.expression import and_, or_, select, tuple_, text, delete, insert
 from sqlalchemy import Table, Column, Integer, Float, func
 
 from cityhash import CityHash32
