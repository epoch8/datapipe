from dataclasses import dataclass
from typing import List, Tuple, Optional, Dict, Union

import logging
import time

from sqlalchemy.sql.expression import and_, or_, select
from sqlalchemy import Column, Numeric, Float, func, union, alias
import pandas as pd

from datapipe.store.types import Index, ChunkMeta
from datapipe.store.database import TableStoreDB, DBConn
from datapipe.event_logger import EventLogger


logger = logging.getLogger('datapipe.metastore')


METADATA_SQL_SCHEMA = [
    Column('hash', Numeric),
    Column('create_ts', Float),   # Время создания строки
    Column('update_ts', Float),   # Время последнего изменения
    Column('process_ts', Float),  # Время последней успешной обработки
    Column('delete_ts', Float),   # Время удаления
]


@dataclass
class TableDebugInfo:
    name: str
    size: int


class MetaTable:
    def __init__(self, dbconn: DBConn, name: str, event_logger: EventLogger):
        self.dbconn = dbconn
        self.name = name
        self.event_logger = event_logger

        self.store = TableStoreDB(
            dbconn=self.dbconn,
            name=f'{name}_meta',
            data_sql_schema=METADATA_SQL_SCHEMA,
            create_table=True,
        )

    def get_metadata(self, idx: Optional[Index] = None) -> pd.DataFrame:
        return self.store.read_rows(idx)

    def _make_new_metadata_df(self, now, df) -> pd.DataFrame:
        # data

        return pd.DataFrame(
            {
                'hash': pd.util.hash_pandas_object(df.apply(lambda x: str(list(x)), axis=1)),
                'create_ts': now,
                'update_ts': now,
                'process_ts': now,
                'delete_ts': None,
            },
            index=df.index
        )

    def get_existing_idx(self, idx: Index = None) -> Index:
        return self.get_metadata(idx).index

    def get_table_debug_info(self, name: str) -> TableDebugInfo:
        return TableDebugInfo(
            name=name,
            size=self.dbconn.con.execute(select([func.count()]).select_from(self.store.data_table)).fetchone()[0]
        )

    # TODO Может быть переделать работу с метадатой на контекстный менеджер?
    def get_changes_for_store_chunk(
        self,
        data_df: pd.DataFrame,
        now: float = None
    ) -> Tuple[pd.Index, pd.Index, pd.DataFrame]:
        if now is None:
            now = time.time()

        # получить meta по чанку
        existing_meta_df = self.get_metadata(data_df.index)

        # найти что изменилось
        new_meta_df = self._make_new_metadata_df(now, data_df)

        common_idx = existing_meta_df.index.intersection(new_meta_df.index)
        changed_idx = common_idx[new_meta_df.loc[common_idx, 'hash'] != existing_meta_df.loc[common_idx, 'hash']]

        # найти что добавилось
        new_idx = new_meta_df.index.difference(existing_meta_df.index)

        # обновить метаданные (удалить и записать всю new_meta_df, потому что изменился processed_ts)
        if len(new_meta_df) > 0:
            not_changed_idx = existing_meta_df.index.difference(changed_idx)

            new_meta_df.loc[changed_idx, 'create_ts'] = existing_meta_df.loc[changed_idx, 'create_ts']
            new_meta_df.loc[not_changed_idx, 'update_ts'] = existing_meta_df.loc[not_changed_idx, 'update_ts']

        # TODO вынести в compute
        if len(new_idx) > 0 or len(changed_idx) > 0:
            self.event_logger.log_state(
                self.name, added_count=len(new_idx), updated_count=len(changed_idx), deleted_count=0
            )

        return new_idx, changed_idx, new_meta_df

    def update_meta_for_store_chunk(self, new_meta_df: pd.DataFrame) -> None:
        if len(new_meta_df) > 0:
            self.store.update_rows(new_meta_df)

    def update_meta_for_sync_meta(self, deleted_idx: pd.Index) -> None:
        if len(deleted_idx) > 0:
            self.store.delete_rows(deleted_idx)

    def get_changes_for_sync_meta(self, chunks: List[ChunkMeta], processed_idx: pd.Index = None) -> pd.Index:
        idx = pd.Index([])
        for chunk in chunks:
            idx = idx.union(chunk)

        existing_meta_df = self.get_metadata(idx=processed_idx)

        deleted_idx = existing_meta_df.index.difference(idx)

        if len(deleted_idx) > 0:
            # TODO вынести в compute
            self.event_logger.log_state(self.name, added_count=0, updated_count=0, deleted_count=len(deleted_idx))

        return deleted_idx

    def get_stale_idx(self, process_ts: float) -> pd.DataFrame:
        return pd.read_sql_query(
            select([self.store.data_table.c.id]).where(
                self.store.data_table.c.process_ts < process_ts
            ),
            con=self.store.dbconn.con,
            index_col='id',
            chunksize=1000
        )


class MetaStore:
    def __init__(self, dbconn: Union[str, DBConn]) -> None:
        if isinstance(dbconn, str):
            self.dbconn = DBConn(dbconn)
        else:
            self.dbconn = dbconn
        self.event_logger = EventLogger(self.dbconn)

        self.meta_tables: Dict[str, MetaTable] = {}

    def create_meta_table(self, name: str) -> MetaTable:
        assert(name not in self.meta_tables)

        res = MetaTable(
            dbconn=self.dbconn,
            name=name,
            event_logger=self.event_logger,
        )

        self.meta_tables[name] = res

        return res

    def get_process_ids(
        self,
<<<<<<< HEAD
        inputs: List[DataTable],
        outputs: List[DataTable],
        chunksize: int = 1000,
=======
        inputs: List[MetaTable],
        outputs: List[MetaTable],
>>>>>>> 44571e79
    ) -> pd.Index:
        if len(inputs) == 0:
            return pd.Index([])

        def left_join(tbl_a, tbl_bbb):
            q = tbl_a.join(
                tbl_bbb[0],
                tbl_a.c.id == tbl_bbb[0].c.id,
                isouter=True
            )
            for tbl_b in tbl_bbb[1:]:
                q = q.join(
                    tbl_b,
                    tbl_a.c.id == tbl_b.c.id,
                    isouter=True
                )

            return q

        sql_requests = []

        for inp in inputs:
            sql = select([inp.store.data_table.c.id]).select_from(
                left_join(
                    inp.store.data_table,
                    [out.store.data_table for out in outputs]
                )
            ).where(
                or_(
                    or_(
                        (
                            out.store.data_table.c.process_ts
                            <
                            inp.store.data_table.c.update_ts
                        ),
                        out.store.data_table.c.process_ts.is_(None)
                    )
                    for out in outputs
                )
            )

            sql_requests.append(sql)

        for out in outputs:
            sql = select([out.store.data_table.c.id]).select_from(
                left_join(
                    out.store.data_table,
                    [inp.store.data_table for inp in inputs]
                )
            ).where(
                and_(inp.store.data_table.c.id.is_(None) for inp in inputs)
            )

            sql_requests.append(sql)

        u1 = union(*sql_requests)

        idx_count = self.dbconn.con.execute(
            select([func.count()])
            .select_from(
                alias(u1, name='union_select')
            )
        ).scalar()

<<<<<<< HEAD
        return idx_count, pd.read_sql_query(
            u1,
            con=self.dbconn.con,
            index_col='id',
            chunksize=chunksize
        )

    def get_process_chunks(
        self,
        inputs: List[DataTable],
        outputs: List[DataTable],
        chunksize: int = 1000,
    ) -> Tuple[pd.Index, Iterator[List[pd.DataFrame]]]:
        idx_count, idx_gen = self.get_process_ids(
            inputs=inputs,
            outputs=outputs,
            chunksize=chunksize
        )

        logger.info(f'Items to update {idx_count}')

        def gen():
            if idx_count > 0:
                for idx in idx_gen:
                    yield idx, [inp.get_data(idx.index) for inp in inputs]

        return idx_count, gen()

    def get_stale_idx(self, name: str, process_ts: float) -> pd.DataFrame:
        meta_table = self.get_meta_table(name)

        return pd.read_sql_query(
            select([meta_table.data_table.c.id]).where(
                meta_table.data_table.c.process_ts < process_ts
            ),
            con=meta_table.dbconn.con,
            index_col='id',
            chunksize=1000
        )
=======
        return idx
>>>>>>> 44571e79
<|MERGE_RESOLUTION|>--- conflicted
+++ resolved
@@ -1,5 +1,5 @@
 from dataclasses import dataclass
-from typing import List, Tuple, Optional, Dict, Union
+from typing import List, Tuple, Optional, Dict, Union, Iterator
 
 import logging
 import time
@@ -129,7 +129,7 @@
 
         return deleted_idx
 
-    def get_stale_idx(self, process_ts: float) -> pd.DataFrame:
+    def get_stale_idx(self, process_ts: float) -> Iterator[pd.DataFrame]:
         return pd.read_sql_query(
             select([self.store.data_table.c.id]).where(
                 self.store.data_table.c.process_ts < process_ts
@@ -165,14 +165,9 @@
 
     def get_process_ids(
         self,
-<<<<<<< HEAD
-        inputs: List[DataTable],
-        outputs: List[DataTable],
-        chunksize: int = 1000,
-=======
         inputs: List[MetaTable],
         outputs: List[MetaTable],
->>>>>>> 44571e79
+        chunksize: int = 1000,
     ) -> pd.Index:
         if len(inputs) == 0:
             return pd.Index([])
@@ -237,46 +232,9 @@
             )
         ).scalar()
 
-<<<<<<< HEAD
         return idx_count, pd.read_sql_query(
             u1,
             con=self.dbconn.con,
             index_col='id',
             chunksize=chunksize
-        )
-
-    def get_process_chunks(
-        self,
-        inputs: List[DataTable],
-        outputs: List[DataTable],
-        chunksize: int = 1000,
-    ) -> Tuple[pd.Index, Iterator[List[pd.DataFrame]]]:
-        idx_count, idx_gen = self.get_process_ids(
-            inputs=inputs,
-            outputs=outputs,
-            chunksize=chunksize
-        )
-
-        logger.info(f'Items to update {idx_count}')
-
-        def gen():
-            if idx_count > 0:
-                for idx in idx_gen:
-                    yield idx, [inp.get_data(idx.index) for inp in inputs]
-
-        return idx_count, gen()
-
-    def get_stale_idx(self, name: str, process_ts: float) -> pd.DataFrame:
-        meta_table = self.get_meta_table(name)
-
-        return pd.read_sql_query(
-            select([meta_table.data_table.c.id]).where(
-                meta_table.data_table.c.process_ts < process_ts
-            ),
-            con=meta_table.dbconn.con,
-            index_col='id',
-            chunksize=1000
-        )
-=======
-        return idx
->>>>>>> 44571e79
+        )