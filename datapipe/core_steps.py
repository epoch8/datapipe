from dataclasses import dataclass
import logging
import time
from typing import (
    Any,
    Dict,
    Iterable,
    Iterator,
    List,
    Optional,
    Protocol,
    Tuple,
    Callable,
    cast,
)

import tqdm
from opentelemetry import trace

from datapipe.compute import (
    Catalog,
    ComputeStep,
    PipelineStep,
)
from datapipe.datatable import DataStore, DataTable
from datapipe.run_config import RunConfig
<<<<<<< HEAD
from datapipe.types import ChangeList, DataDF, IndexDF, TransformResult
=======
from datapipe.types import ChangeList, Labels, DataDF, IndexDF
>>>>>>> b31d37a6

logger = logging.getLogger("datapipe.core_steps")
tracer = trace.get_tracer("datapipe.core_steps")


class DatatableTransformFunc(Protocol):
    __name__: str

    def __call__(
        self,
        ds: DataStore,
        input_dts: List[DataTable],
        output_dts: List[DataTable],
        run_config: Optional[RunConfig],
        # Возможно, лучше передавать как переменную, а не  **
        **kwargs,
    ) -> None:
        ...

<<<<<<< HEAD

# TODO подумать, может быть мы хотим дать возможность возвращать итератор TransformResult
class DatatableBatchTransformFunc(Protocol):
    __name__: str
=======
def do_batch_transform(
    func: BatchTransformFunc,
    ds: DataStore,
    input_dts: List[DataTable],
    output_dts: List[DataTable],
    idx_gen: Iterable[IndexDF],
    idx_count: Optional[int] = None,
    kwargs: Optional[Dict[str, Any]] = None,
    run_config: Optional[RunConfig] = None,
) -> Iterator[ChangeList]:
    """
    Множественная инкрементальная обработка `input_dts' на основе изменяющихся индексов
    """

    logger.info(f"Batches to process {idx_count}")

    if idx_count is not None and idx_count == 0:
        # Nothing to process
        return [ChangeList()]

    for idx in tqdm.tqdm(idx_gen, total=idx_count):
        with tracer.start_as_current_span("process batch"):
            logger.debug(f"Idx to process: {idx.to_records()}")

            with tracer.start_as_current_span("get input data"):
                try:
                    input_dfs = [inp.get_data(idx) for inp in input_dts]
                except Exception as e:
                    logger.error(f"Get input data failed: {str(e)}")
                    ds.event_logger.log_exception(
                        e,
                        run_config=RunConfig.add_labels(run_config, {"idx": idx.to_dict(orient="records")}),
                    )

                    continue

            changes = ChangeList()

            if sum(len(j) for j in input_dfs) > 0:
                with tracer.start_as_current_span("run transform"):
                    try:
                        chunks_df = func(*input_dfs, **kwargs or {})
                    except Exception as e:
                        logger.error(f"Transform failed ({func.__name__}): {str(e)}")
                        ds.event_logger.log_exception(
                            e,
                            run_config=RunConfig.add_labels(run_config, {"idx": idx.to_dict(orient="records")}),
                        )

                        continue

                if isinstance(chunks_df, (list, tuple)):
                    assert len(chunks_df) == len(output_dts)
                else:
                    assert len(output_dts) == 1
                    chunks_df = [chunks_df]

                with tracer.start_as_current_span("store output batch"):
                    try:
                        for k, res_dt in enumerate(output_dts):
                            # Берем k-ое значение функции для k-ой таблички
                            # Добавляем результат в результирующие чанки
                            change_idx = res_dt.store_chunk(
                                data_df=chunks_df[k],
                                processed_idx=idx,
                                run_config=run_config,
                            )

                            changes.append(res_dt.name, change_idx)
                    except Exception as e:
                        logger.error(f"Store output batch failed: {str(e)}")
                        ds.event_logger.log_exception(
                            e,
                            run_config=RunConfig.add_labels(run_config, {"idx": idx.to_dict(orient="records")}),
                        )
>>>>>>> b31d37a6

    def __call__(
        self,
        ds: DataStore,
        idx: IndexDF,
        input_dts: List[DataTable],
        run_config: Optional[RunConfig] = None,
    ) -> TransformResult:
        ...


# TODO подумать, может быть мы хотим дать возможность возвращать итератор TransformResult
BatchTransformFunc = Callable[..., TransformResult]

BatchGenerateFunc = Callable[..., Iterator[TransformResult]]


@dataclass
class DatatableTransform(PipelineStep):
    func: DatatableTransformFunc
    inputs: List[str]
    outputs: List[str]
    check_for_changes: bool = True
    kwargs: Optional[Dict[str, Any]] = None

    def build_compute(self, ds: DataStore, catalog: Catalog) -> List["ComputeStep"]:
        return [
            DatatableTransformStep(
                name=self.func.__name__,
                input_dts=[catalog.get_datatable(ds, i) for i in self.inputs],
                output_dts=[catalog.get_datatable(ds, i) for i in self.outputs],
                func=self.func,
                kwargs=self.kwargs,
                check_for_changes=self.check_for_changes,
            )
        ]


class DatatableTransformStep(ComputeStep):
    def __init__(
        self,
<<<<<<< HEAD
        name: str,
        input_dts: List[DataTable],
        output_dts: List[DataTable],
        func: DatatableTransformFunc,
        kwargs: Optional[Dict] = None,
        check_for_changes: bool = True,
        labels: Optional[Dict[str, str]] = None,
    ) -> None:
        ComputeStep.__init__(self, name, input_dts, output_dts, labels)

=======
        func: BatchTransformFunc,
        inputs: List[str],
        outputs: List[str],
        chunk_size: int = 1000,
        kwargs: Optional[Dict[str, Any]] = None,
        labels: Optional[Labels] = None,
    ):
>>>>>>> b31d37a6
        self.func = func
        self.kwargs = kwargs or {}
        self.check_for_changes = check_for_changes

    def run_full(self, ds: DataStore, run_config: Optional[RunConfig] = None) -> None:
        logger.info(f"Running: {self.name}")

        if len(self.input_dts) > 0 and self.check_for_changes:
            with tracer.start_as_current_span("check for changes"):
                changed_idx_count = ds.get_changed_idx_count(
                    inputs=self.input_dts,
                    outputs=self.output_dts,
                    run_config=run_config,
                )

                if changed_idx_count == 0:
                    logger.debug(f"Skipping {self.get_name()} execution - nothing to compute")

                    return

        run_config = RunConfig.add_labels(run_config, {"step_name": self.get_name()})

        with tracer.start_as_current_span(f"Run {self.func}"):
            try:
                self.func(
                    ds=ds,
                    input_dts=self.input_dts,
                    output_dts=self.output_dts,
                    run_config=run_config,
                    kwargs=self.kwargs,
                )
            except Exception as e:
                logger.error(f"Datatable transform ({self.func}) run failed: {str(e)}")
                ds.event_logger.log_exception(e, run_config=run_config)


@dataclass
class BatchTransform(PipelineStep):
    func: BatchTransformFunc
    inputs: List[str]
    outputs: List[str]
    chunk_size: int = 1000
    kwargs: Optional[Dict[str, Any]] = None
    labels: Optional[Dict[str, str]] = None

    def build_compute(self, ds: DataStore, catalog: Catalog) -> List[ComputeStep]:
        input_dts = [catalog.get_datatable(ds, name) for name in self.inputs]
        output_dts = [catalog.get_datatable(ds, name) for name in self.outputs]

        return [
            BatchTransformStep(
                f"{self.func.__name__}",  # type: ignore # mypy bug: https://github.com/python/mypy/issues/10976
                input_dts=input_dts,
                output_dts=output_dts,
                func=self.func,
                kwargs=self.kwargs,
                chunk_size=self.chunk_size,
                labels=self.labels,
            )
        ]


class BatchTransformStep(ComputeStep):
    def __init__(
        self,
        name: str,
        func: BatchTransformFunc,
        input_dts: List[DataTable],
        output_dts: List[DataTable],
        kwargs: Optional[Dict[str, Any]] = None,
        chunk_size: int = 1000,
        labels: Optional[Labels] = None,
    ) -> None:
        ComputeStep.__init__(self, name, input_dts, output_dts, labels)

        self.func = func
        self.kwargs = kwargs or {}
        self.chunk_size = chunk_size

    def get_full_process_ids(
        self,
        ds: DataStore,
        run_config: Optional[RunConfig] = None,
    ) -> Tuple[int, Iterable[IndexDF]]:
        with tracer.start_as_current_span("compute ids to process"):
            return ds.get_full_process_ids(
                inputs=self.input_dts,
                outputs=self.output_dts,
                chunk_size=self.chunk_size,
                run_config=run_config,
            )

<<<<<<< HEAD
    def get_change_list_process_ids(
=======
        gen = do_batch_transform(
            self.func,
            ds=ds,
            idx_count=idx_count,
            idx_gen=idx_gen,
            input_dts=self.input_dts,
            output_dts=self.output_dts,
            run_config=run_config,
            kwargs=self.kwargs,
        )

        for changes in gen:
            pass

        ds.event_logger.log_step_full_complete(self.name)

    def run_changelist(
>>>>>>> b31d37a6
        self,
        ds: DataStore,
        change_list: ChangeList,
        run_config: Optional[RunConfig] = None,
    ) -> Tuple[int, Iterable[IndexDF]]:
        with tracer.start_as_current_span("compute ids to process"):
            return ds.get_change_list_process_ids(
                inputs=self.input_dts,
                outputs=self.output_dts,
                change_list=change_list,
                chunk_size=self.chunk_size,
                run_config=run_config,
            )

    def process_batch_dfs(
        self,
        ds: DataStore,
        idx: IndexDF,
        input_dfs: List[DataDF],
        run_config: Optional[RunConfig] = None,
    ) -> TransformResult:
        return self.func(*input_dfs, **self.kwargs or {})


@dataclass
class DatatableBatchTransform(PipelineStep):
    func: DatatableBatchTransformFunc
    inputs: List[str]
    outputs: List[str]
    chunk_size: int = 1000
    kwargs: Optional[Dict] = None
    labels: Optional[Dict[str, str]] = None

    def build_compute(self, ds: DataStore, catalog: Catalog) -> List[ComputeStep]:
        input_dts = [catalog.get_datatable(ds, name) for name in self.inputs]
        output_dts = [catalog.get_datatable(ds, name) for name in self.outputs]

        return [
            DatatableBatchTransformStep(
                f"{self.func.__name__}",
                func=self.func,
                input_dts=input_dts,
                output_dts=output_dts,
                kwargs=self.kwargs,
                chunk_size=self.chunk_size,
                labels=self.labels,
            )
        ]


class DatatableBatchTransformStep(ComputeStep):
    def __init__(
        self,
        name: str,
        func: DatatableBatchTransformFunc,
        input_dts: List[DataTable],
        output_dts: List[DataTable],
        kwargs: Optional[Dict] = None,
        chunk_size: int = 1000,
        labels: Optional[Dict[str, str]] = None,
    ) -> None:
        super().__init__(name, input_dts, output_dts, labels)

        self.func = func
        self.kwargs = kwargs
        self.chunk_size = chunk_size

    def get_full_process_ids(
        self,
        ds: DataStore,
        run_config: Optional[RunConfig] = None,
    ) -> Tuple[int, Iterable[IndexDF]]:
        with tracer.start_as_current_span("compute ids to process"):
            return ds.get_full_process_ids(
                inputs=self.input_dts,
                outputs=self.output_dts,
                chunk_size=self.chunk_size,
                run_config=run_config,
            )

    def get_change_list_process_ids(
        self,
        ds: DataStore,
        change_list: ChangeList,
        run_config: Optional[RunConfig] = None,
    ) -> Tuple[int, Iterable[IndexDF]]:
        with tracer.start_as_current_span("compute ids to process"):
            return ds.get_change_list_process_ids(
                inputs=self.input_dts,
                outputs=self.output_dts,
                change_list=change_list,
                chunk_size=self.chunk_size,
                run_config=run_config,
            )

    def process_batch_dts(
        self,
        ds: DataStore,
        idx: IndexDF,
        run_config: Optional[RunConfig] = None,
    ) -> Optional[TransformResult]:
        return self.func(ds, idx, self.input_dts, run_config)


def do_batch_generate(
    func: BatchGenerateFunc,
    ds: DataStore,
    output_dts: List[DataTable],
    run_config: Optional[RunConfig] = None,
    kwargs: Optional[Dict] = None,
) -> None:
    import inspect

    import pandas as pd

    """
    Создание новой таблицы из результатов запуска `proc_func`.
    Функция может быть как обычной, так и генерирующейся
    """

    now = time.time()
    empty_generator = True

    assert inspect.isgeneratorfunction(func), "Starting v0.8.0 proc_func should be a generator"

    with tracer.start_as_current_span("init generator"):
        try:
            iterable = func(**kwargs or {})
        except Exception as e:
            # mypy bug: https://github.com/python/mypy/issues/10976
            logger.exception(f"Generating failed ({func.__name__}): {str(e)}")  # type: ignore
            ds.event_logger.log_exception(e, run_config=run_config)

            raise e

    while True:
        with tracer.start_as_current_span("get next batch"):
            try:
                chunk_dfs = next(iterable)

                if isinstance(chunk_dfs, pd.DataFrame):
                    chunk_dfs = (chunk_dfs,)
            except StopIteration:
                if empty_generator:
                    for k, dt_k in enumerate(output_dts):
                        dt_k.event_logger.log_state(
                            dt_k.name,
                            added_count=0,
                            updated_count=0,
                            deleted_count=0,
                            processed_count=0,
                            run_config=run_config,
                        )

                break
            except Exception as e:
                logger.exception(f"Generating failed ({func}): {str(e)}")
                ds.event_logger.log_exception(e, run_config=run_config)

                # raise e
                return

        empty_generator = False

        with tracer.start_as_current_span("store results"):
            for k, dt_k in enumerate(output_dts):
                dt_k.store_chunk(chunk_dfs[k], run_config=run_config)

    with tracer.start_as_current_span("delete stale rows"):
        for k, dt_k in enumerate(output_dts):
            dt_k.delete_stale_by_process_ts(now, run_config=run_config)


@dataclass
class BatchGenerate(PipelineStep):
<<<<<<< HEAD
    func: BatchGenerateFunc
    outputs: List[str]
    kwargs: Optional[Dict] = None
    labels: Optional[Dict[str, str]] = None
=======
    def __init__(
        self,
        func: BatchGenerateFunc,
        outputs: List[str],
        kwargs: Optional[Dict] = None,
        labels: Optional[Labels] = None,
    ):
        self.func = func
        self.outputs = outputs
        self.kwargs = kwargs
        self.labels = labels
>>>>>>> b31d37a6

    def build_compute(self, ds: DataStore, catalog: Catalog) -> List[ComputeStep]:
        return [
            DatatableTransformStep(
                name=self.func.__name__,
                func=cast(
                    DatatableTransformFunc,
                    lambda ds, input_dts, output_dts, run_config, kwargs: do_batch_generate(
                        func=self.func, ds=ds, output_dts=output_dts, run_config=run_config, kwargs=kwargs
                    ),
                ),
                input_dts=[],
                output_dts=[catalog.get_datatable(ds, name) for name in self.outputs],
                check_for_changes=False,
                kwargs=self.kwargs,
                labels=self.labels,
            )
        ]


def update_external_table(ds: DataStore, table: DataTable, run_config: Optional[RunConfig] = None) -> None:
    now = time.time()

    for ps_df in tqdm.tqdm(table.table_store.read_rows_meta_pseudo_df(run_config=run_config)):

        (
            new_df,
            changed_df,
            new_meta_df,
            changed_meta_df,
        ) = table.meta_table.get_changes_for_store_chunk(ps_df, now=now)

        ds.event_logger.log_state(
            table.name,
            added_count=len(new_df),
            updated_count=len(changed_df),
            deleted_count=0,
            processed_count=len(ps_df),
            run_config=run_config,
        )

        # TODO switch to iterative store_chunk and table.sync_meta_by_process_ts

        table.meta_table.insert_meta_for_store_chunk(new_meta_df)
        table.meta_table.update_meta_for_store_chunk(changed_meta_df)

    for stale_idx in table.meta_table.get_stale_idx(now, run_config=run_config):
        logger.debug(f"Deleting {len(stale_idx.index)} rows from {table.name} data")
        table.event_logger.log_state(
            table.name,
            added_count=0,
            updated_count=0,
            deleted_count=len(stale_idx),
            processed_count=len(stale_idx),
            run_config=run_config,
        )

        table.meta_table.mark_rows_deleted(stale_idx, now=now)


class UpdateExternalTable(PipelineStep):
    def __init__(self, output: str) -> None:
        self.output_table_name = output

    def build_compute(self, ds: DataStore, catalog: Catalog) -> List[ComputeStep]:
        def transform_func(
            ds: DataStore,
            input_dts: List[DataTable],
            output_dts: List[DataTable],
            run_config: Optional[RunConfig],
            **kwargs,
        ):
            return update_external_table(ds, output_dts[0], run_config)

        return [
            DatatableTransformStep(
                name=f"update_{self.output_table_name}",
                func=cast(DatatableTransformFunc, transform_func),
                input_dts=[],
                output_dts=[catalog.get_datatable(ds, self.output_table_name)],
            )
        ]<|MERGE_RESOLUTION|>--- conflicted
+++ resolved
@@ -24,11 +24,7 @@
 )
 from datapipe.datatable import DataStore, DataTable
 from datapipe.run_config import RunConfig
-<<<<<<< HEAD
-from datapipe.types import ChangeList, DataDF, IndexDF, TransformResult
-=======
-from datapipe.types import ChangeList, Labels, DataDF, IndexDF
->>>>>>> b31d37a6
+from datapipe.types import ChangeList, DataDF, IndexDF, Labels, TransformResult
 
 logger = logging.getLogger("datapipe.core_steps")
 tracer = trace.get_tracer("datapipe.core_steps")
@@ -48,88 +44,10 @@
     ) -> None:
         ...
 
-<<<<<<< HEAD
 
 # TODO подумать, может быть мы хотим дать возможность возвращать итератор TransformResult
 class DatatableBatchTransformFunc(Protocol):
     __name__: str
-=======
-def do_batch_transform(
-    func: BatchTransformFunc,
-    ds: DataStore,
-    input_dts: List[DataTable],
-    output_dts: List[DataTable],
-    idx_gen: Iterable[IndexDF],
-    idx_count: Optional[int] = None,
-    kwargs: Optional[Dict[str, Any]] = None,
-    run_config: Optional[RunConfig] = None,
-) -> Iterator[ChangeList]:
-    """
-    Множественная инкрементальная обработка `input_dts' на основе изменяющихся индексов
-    """
-
-    logger.info(f"Batches to process {idx_count}")
-
-    if idx_count is not None and idx_count == 0:
-        # Nothing to process
-        return [ChangeList()]
-
-    for idx in tqdm.tqdm(idx_gen, total=idx_count):
-        with tracer.start_as_current_span("process batch"):
-            logger.debug(f"Idx to process: {idx.to_records()}")
-
-            with tracer.start_as_current_span("get input data"):
-                try:
-                    input_dfs = [inp.get_data(idx) for inp in input_dts]
-                except Exception as e:
-                    logger.error(f"Get input data failed: {str(e)}")
-                    ds.event_logger.log_exception(
-                        e,
-                        run_config=RunConfig.add_labels(run_config, {"idx": idx.to_dict(orient="records")}),
-                    )
-
-                    continue
-
-            changes = ChangeList()
-
-            if sum(len(j) for j in input_dfs) > 0:
-                with tracer.start_as_current_span("run transform"):
-                    try:
-                        chunks_df = func(*input_dfs, **kwargs or {})
-                    except Exception as e:
-                        logger.error(f"Transform failed ({func.__name__}): {str(e)}")
-                        ds.event_logger.log_exception(
-                            e,
-                            run_config=RunConfig.add_labels(run_config, {"idx": idx.to_dict(orient="records")}),
-                        )
-
-                        continue
-
-                if isinstance(chunks_df, (list, tuple)):
-                    assert len(chunks_df) == len(output_dts)
-                else:
-                    assert len(output_dts) == 1
-                    chunks_df = [chunks_df]
-
-                with tracer.start_as_current_span("store output batch"):
-                    try:
-                        for k, res_dt in enumerate(output_dts):
-                            # Берем k-ое значение функции для k-ой таблички
-                            # Добавляем результат в результирующие чанки
-                            change_idx = res_dt.store_chunk(
-                                data_df=chunks_df[k],
-                                processed_idx=idx,
-                                run_config=run_config,
-                            )
-
-                            changes.append(res_dt.name, change_idx)
-                    except Exception as e:
-                        logger.error(f"Store output batch failed: {str(e)}")
-                        ds.event_logger.log_exception(
-                            e,
-                            run_config=RunConfig.add_labels(run_config, {"idx": idx.to_dict(orient="records")}),
-                        )
->>>>>>> b31d37a6
 
     def __call__(
         self,
@@ -171,26 +89,16 @@
 class DatatableTransformStep(ComputeStep):
     def __init__(
         self,
-<<<<<<< HEAD
         name: str,
         input_dts: List[DataTable],
         output_dts: List[DataTable],
         func: DatatableTransformFunc,
         kwargs: Optional[Dict] = None,
         check_for_changes: bool = True,
-        labels: Optional[Dict[str, str]] = None,
+        labels: Optional[Labels] = None,
     ) -> None:
         ComputeStep.__init__(self, name, input_dts, output_dts, labels)
 
-=======
-        func: BatchTransformFunc,
-        inputs: List[str],
-        outputs: List[str],
-        chunk_size: int = 1000,
-        kwargs: Optional[Dict[str, Any]] = None,
-        labels: Optional[Labels] = None,
-    ):
->>>>>>> b31d37a6
         self.func = func
         self.kwargs = kwargs or {}
         self.check_for_changes = check_for_changes
@@ -234,7 +142,7 @@
     outputs: List[str]
     chunk_size: int = 1000
     kwargs: Optional[Dict[str, Any]] = None
-    labels: Optional[Dict[str, str]] = None
+    labels: Optional[Labels] = None
 
     def build_compute(self, ds: DataStore, catalog: Catalog) -> List[ComputeStep]:
         input_dts = [catalog.get_datatable(ds, name) for name in self.inputs]
@@ -283,27 +191,7 @@
                 run_config=run_config,
             )
 
-<<<<<<< HEAD
     def get_change_list_process_ids(
-=======
-        gen = do_batch_transform(
-            self.func,
-            ds=ds,
-            idx_count=idx_count,
-            idx_gen=idx_gen,
-            input_dts=self.input_dts,
-            output_dts=self.output_dts,
-            run_config=run_config,
-            kwargs=self.kwargs,
-        )
-
-        for changes in gen:
-            pass
-
-        ds.event_logger.log_step_full_complete(self.name)
-
-    def run_changelist(
->>>>>>> b31d37a6
         self,
         ds: DataStore,
         change_list: ChangeList,
@@ -363,7 +251,7 @@
         output_dts: List[DataTable],
         kwargs: Optional[Dict] = None,
         chunk_size: int = 1000,
-        labels: Optional[Dict[str, str]] = None,
+        labels: Optional[Labels] = None,
     ) -> None:
         super().__init__(name, input_dts, output_dts, labels)
 
@@ -479,24 +367,10 @@
 
 @dataclass
 class BatchGenerate(PipelineStep):
-<<<<<<< HEAD
     func: BatchGenerateFunc
     outputs: List[str]
     kwargs: Optional[Dict] = None
-    labels: Optional[Dict[str, str]] = None
-=======
-    def __init__(
-        self,
-        func: BatchGenerateFunc,
-        outputs: List[str],
-        kwargs: Optional[Dict] = None,
-        labels: Optional[Labels] = None,
-    ):
-        self.func = func
-        self.outputs = outputs
-        self.kwargs = kwargs
-        self.labels = labels
->>>>>>> b31d37a6
+    labels: Optional[Labels] = None
 
     def build_compute(self, ds: DataStore, catalog: Catalog) -> List[ComputeStep]:
         return [
