<<<<<<< HEAD
from typing import Iterable, List, Iterator, Optional, Tuple, Union, Protocol
=======
import logging
import time
from dataclasses import dataclass
from typing import Any, Callable, Dict, Iterable, Iterator, List, Tuple, Union
>>>>>>> 26fb9462

import tqdm
from opentelemetry import trace

from datapipe.compute import (Catalog, ComputeStep, DatatableTransformStep,
                              PipelineStep)
from datapipe.datatable import DataStore, DataTable
from datapipe.run_config import RunConfig
from datapipe.types import ChangeList, DataDF, IndexDF

logger = logging.getLogger('datapipe.core_steps')
tracer = trace.get_tracer("datapipe.core_steps")


class BatchTransformFunc(Protocol):
    __name__: str

    def __call__(self, *inputs, **kwargs) -> Union[DataDF, List[DataDF], Tuple[DataDF, ...]]:
        ...


def do_batch_transform(
    func: BatchTransformFunc,
    ds: DataStore,
    input_dts: List[DataTable],
    output_dts: List[DataTable],
    idx_gen: Iterable[IndexDF],
    idx_count: int = None,
    run_config: RunConfig = None,
    **kwargs
) -> Iterator[ChangeList]:
    '''
    Множественная инкрементальная обработка `input_dts' на основе изменяющихся индексов
    '''

    logger.info(f'Items to update {idx_count}')

    if idx_count is not None and idx_count == 0:
        # Nothing to process
        return [ChangeList()]

    for idx in tqdm.tqdm(idx_gen, total=idx_count):
        with tracer.start_as_current_span("process batch"):
            logger.debug(f'Idx to process: {idx.to_records()}')

            with tracer.start_as_current_span("get input data"):
                input_dfs = [inp.get_data(idx) for inp in input_dts]

            changes = ChangeList()

            if sum(len(j) for j in input_dfs) > 0:
                with tracer.start_as_current_span("run transform"):
                    try:
                        chunks_df = func(*input_dfs, **kwargs)
                    except Exception as e:
                        logger.error(f"Transform failed ({func.__name__}): {str(e)}")
                        ds.event_logger.log_exception(e, run_config=run_config)

                        continue

                if isinstance(chunks_df, (list, tuple)):
                    assert len(chunks_df) == len(output_dts)
                else:
                    assert len(output_dts) == 1
                    chunks_df = [chunks_df]

                with tracer.start_as_current_span("store output batch"):
                    for k, res_dt in enumerate(output_dts):
                        # Берем k-ое значение функции для k-ой таблички
                        # Добавляем результат в результирующие чанки
                        change_idx = res_dt.store_chunk(
                            data_df=chunks_df[k],
                            processed_idx=idx,
                            run_config=run_config,
                        )

                        changes.append(res_dt.name, change_idx)

            else:
                with tracer.start_as_current_span("delete missing data from output"):
                    for k, res_dt in enumerate(output_dts):
                        del_idx = res_dt.meta_table.get_existing_idx(idx)

                        res_dt.delete_by_idx(del_idx, run_config=run_config)

                        changes.append(res_dt.name, del_idx)

            yield changes


def do_full_batch_transform(
    func: BatchTransformFunc,
    ds: DataStore,
    input_dts: List[DataTable],
    output_dts: List[DataTable],
    chunk_size: int = 1000,
    run_config: RunConfig = None,
    **kwargs
) -> None:
    with tracer.start_as_current_span("compute ids to process"):
        idx_count, idx_gen = ds.get_full_process_ids(
            inputs=input_dts,
            outputs=output_dts,
            chunk_size=chunk_size,
            run_config=run_config
        )

    gen = do_batch_transform(
        func,
        ds=ds,
        idx_count=idx_count,
        idx_gen=idx_gen,
        input_dts=input_dts,
        output_dts=output_dts,
        run_config=run_config,
    )

    for changes in gen:
        pass


class BatchTransform(PipelineStep):
    def __init__(
        self,
        func: BatchTransformFunc,
        inputs: List[str],
        outputs: List[str],
        chunk_size: int = 1000,
        **kwargs
    ):
        self.func = func
        self.inputs = inputs
        self.outputs = outputs
        self.chunk_size = chunk_size
        self.kwargs = kwargs

    def build_compute(self, ds: DataStore, catalog: Catalog) -> List[ComputeStep]:
        input_dts = [catalog.get_datatable(ds, name) for name in self.inputs]
        output_dts = [catalog.get_datatable(ds, name) for name in self.outputs]

        return [
            BatchTransformStep(
                f'{self.func.__name__}',  # type: ignore # mypy bug: https://github.com/python/mypy/issues/10976
                input_dts=input_dts,
                output_dts=output_dts,
                func=self.func,
                chunk_size=self.chunk_size,
                **self.kwargs
            )
        ]


class BatchTransformStep(ComputeStep):
    def __init__(
        self,
        name: str,
        input_dts: List[DataTable],
        output_dts: List[DataTable],
        func: BatchTransformFunc,
        chunk_size: int = 1000,
        **kwargs
    ) -> None:
        ComputeStep.__init__(self, name)

        self.input_dts = input_dts
        self.output_dts = output_dts

        self.func = func
        self.chunk_size = chunk_size
        self.kwargs = kwargs

    def get_input_dts(self) -> List[DataTable]:
        return self.input_dts

    def get_output_dts(self) -> List[DataTable]:
        return self.output_dts

    def run_full(self, ds: DataStore, run_config: RunConfig = None) -> None:
        run_config = RunConfig.add_labels(run_config, {'step_name': self.name})

        idx_count, idx_gen = ds.get_full_process_ids(
            inputs=self.input_dts,
            outputs=self.output_dts,
            chunk_size=self.chunk_size,
            run_config=run_config
        )

        gen = do_batch_transform(
            self.func,
            ds=ds,
            idx_count=idx_count,
            idx_gen=idx_gen,
            input_dts=self.input_dts,
            output_dts=self.output_dts,
            run_config=run_config,
            **self.kwargs
        )

        for changes in gen:
            pass

    def run_changelist(self, ds: DataStore, change_list: ChangeList, run_config: RunConfig = None) -> ChangeList:
        run_config = RunConfig.add_labels(run_config, {'step_name': self.name})

        idx_count, idx_gen = ds.get_change_list_process_ids(
            inputs=self.input_dts,
            outputs=self.output_dts,
            change_list=change_list,
            chunk_size=self.chunk_size,
            run_config=run_config
        )

        gen = do_batch_transform(
            self.func,
            ds=ds,
            input_dts=self.input_dts,
            output_dts=self.output_dts,
            idx_count=idx_count,
            idx_gen=idx_gen,
            run_config=run_config,
            **self.kwargs
        )

        res_changelist = ChangeList()

        for changes in gen:
            res_changelist.extend(changes)

        return res_changelist


class BatchGenerateFunc(Protocol):
    # __name__: str
    def __call__(self, **kwargs) -> Iterator[Tuple[DataDF, ...]]:
        ...


def do_batch_generate(
    func: BatchGenerateFunc,
    ds: DataStore,
    output_dts: List[DataTable],
    run_config: RunConfig = None,
    **kwargs
) -> None:
    import inspect

    import pandas as pd

    '''
    Создание новой таблицы из результатов запуска `proc_func`.
    Функция может быть как обычной, так и генерирующейся
    '''

    now = time.time()
    empty_generator = True

    assert inspect.isgeneratorfunction(func), "Starting v0.8.0 proc_func should be a generator"

    with tracer.start_as_current_span("init generator"):
        try:
            iterable = func(**kwargs)
        except Exception as e:
            logger.exception(f"Generating failed ({func.__name__}): {str(e)}")  # type: ignore # mypy bug: https://github.com/python/mypy/issues/10976
            ds.event_logger.log_exception(e, run_config=run_config)

            raise e

    while True:
        with tracer.start_as_current_span("get next batch"):
            try:
                chunk_dfs = next(iterable)

                if isinstance(chunk_dfs, pd.DataFrame):
                    chunk_dfs = [chunk_dfs]
            except StopIteration:
                if empty_generator:
                    for k, dt_k in enumerate(output_dts):
                        dt_k.event_logger.log_state(
                            dt_k.name,
                            added_count=0,
                            updated_count=0,
                            deleted_count=0,
                            processed_count=0,
                            run_config=run_config,
                        )

                break
            except Exception as e:
                logger.exception(f"Generating failed ({func}): {str(e)}")
                ds.event_logger.log_exception(e, run_config=run_config)

                # raise e
                return

        empty_generator = False

        with tracer.start_as_current_span("store results"):
            for k, dt_k in enumerate(output_dts):
                dt_k.store_chunk(chunk_dfs[k], run_config=run_config)

    with tracer.start_as_current_span("delete stale rows"):
        for k, dt_k in enumerate(output_dts):
            dt_k.delete_stale_by_process_ts(now, run_config=run_config)


class BatchGenerate(PipelineStep):
    def __init__(
        self,
        func: BatchGenerateFunc,
        outputs: List[str],
        **kwargs
    ):
        self.func = func
        self.outputs = outputs
        self.kwargs = kwargs

    def build_compute(self, ds: DataStore, catalog: Catalog) -> List[ComputeStep]:
        def transform_func(
            ds: DataStore,
            input_dts: List[DataTable],
            output_dts: List[DataTable],
            run_config: Optional[RunConfig],
            **kwargs
        ):
            return do_batch_generate(self.func, ds, output_dts, run_config, **self.kwargs)

        return [
            DatatableTransformStep(
                name=self.func.__name__,  # type: ignore # mypy bug: https://github.com/python/mypy/issues/10976
                func=transform_func,
                input_dts=[],
                output_dts=[catalog.get_datatable(ds, name) for name in self.outputs],
                check_for_changes=False
            )
        ]


def update_external_table(ds: DataStore, table: DataTable, run_config: RunConfig = None) -> None:
    now = time.time()

    for ps_df in tqdm.tqdm(table.table_store.read_rows_meta_pseudo_df(run_config=run_config)):

        (
            new_df,
            changed_df,
            new_meta_df,
            changed_meta_df
        ) = table.meta_table.get_changes_for_store_chunk(ps_df, now=now)

        ds.event_logger.log_state(
            table.name,
            added_count=len(new_df),
            updated_count=len(changed_df),
            deleted_count=0,
            processed_count=len(ps_df),
            run_config=run_config,
        )

        # TODO switch to iterative store_chunk and table.sync_meta_by_process_ts

        table.meta_table.insert_meta_for_store_chunk(new_meta_df)
        table.meta_table.update_meta_for_store_chunk(changed_meta_df)

    for stale_idx in table.meta_table.get_stale_idx(now, run_config=run_config):
        logger.debug(f'Deleting {len(stale_idx.index)} rows from {table.name} data')
        table.event_logger.log_state(
            table.name,
            added_count=0,
            updated_count=0,
            deleted_count=len(stale_idx),
            processed_count=len(stale_idx),
            run_config=run_config,
        )

        table.meta_table.mark_rows_deleted(stale_idx, now=now)


class UpdateExternalTable(PipelineStep):
    def __init__(self, output: str) -> None:
        self.output_table_name = output

    def build_compute(self, ds: DataStore, catalog: Catalog) -> List[ComputeStep]:
        def transform_func(
            ds: DataStore,
            input_dts: List[DataTable],
            output_dts: List[DataTable],
            run_config: Optional[RunConfig],
            **kwargs
        ):
            return update_external_table(ds, output_dts[0], run_config)

        return [
            DatatableTransformStep(
                name=f'update_{self.output_table_name}',
                func=transform_func,
                input_dts=[],
                output_dts=[catalog.get_datatable(ds, self.output_table_name)],
            )
        ]<|MERGE_RESOLUTION|>--- conflicted
+++ resolved
@@ -1,11 +1,7 @@
-<<<<<<< HEAD
-from typing import Iterable, List, Iterator, Optional, Tuple, Union, Protocol
-=======
 import logging
 import time
 from dataclasses import dataclass
-from typing import Any, Callable, Dict, Iterable, Iterator, List, Tuple, Union
->>>>>>> 26fb9462
+from typing import Any, Callable, Dict, Iterable, Iterator, List, Tuple, Union, Protocol
 
 import tqdm
 from opentelemetry import trace
@@ -175,7 +171,9 @@
 
         self.func = func
         self.chunk_size = chunk_size
-        self.kwargs = kwargs
+
+    def get_name(self) -> str:
+        return self.name
 
     def get_input_dts(self) -> List[DataTable]:
         return self.input_dts
