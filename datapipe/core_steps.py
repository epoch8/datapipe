--- conflicted
+++ resolved
@@ -498,7 +498,13 @@
         idx: IndexDF,
         run_config: Optional[RunConfig] = None,
     ) -> Optional[TransformResult]:
-        return self.func(ds, idx, self.input_dts, run_config)
+        return self.func(
+            ds=ds,
+            idx=idx,
+            input_dts=self.input_dts,
+            run_config=run_config,
+            kwargs=self.kwargs,
+        )
 
 
 @dataclass
@@ -562,19 +568,8 @@
         idx: IndexDF,
         input_dfs: List[DataDF],
         run_config: Optional[RunConfig] = None,
-<<<<<<< HEAD
-    ) -> Optional[TransformResult]:
-        return self.func(
-            ds=ds,
-            idx=idx,
-            input_dts=self.input_dts,
-            run_config=run_config,
-            kwargs=self.kwargs,
-        )
-=======
     ) -> TransformResult:
         return self.func(*input_dfs, **self.kwargs or {})
->>>>>>> ea6c5e44
 
 
 def do_batch_generate(
