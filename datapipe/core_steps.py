--- conflicted
+++ resolved
@@ -72,11 +72,7 @@
     outputs: List[str]
     check_for_changes: bool = True
     kwargs: Optional[Dict[str, Any]] = None
-<<<<<<< HEAD
-    labels: Optional[Labels] = None,
-=======
     labels: Optional[Labels] = None
->>>>>>> 85dd0c01
 
     def build_compute(self, ds: DataStore, catalog: Catalog) -> List["ComputeStep"]:
         return [
