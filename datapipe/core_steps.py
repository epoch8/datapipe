from typing import Callable, Iterable, List, Iterator, Tuple, Union, Dict, Any
from dataclasses import dataclass

import time
import tqdm
import logging
from opentelemetry import trace

from datapipe.types import DataDF, IndexDF
from datapipe.compute import ComputeStep, PipelineStep, Catalog, DatatableTransformStep
from datapipe.datatable import DataStore, DataTable
from datapipe.run_config import RunConfig
from datapipe.types import ChangeList


logger = logging.getLogger('datapipe.core_steps')
tracer = trace.get_tracer("datapipe.core_steps")


BatchTransformFunc = Callable[..., Union[DataDF, List[DataDF]]]


# FIXME может быть возвращать не ChangeList а Iterable[ChangeList] и сделать
# функцию генератором?
def do_batch_transform(
    func: BatchTransformFunc,
    ds: DataStore,
    input_dts: List[DataTable],
    output_dts: List[DataTable],
    idx_gen: Iterable[IndexDF],
    idx_count: int = None,
    run_config: RunConfig = None,
) -> ChangeList:
    '''
    Множественная инкрементальная обработка `input_dts' на основе изменяющихся индексов
    '''

<<<<<<< HEAD
    logger.info(f'Items to update {idx_count}')

    changes = ChangeList()

    if idx_count is not None and idx_count == 0:
        # Nothing to process
        return changes

    for idx in tqdm.tqdm(idx_gen, total=idx_count):
        logger.debug(f'Idx to process: {idx.to_records()}')

        input_dfs = [inp.get_data(idx) for inp in input_dts]

        if sum(len(j) for j in input_dfs) > 0:
            try:
                chunks_df = func(*input_dfs)
            except Exception as e:
                logger.error(f"Transform failed ({func.__name__}): {str(e)}")
                ds.event_logger.log_exception(e, run_config=run_config)

                continue

            if isinstance(chunks_df, (list, tuple)):
                assert len(chunks_df) == len(output_dts)
            else:
                assert len(output_dts) == 1
                chunks_df = [chunks_df]

            for k, res_dt in enumerate(output_dts):
                # Берем k-ое значение функции для k-ой таблички
                # Добавляем результат в результирующие чанки
                change_idx = res_dt.store_chunk(
                    data_df=chunks_df[k],
                    processed_idx=idx,
                    run_config=run_config,
                )

                changes.append(res_dt.name, change_idx)

        else:
            for k, res_dt in enumerate(output_dts):
                del_idx = res_dt.meta_table.get_existing_idx(idx)

                res_dt.delete_by_idx(del_idx, run_config=run_config)

                changes.append(res_dt.name, del_idx)

    return changes


def do_full_batch_transform(
    func: BatchTransformFunc,
    ds: DataStore,
    input_dts: List[DataTable],
    output_dts: List[DataTable],
    chunk_size: int = 1000,
    run_config: RunConfig = None,
) -> None:
    idx_count, idx_gen = ds.get_full_process_ids(
        inputs=input_dts,
        outputs=output_dts,
        chunk_size=chunk_size,
        run_config=run_config
    )

    do_batch_transform(
        func,
        ds=ds,
        idx_count=idx_count,
        idx_gen=idx_gen,
        input_dts=input_dts,
        output_dts=output_dts,
        run_config=run_config,
    )
=======
    with tracer.start_as_current_span("compute ids to process"):
        idx_count, idx_gen = ds.get_process_ids(
            inputs=input_dts,
            outputs=output_dts,
            chunksize=chunksize,
            run_config=run_config
        )

    logger.info(f'Items to update {idx_count}')

    if idx_count > 0:
        for idx in tqdm.tqdm(idx_gen, total=math.ceil(idx_count / chunksize)):
            with tracer.start_as_current_span("process batch"):
                logger.debug(f'Idx to process: {idx.to_records()}')

                with tracer.start_as_current_span("get input data"):
                    input_dfs = [inp.get_data(idx) for inp in input_dts]

                if sum(len(j) for j in input_dfs) > 0:
                    with tracer.start_as_current_span("run transform"):
                        try:
                            chunks_df = func(*input_dfs)
                        except Exception as e:
                            logger.error(f"Transform failed ({func.__name__}): {str(e)}")
                            ds.event_logger.log_exception(e, run_config=run_config)

                            continue

                    if isinstance(chunks_df, (list, tuple)):
                        assert len(chunks_df) == len(output_dts)
                    else:
                        assert len(output_dts) == 1
                        chunks_df = [chunks_df]

                    with tracer.start_as_current_span("store output batch"):
                        for k, res_dt in enumerate(output_dts):
                            # Берем k-ое значение функции для k-ой таблички
                            # Добавляем результат в результирующие чанки
                            res_dt.store_chunk(
                                data_df=chunks_df[k],
                                processed_idx=idx,
                                run_config=run_config,
                            )

                else:
                    with tracer.start_as_current_span("delete missing data from output"):
                        for k, res_dt in enumerate(output_dts):
                            del_idx = res_dt.meta_table.get_existing_idx(idx)

                            res_dt.delete_by_idx(del_idx, run_config=run_config)
>>>>>>> 99e1aa1e


@dataclass
class BatchTransform(PipelineStep):
    func: Callable
    inputs: List[str]
    outputs: List[str]
    chunk_size: int = 1000

    def build_compute(self, ds: DataStore, catalog: Catalog) -> List[ComputeStep]:
        input_dts = [catalog.get_datatable(ds, name) for name in self.inputs]
        output_dts = [catalog.get_datatable(ds, name) for name in self.outputs]

        return [
            BatchTransformStep(
                f'{self.func.__name__}',
                input_dts=input_dts,
                output_dts=output_dts,
                func=self.func,
                chunk_size=self.chunk_size,
            )
        ]


class BatchTransformStep(ComputeStep):
    name: str
    input_dts: List[DataTable]
    output_dts: List[DataTable]

    def __init__(
        self,
        name: str,
        input_dts: List[DataTable],
        output_dts: List[DataTable],

        func: BatchTransformFunc,
        kwargs: Dict[str, Any] = None,
        chunk_size: int = 1000,
    ) -> None:
        self.name = name
        self.input_dts = input_dts
        self.output_dts = output_dts

        self.func = func
        self.kwargs: Dict[str, Any] = kwargs or {}
        self.chunk_size = chunk_size

    def get_name(self) -> str:
        return self.name

    def get_input_dts(self) -> List[DataTable]:
        return self.input_dts

    def get_output_dts(self) -> List[DataTable]:
        return self.output_dts

    def run_full(self, ds: DataStore, run_config: RunConfig = None) -> None:
        run_config = RunConfig.add_labels(run_config, {'step_name': self.name})

        idx_count, idx_gen = ds.get_full_process_ids(
            inputs=self.input_dts,
            outputs=self.output_dts,
            chunk_size=self.chunk_size,
            run_config=run_config
        )

        do_batch_transform(
            self.func,
            ds=ds,
            idx_count=idx_count,
            idx_gen=idx_gen,
            input_dts=self.input_dts,
            output_dts=self.output_dts,
            run_config=run_config,
        )

    def run_changelist(self, ds: DataStore, change_list: ChangeList, run_config: RunConfig = None) -> ChangeList:
        run_config = RunConfig.add_labels(run_config, {'step_name': self.name})

        idx_count, idx_gen = ds.get_change_list_process_ids(
            inputs=self.input_dts,
            outputs=self.output_dts,
            change_list=change_list,
            run_config=run_config
        )

        return do_batch_transform(
            self.func,
            ds=ds,

            input_dts=self.input_dts,
            output_dts=self.output_dts,

            idx_count=idx_count,
            idx_gen=idx_gen,

            run_config=run_config,
        )


BatchGenerateFunc = Callable[[], Iterator[Tuple[DataDF, ...]]]


def do_batch_generate(
    func: BatchGenerateFunc,
    ds: DataStore,
    output_dts: List[DataTable],
    run_config: RunConfig = None
) -> None:
    import inspect
    import pandas as pd

    '''
    Создание новой таблицы из результатов запуска `proc_func`.
    Функция может быть как обычной, так и генерирующейся
    '''

    now = time.time()
    empty_generator = True

    assert inspect.isgeneratorfunction(func), "Starting v0.8.0 proc_func should be a generator"

<<<<<<< HEAD
    try:
        iterable = func()
    except Exception as e:
        logger.exception(f"Generating failed ({func.__name__}): {str(e)}")
        ds.event_logger.log_exception(e, run_config=run_config)

        raise e

    while True:
=======
    with tracer.start_as_current_span("init generator"):
>>>>>>> 99e1aa1e
        try:
            iterable = func()
        except Exception as e:
            logger.exception(f"Generating failed ({func.__name__}): {str(e)}")
            ds.event_logger.log_exception(e, run_config=run_config)

            raise e

    while True:
        with tracer.start_as_current_span("get next batch"):
            try:
                chunk_dfs = next(iterable)

                if isinstance(chunk_dfs, pd.DataFrame):
                    chunk_dfs = [chunk_dfs]
            except StopIteration:
                if empty_generator:
                    for k, dt_k in enumerate(output_dts):
                        dt_k.event_logger.log_state(
                            dt_k.name,
                            added_count=0,
                            updated_count=0,
                            deleted_count=0,
                            processed_count=0,
                            run_config=run_config,
                        )

                break
            except Exception as e:
                logger.exception(f"Generating failed ({func}): {str(e)}")
                ds.event_logger.log_exception(e, run_config=run_config)

                # raise e
                return

        empty_generator = False

        with tracer.start_as_current_span("store results"):
            for k, dt_k in enumerate(output_dts):
                dt_k.store_chunk(chunk_dfs[k], run_config=run_config)

    with tracer.start_as_current_span("delete stale rows"):
        for k, dt_k in enumerate(output_dts):
            dt_k.delete_stale_by_process_ts(now, run_config=run_config)


@dataclass
class BatchGenerate(PipelineStep):
    func: BatchGenerateFunc
    outputs: List[str]

    def build_compute(self, ds: DataStore, catalog: Catalog) -> List[ComputeStep]:
        def transform_func(ds, input_dts, output_dts, run_config):
            return do_batch_generate(self.func, ds, output_dts, run_config)

        return [
            DatatableTransformStep(
                name=self.func.__name__,
                func=transform_func,
                input_dts=[],
                output_dts=[catalog.get_datatable(ds, name) for name in self.outputs],
                check_for_changes=False
            )
        ]


def update_external_table(ds: DataStore, table: DataTable, run_config: RunConfig = None) -> None:
    now = time.time()

    for ps_df in tqdm.tqdm(table.table_store.read_rows_meta_pseudo_df(run_config=run_config)):

        (
            new_df,
            changed_df,
            new_meta_df,
            changed_meta_df
        ) = table.meta_table.get_changes_for_store_chunk(ps_df, now=now)

        ds.event_logger.log_state(
            table.name,
            added_count=len(new_df),
            updated_count=len(changed_df),
            deleted_count=0,
            processed_count=len(ps_df),
            run_config=run_config,
        )

        # TODO switch to iterative store_chunk and table.sync_meta_by_process_ts

        table.meta_table.insert_meta_for_store_chunk(new_meta_df)
        table.meta_table.update_meta_for_store_chunk(changed_meta_df)

    for stale_idx in table.meta_table.get_stale_idx(now, run_config=run_config):
        logger.debug(f'Deleting {len(stale_idx.index)} rows from {table.name} data')
        table.event_logger.log_state(
            table.name,
            added_count=0,
            updated_count=0,
            deleted_count=len(stale_idx),
            processed_count=len(stale_idx),
            run_config=run_config,
        )

        table.meta_table.mark_rows_deleted(stale_idx, now=now)


class UpdateExternalTable(PipelineStep):
    def __init__(self, output: str) -> None:
        self.output_table_name = output

    def build_compute(self, ds: DataStore, catalog: Catalog) -> List[ComputeStep]:
        def transform_func(ds, input_dts, output_dts, run_config):
            return update_external_table(ds, output_dts[0], run_config)

        return [
            DatatableTransformStep(
                name=f'update_{self.output_table_name}',
                func=transform_func,
                input_dts=[],
                output_dts=[catalog.get_datatable(ds, self.output_table_name)],
            )
        ]<|MERGE_RESOLUTION|>--- conflicted
+++ resolved
@@ -35,7 +35,6 @@
     Множественная инкрементальная обработка `input_dts' на основе изменяющихся индексов
     '''
 
-<<<<<<< HEAD
     logger.info(f'Items to update {idx_count}')
 
     changes = ChangeList()
@@ -110,7 +109,20 @@
         output_dts=output_dts,
         run_config=run_config,
     )
-=======
+
+
+def do_batch_transform_old(
+    func: BatchTransformFunc,
+    ds: DataStore,
+    input_dts: List[DataTable],
+    output_dts: List[DataTable],
+    idx_gen: Iterable[IndexDF],
+    idx_count: int = None,
+    run_config: RunConfig = None,
+) -> ChangeList:
+    '''
+    Множественная инкрементальная обработка `input_dts' на основе изменяющихся индексов
+    '''
     with tracer.start_as_current_span("compute ids to process"):
         idx_count, idx_gen = ds.get_process_ids(
             inputs=input_dts,
@@ -161,7 +173,6 @@
                             del_idx = res_dt.meta_table.get_existing_idx(idx)
 
                             res_dt.delete_by_idx(del_idx, run_config=run_config)
->>>>>>> 99e1aa1e
 
 
 @dataclass
@@ -284,19 +295,7 @@
 
     assert inspect.isgeneratorfunction(func), "Starting v0.8.0 proc_func should be a generator"
 
-<<<<<<< HEAD
-    try:
-        iterable = func()
-    except Exception as e:
-        logger.exception(f"Generating failed ({func.__name__}): {str(e)}")
-        ds.event_logger.log_exception(e, run_config=run_config)
-
-        raise e
-
-    while True:
-=======
     with tracer.start_as_current_span("init generator"):
->>>>>>> 99e1aa1e
         try:
             iterable = func()
         except Exception as e:
