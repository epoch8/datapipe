--- conflicted
+++ resolved
@@ -751,15 +751,11 @@
 
 
 class UpdateExternalTable(PipelineStep):
-<<<<<<< HEAD
-    def __init__(self, output: str, labels: Optional[Labels] = None) -> None:
-=======
     def __init__(
         self,
         output: str,
         labels: Optional[Labels] = None,
     ) -> None:
->>>>>>> 2abe1c62
         self.output_table_name = output
         self.labels = labels
 
