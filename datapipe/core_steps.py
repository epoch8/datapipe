from typing import Callable, List, Iterator, Tuple, Union
from dataclasses import dataclass

import time
import tqdm
import logging

from datapipe.types import DataDF
from datapipe.compute import PipelineStep, Catalog, DatatableTransformStep
from datapipe.datatable import DataStore, DataTable
from datapipe.run_config import RunConfig


logger = logging.getLogger('datapipe.core_steps')


BatchTransformFunc = Callable[..., Union[DataDF, List[DataDF], Tuple[DataDF, ...]]]


def batch_transform_wrapper(
    func: BatchTransformFunc,
    ds: DataStore,
    input_dts: List[DataTable],
    output_dts: List[DataTable],
    chunksize: int = 1000,
    run_config: RunConfig = None
) -> None:
    import math

    '''
    Множественная инкрементальная обработка `input_dts' на основе изменяющихся индексов
    '''

    idx_count, idx_gen = ds.get_process_ids(
        inputs=input_dts,
        outputs=output_dts,
        chunksize=chunksize,
        run_config=run_config
    )

    logger.info(f'Items to update {idx_count}')

    if idx_count > 0:
        for idx in tqdm.tqdm(idx_gen, total=math.ceil(idx_count / chunksize)):
            logger.debug(f'Idx to process: {idx.to_records()}')

            input_dfs = [inp.get_data(idx) for inp in input_dts]

            if sum(len(j) for j in input_dfs) > 0:
                try:
                    chunks_df = func(*input_dfs)
                except Exception as e:
                    logger.error(f"Transform failed ({func.__name__}): {str(e)}")
                    ds.event_logger.log_exception(e, run_config=run_config)

                    continue

                if isinstance(chunks_df, (list, tuple)):
                    assert len(chunks_df) == len(output_dts)
                else:
                    assert len(output_dts) == 1
                    chunks_df = [chunks_df]

                for k, res_dt in enumerate(output_dts):
                    # Берем k-ое значение функции для k-ой таблички
                    # Добавляем результат в результирующие чанки
                    res_dt.store_chunk(
                        data_df=chunks_df[k],
                        processed_idx=idx,
                        run_config=run_config,
                    )

            else:
                for k, res_dt in enumerate(output_dts):
                    res_dt.delete_by_idx(idx, run_config=run_config)


@dataclass
class BatchTransform(PipelineStep):
    func: Callable
    inputs: List[str]
    outputs: List[str]
    chunk_size: int = 1000

    def build_compute(self, ds: DataStore, catalog: Catalog) -> List[DatatableTransformStep]:
        input_dts = [catalog.get_datatable(ds, name) for name in self.inputs]
        output_dts = [catalog.get_datatable(ds, name) for name in self.outputs]

        def transform_func(ds, input_dts, output_dts, run_config):
            return batch_transform_wrapper(
                self.func,
                chunksize=self.chunk_size,
                ds=ds,
                input_dts=input_dts,
                output_dts=output_dts,
                run_config=run_config,
            )

        return [
            DatatableTransformStep(
                f'{self.func.__name__}',
                input_dts=input_dts,
                output_dts=output_dts,
                func=transform_func,
            )
        ]


BatchGenerateFunc = Callable[[], Iterator[Tuple[DataDF, ...]]]


def batch_generate_wrapper(
    func: BatchGenerateFunc,
    ds: DataStore,
    output_dts: List[DataTable],
    run_config: RunConfig = None
) -> None:
    import inspect
    import pandas as pd

    '''
    Создание новой таблицы из результатов запуска `proc_func`.
    Функция может быть как обычной, так и генерирующейся
    '''

    now = time.time()

    assert inspect.isgeneratorfunction(func), "Starting v0.8.0 proc_func should be a generator"

    try:
        iterable = func()
    except Exception as e:
        logger.exception(f"Generating failed ({func.__name__}): {str(e)}")
        ds.event_logger.log_exception(e, run_config=run_config)

        # raise e
        return

    while True:
        try:
            chunk_dfs = next(iterable)

            if isinstance(chunk_dfs, pd.DataFrame):
                chunk_dfs = [chunk_dfs]
        except StopIteration:
            break
        except Exception as e:
            logger.exception(f"Generating failed ({func}): {str(e)}")
            ds.event_logger.log_exception(e, run_config=run_config)

            # raise e
            return

        for k, dt_k in enumerate(output_dts):
            dt_k.store_chunk(chunk_dfs[k], run_config=run_config)

    for k, dt_k in enumerate(output_dts):
        dt_k.delete_stale_by_process_ts(now, run_config=run_config)


@dataclass
class BatchGenerate(PipelineStep):
    func: BatchGenerateFunc
    outputs: List[str]

    def build_compute(self, ds: DataStore, catalog: Catalog) -> List[DatatableTransformStep]:
        def transform_func(ds, input_dts, output_dts, run_config):
            return batch_generate_wrapper(self.func, ds, output_dts, run_config)

        return [
            DatatableTransformStep(
                name=self.func.__name__,
                func=transform_func,
                input_dts=[],
                output_dts=[catalog.get_datatable(ds, name) for name in self.outputs],
                check_for_changes=False
            )
        ]


def update_external_table(ds: DataStore, table: DataTable, run_config: RunConfig = None) -> None:
    now = time.time()

    for ps_df in tqdm.tqdm(table.table_store.read_rows_meta_pseudo_df(run_config=run_config)):

        _, _, new_meta_df, changed_meta_df = table.meta_table.get_changes_for_store_chunk(ps_df, now=now)

        if len(new_meta_df) > 0 or len(changed_meta_df) > 0:
            ds.event_logger.log_state(
                table.name,
                added_count=len(new_meta_df),
                updated_count=len(changed_meta_df),
                deleted_count=0,
                run_config=run_config,
            )

        # TODO switch to iterative store_chunk and table.sync_meta_by_process_ts

        table.meta_table.insert_meta_for_store_chunk(new_meta_df)
        table.meta_table.update_meta_for_store_chunk(changed_meta_df)

    for stale_idx in table.meta_table.get_stale_idx(now):
        logger.debug(f'Deleting {len(stale_idx.index)} rows from {table.name} data')
        ds.event_logger.log_state(
            table.name,
            added_count=0,
            updated_count=0,
            deleted_count=len(stale_idx),
            run_config=run_config,
        )

<<<<<<< HEAD
        table.meta_table.mark_rows_deleted(stale_idx, now=now)

=======
            (
                new_df,
                changed_df,
                new_meta_df,
                changed_meta_df
             ) = self.table.meta_table.get_changes_for_store_chunk(ps_df, now=now)

            ds.event_logger.log_state(
                self.name,
                added_count=len(new_df),
                updated_count=len(changed_df),
                deleted_count=0,
                processed_count=len(ps_df),
                run_config=run_config,
            )
>>>>>>> 2948996d

class UpdateExternalTable(PipelineStep):
    def __init__(self, output: str) -> None:
        self.output_table_name = output

    def build_compute(self, ds: DataStore, catalog: Catalog) -> List[DatatableTransformStep]:
        def transform_func(ds, input_dts, output_dts, run_config):
            return update_external_table(ds, output_dts[0], run_config)

<<<<<<< HEAD
        return [
            DatatableTransformStep(
                name=f'update_{self.output_table_name}',
                func=transform_func,
                input_dts=[],
                output_dts=[catalog.get_datatable(ds, self.output_table_name)],
=======
        for stale_idx in self.table.meta_table.get_stale_idx(now, run_config=run_config):
            logger.debug(f'Deleting {len(stale_idx.index)} rows from {self.name} data')
            self.output_dts[0].event_logger.log_state(
                self.name,
                added_count=0,
                updated_count=0,
                deleted_count=len(stale_idx),
                processed_count=len(stale_idx),
                run_config=run_config,
>>>>>>> 2948996d
            )
        ]<|MERGE_RESOLUTION|>--- conflicted
+++ resolved
@@ -183,52 +183,40 @@
 
     for ps_df in tqdm.tqdm(table.table_store.read_rows_meta_pseudo_df(run_config=run_config)):
 
-        _, _, new_meta_df, changed_meta_df = table.meta_table.get_changes_for_store_chunk(ps_df, now=now)
-
-        if len(new_meta_df) > 0 or len(changed_meta_df) > 0:
-            ds.event_logger.log_state(
-                table.name,
-                added_count=len(new_meta_df),
-                updated_count=len(changed_meta_df),
-                deleted_count=0,
-                run_config=run_config,
-            )
+        (
+            new_df,
+            changed_df,
+            new_meta_df,
+            changed_meta_df
+            ) = table.meta_table.get_changes_for_store_chunk(ps_df, now=now)
+
+        ds.event_logger.log_state(
+            table.name,
+            added_count=len(new_df),
+            updated_count=len(changed_df),
+            deleted_count=0,
+            processed_count=len(ps_df),
+            run_config=run_config,
+        )
 
         # TODO switch to iterative store_chunk and table.sync_meta_by_process_ts
 
         table.meta_table.insert_meta_for_store_chunk(new_meta_df)
         table.meta_table.update_meta_for_store_chunk(changed_meta_df)
 
-    for stale_idx in table.meta_table.get_stale_idx(now):
+    for stale_idx in table.meta_table.get_stale_idx(now, run_config=run_config):
         logger.debug(f'Deleting {len(stale_idx.index)} rows from {table.name} data')
-        ds.event_logger.log_state(
+        table.event_logger.log_state(
             table.name,
             added_count=0,
             updated_count=0,
             deleted_count=len(stale_idx),
+            processed_count=len(stale_idx),
             run_config=run_config,
         )
 
-<<<<<<< HEAD
         table.meta_table.mark_rows_deleted(stale_idx, now=now)
 
-=======
-            (
-                new_df,
-                changed_df,
-                new_meta_df,
-                changed_meta_df
-             ) = self.table.meta_table.get_changes_for_store_chunk(ps_df, now=now)
-
-            ds.event_logger.log_state(
-                self.name,
-                added_count=len(new_df),
-                updated_count=len(changed_df),
-                deleted_count=0,
-                processed_count=len(ps_df),
-                run_config=run_config,
-            )
->>>>>>> 2948996d
 
 class UpdateExternalTable(PipelineStep):
     def __init__(self, output: str) -> None:
@@ -238,23 +226,11 @@
         def transform_func(ds, input_dts, output_dts, run_config):
             return update_external_table(ds, output_dts[0], run_config)
 
-<<<<<<< HEAD
         return [
             DatatableTransformStep(
                 name=f'update_{self.output_table_name}',
                 func=transform_func,
                 input_dts=[],
                 output_dts=[catalog.get_datatable(ds, self.output_table_name)],
-=======
-        for stale_idx in self.table.meta_table.get_stale_idx(now, run_config=run_config):
-            logger.debug(f'Deleting {len(stale_idx.index)} rows from {self.name} data')
-            self.output_dts[0].event_logger.log_state(
-                self.name,
-                added_count=0,
-                updated_count=0,
-                deleted_count=len(stale_idx),
-                processed_count=len(stale_idx),
-                run_config=run_config,
->>>>>>> 2948996d
             )
         ]