import copy
import itertools
import logging
import math
import time
import inspect
from dataclasses import dataclass
from typing import (
    Any,
    Callable,
    Dict,
    Iterable,
    Iterator,
    List,
    Optional,
    Protocol,
    Tuple,
    Union,
    cast,
)

import pandas as pd
from opentelemetry import trace
<<<<<<< HEAD
from sqlalchemy import alias, and_, column, func, literal, or_, select, desc
=======
from sqlalchemy import alias, and_, column, func, literal, or_, select, tuple_
>>>>>>> 7225d781
from tqdm_loggable.auto import tqdm
from datapipe.compute import Catalog, ComputeStep, PipelineStep
from datapipe.datatable import DataStore, DataTable
from datapipe.executor import Executor, ExecutorConfig
from datapipe.metastore import MetaTable, TransformMetaTable
from datapipe.run_config import LabelDict, RunConfig
from datapipe.store.database import sql_apply_runconfig_filter
from datapipe.types import (
    ChangeList,
    DataDF,
    DataSchema,
    IndexDF,
    Labels,
    MetaSchema,
    TransformResult,
    data_to_index,
    get_tables_that_have_different_intersections
)

logger = logging.getLogger("datapipe.core_steps")
tracer = trace.get_tracer("datapipe.core_steps")


class DatatableTransformFunc(Protocol):
    __name__: str

    def __call__(
        self,
        ds: DataStore,
        input_dts: List[DataTable],
        output_dts: List[DataTable],
        run_config: Optional[RunConfig],
        # Возможно, лучше передавать как переменную, а не  **
        **kwargs,
    ) -> None:
        ...


# TODO подумать, может быть мы хотим дать возможность возвращать итератор TransformResult
class DatatableBatchTransformFunc(Protocol):
    __name__: str

    def __call__(
        self,
        ds: DataStore,
        idx: IndexDF,
        input_dts: List[DataTable],
        run_config: Optional[RunConfig] = None,
        kwargs: Optional[Dict[str, Any]] = None,
    ) -> TransformResult:
        ...


# TODO подумать, может быть мы хотим дать возможность возвращать итератор TransformResult
BatchTransformFunc = Callable[..., TransformResult]

BatchGenerateFunc = Callable[..., Iterator[TransformResult]]


@dataclass
class DatatableTransform(PipelineStep):
    func: DatatableTransformFunc
    inputs: List[str]
    outputs: List[str]
    check_for_changes: bool = True
    kwargs: Optional[Dict[str, Any]] = None
    labels: Optional[Labels] = None

    def build_compute(self, ds: DataStore, catalog: Catalog) -> List["ComputeStep"]:
        return [
            DatatableTransformStep(
                name=self.func.__name__,
                input_dts=[catalog.get_datatable(ds, i) for i in self.inputs],
                output_dts=[catalog.get_datatable(ds, i) for i in self.outputs],
                func=self.func,
                kwargs=self.kwargs,
                check_for_changes=self.check_for_changes,
                labels=self.labels,
            )
        ]


class DatatableTransformStep(ComputeStep):
    def __init__(
        self,
        name: str,
        input_dts: List[DataTable],
        output_dts: List[DataTable],
        func: DatatableTransformFunc,
        kwargs: Optional[Dict] = None,
        check_for_changes: bool = True,
        labels: Optional[Labels] = None,
    ) -> None:
        ComputeStep.__init__(self, name, input_dts, output_dts, labels)

        self.func = func
        self.kwargs = kwargs or {}
        self.check_for_changes = check_for_changes

    def run_full(
        self,
        ds: DataStore,
        run_config: Optional[RunConfig] = None,
        executor: Optional[Executor] = None,
    ) -> None:
        logger.info(f"Running: {self.name}")

        # TODO implement "watermark" system for tracking computation status in DatatableTransform
        #
        # if len(self.input_dts) > 0 and self.check_for_changes:
        #     with tracer.start_as_current_span("check for changes"):
        #         changed_idx_count = ds.get_changed_idx_count(
        #             inputs=self.input_dts,
        #             outputs=self.output_dts,
        #             run_config=run_config,
        #         )

        #         if changed_idx_count == 0:
        #             logger.debug(
        #                 f"Skipping {self.get_name()} execution - nothing to compute"
        #             )

        #             return

        run_config = RunConfig.add_labels(run_config, {"step_name": self.get_name()})

        with tracer.start_as_current_span(f"Run {self.func}"):
            try:
                self.func(
                    ds=ds,
                    input_dts=self.input_dts,
                    output_dts=self.output_dts,
                    run_config=run_config,
                    kwargs=self.kwargs,
                )
            except Exception as e:
                logger.error(f"Datatable transform ({self.func}) run failed: {str(e)}")
                ds.event_logger.log_exception(e, run_config=run_config)


def safe_func_name(func: Callable) -> str:
    raw_name = func.__name__
    if raw_name == "<lambda>":
        return "lambda"
    return raw_name


class BaseBatchTransformStep(ComputeStep):
    """
    Abstract class for batch transform steps
    """

    def __init__(
        self,
        ds: DataStore,
        name: str,
        input_dts: List[DataTable],
        output_dts: List[DataTable],
        transform_keys: Optional[List[str]] = None,
        chunk_size: int = 1000,
        labels: Optional[Labels] = None,
        executor_config: Optional[ExecutorConfig] = None,
        filters: Optional[Union[LabelDict, Callable[[], LabelDict]]] = None,
        order_by: Optional[List[str]] = None
    ) -> None:
        ComputeStep.__init__(
            self,
            name=name,
            input_dts=input_dts,
            output_dts=output_dts,
            labels=labels,
            executor_config=executor_config,
        )

        self.chunk_size = chunk_size

        self.transform_keys, self.transform_schema = self.compute_transform_schema(
            [i.meta_table for i in input_dts],
            [i.meta_table for i in output_dts],
            transform_keys,
        )

        self.meta_table = TransformMetaTable(
            dbconn=ds.meta_dbconn,
            name=f"{self.get_name()}_meta",
            primary_schema=self.transform_schema,
            create_table=ds.create_meta_table,
        )
        self.filters = filters
        self.order_by = order_by

    @classmethod
    def compute_transform_schema(
        cls,
        input_mts: List[MetaTable],
        output_mts: List[MetaTable],
        transform_keys: Optional[List[str]],
    ) -> Tuple[List[str], MetaSchema]:
        # Hacky way to collect all the primary keys into a single set. Possible
        # problem that is not handled here is that theres a possibility that the
        # same key is defined differently in different input tables.
        all_keys = {
            col.name: col
            for col in itertools.chain(
                *(
                    [dt.primary_schema for dt in input_mts]
                    + [dt.primary_schema for dt in output_mts]
                )
            )
        }

        if transform_keys is not None:
            return (transform_keys, [all_keys[k] for k in transform_keys])

        assert len(input_mts) > 0

        inp_p_keys = set.intersection(*[set(inp.primary_keys) for inp in input_mts])
        assert len(inp_p_keys) > 0

        if len(output_mts) == 0:
            return (list(inp_p_keys), [all_keys[k] for k in inp_p_keys])

        out_p_keys = set.intersection(*[set(out.primary_keys) for out in output_mts])
        assert len(out_p_keys) > 0

        inp_out_p_keys = set.intersection(inp_p_keys, out_p_keys)
        assert len(inp_out_p_keys) > 0

        return (list(inp_out_p_keys), [all_keys[k] for k in inp_out_p_keys])

    def _build_changed_idx_sql(
        self,
        ds: DataStore,
<<<<<<< HEAD
        run_config: Optional[RunConfig] = None,
        order_by: Optional[List[str]] = None
=======
        filters_idx: Optional[IndexDF] = None,
        run_config: Optional[RunConfig] = None,  # TODO remove
>>>>>>> 7225d781
    ) -> Tuple[Iterable[str], select]:
        if len(self.transform_keys) == 0:
            raise NotImplementedError()

        all_input_keys_counts: Dict[str, int] = {}
        for col in itertools.chain(*[dt.primary_schema for dt in self.input_dts]):
            all_input_keys_counts[col.name] = all_input_keys_counts.get(col.name, 0) + 1

        # Check that all keys are either in one input table or in all input tables
        # Currently we do not support partial primary keys
        tables_that_have_different_intersections = get_tables_that_have_different_intersections(
            [dt.primary_schema for dt in self.input_dts],
            [dt.name for dt in self.input_dts]
        )
        if len(tables_that_have_different_intersections) > 0:
            raise NotImplementedError(
                "Different pairwise intersection of columns in inputs tables is not supported yet."
            )

        common_keys = [
            k for k, v in all_input_keys_counts.items() if v == len(self.input_dts)
        ]

        common_transform_keys = [k for k in self.transform_keys if k in common_keys]

        # TODO move to DBConn compatiblity layer
        if ds.meta_dbconn.con.driver in ("sqlite", "pysqlite"):
            greatest_func = func.max
        else:
            greatest_func = func.greatest

        def _make_agg_cte(
            dt: DataTable, agg_fun, agg_col: str
        ) -> Tuple[List[str], Any]:
            tbl = dt.meta_table.sql_table

            keys = [k for k in self.transform_keys if k in dt.primary_keys]
            key_cols = [column(k) for k in keys]

            sql = (
                select(*key_cols + [agg_fun(tbl.c[agg_col]).label(agg_col)])
                .select_from(tbl)
                .group_by(*key_cols)
            )

            if filters_idx is not None:
                applicable_filter_keys = [i for i in filters_idx.columns if i in keys]
                if len(applicable_filter_keys) > 0:
                    sql = sql.where(
                        tuple_(*[column(i) for i in applicable_filter_keys]).in_(
                            [
                                tuple_(*[r[k] for k in applicable_filter_keys])
                                for r in filters_idx.to_dict(orient="records")
                            ]
                        )
                    )

            sql = sql_apply_runconfig_filter(sql, tbl, dt.primary_keys, run_config)

            return (keys, sql.cte(name=f"{tbl.name}__{agg_col}"))

        def _make_agg_of_agg(ctes, agg_col):
            assert len(ctes) > 0

            if len(ctes) == 1:
                return ctes[0][1]

            coalesce_keys = []

            for key in self.transform_keys:
                ctes_with_key = [subq for (subq_keys, subq) in ctes if key in subq_keys]

                if len(ctes_with_key) == 0:
                    raise ValueError(f"Key {key} not found in any of the input tables")

                if len(ctes_with_key) == 1:
                    coalesce_keys.append(ctes_with_key[0].c[key])
                else:
                    coalesce_keys.append(
                        func.coalesce(*[cte.c[key] for cte in ctes_with_key]).label(key)
                    )

            agg = greatest_func(*[subq.c[agg_col] for (subq_keys, subq) in ctes]).label(
                agg_col
            )

            _, first_cte = ctes[0]

            sql = select(*coalesce_keys + [agg]).select_from(first_cte)

            for _, cte in ctes[1:]:
                if len(common_transform_keys) > 0:
                    sql = sql.outerjoin(
                        cte,
                        onclause=and_(
                            *[
                                first_cte.c[key] == cte.c[key]
                                for key in common_transform_keys
                            ]
                        ),
                        full=True,
                    )
                else:
                    sql = sql.outerjoin(
                        cte,
                        onclause=literal(True),
                        full=True,
                    )

            return sql.cte(name=f"all__{agg_col}")

        inp_ctes = [_make_agg_cte(tbl, func.max, "update_ts") for tbl in self.input_dts]

        inp = _make_agg_of_agg(inp_ctes, "update_ts")

        tr_tbl = self.meta_table.sql_table
        out = (
            select(
                *[column(k) for k in self.transform_keys]
                + [tr_tbl.c.process_ts, tr_tbl.c.priority, tr_tbl.c.is_success]
            )
            .select_from(tr_tbl)
            .group_by(*[column(k) for k in self.transform_keys])
            .cte(name="transform")
        )

        sql = (
            select(
                *[
                    func.coalesce(inp.c[key], out.c[key]).label(key)
                    for key in self.transform_keys
                ]
            )
            .select_from(inp)
            .outerjoin(
                out,
                onclause=and_(
                    *[inp.c[key] == out.c[key] for key in self.transform_keys]
                ),
                full=True,
            )
            .where(
                or_(
                    and_(
                        out.c.is_success == True,  # noqa
                        inp.c.update_ts > out.c.process_ts,
                    ),
                    out.c.is_success != True,  # noqa
                    out.c.process_ts == None,  # noqa
                )
            )
        )
        if order_by is None:
            sql = (
                sql
                .order_by(
                    out.c.priority.desc().nullslast(),
                    *[column(k) for k in self.transform_keys],
                )
            )
        else:
            sql = (
                sql
                .order_by(
                    desc(*[column(k) for k in order_by]),
                    out.c.priority.desc().nullslast(),
                )
            )
        return (self.transform_keys, sql)

    def _apply_filters_to_run_config(self, run_config: Optional[RunConfig] = None) -> Optional[RunConfig]:
        if self.filters is None:
            return run_config
        else:
            if isinstance(self.filters, dict):
                filters = self.filters
            elif isinstance(self.filters, Callable):
                filters = self.filters()

            if run_config is None:
                return RunConfig(filters=filters)
            else:
                run_config = copy.deepcopy(run_config)
                filters = copy.deepcopy(filters)
                filters.update(run_config.filters)
                run_config.filters = filters
                return run_config

    def get_changed_idx_count(
        self,
        ds: DataStore,
        run_config: Optional[RunConfig] = None,
    ) -> int:
        run_config = self._apply_filters_to_run_config(run_config)
        _, sql = self._build_changed_idx_sql(ds, run_config=run_config)

        with ds.meta_dbconn.con.begin() as con:
            idx_count = con.execute(
                select([func.count()]).select_from(
                    alias(sql.subquery(), name="union_select")
                )
            ).scalar()

        return idx_count

    def get_full_process_ids(
        self,
        ds: DataStore,
        chunk_size: Optional[int] = None,
        run_config: Optional[RunConfig] = None
    ) -> Tuple[int, Iterable[IndexDF]]:
        """
        Метод для получения перечня индексов для обработки.

        Returns: (idx_size, iterator<idx_df>)

        - idx_size - количество индексов требующих обработки
        - idx_df - датафрейм без колонок с данными, только индексная колонка
        """
        run_config = self._apply_filters_to_run_config(run_config)
        chunk_size = chunk_size or self.chunk_size

        with tracer.start_as_current_span("compute ids to process"):
            if len(self.input_dts) == 0:
                return (0, iter([]))

            idx_count = self.get_changed_idx_count(
                ds=ds,
                run_config=run_config,
            )

            join_keys, u1 = self._build_changed_idx_sql(
                ds=ds,
                run_config=run_config,
                order_by=self.order_by
            )

            # Список ключей из фильтров, которые нужно добавить в результат
            extra_filters: LabelDict
            if run_config is not None:
                extra_filters = {
                    k: v for k, v in run_config.filters.items() if k not in join_keys
                }
            else:
                extra_filters = {}

            def alter_res_df():
                with ds.meta_dbconn.con.begin() as con:
                    for df in pd.read_sql_query(u1, con=con, chunksize=chunk_size):
                        for k, v in extra_filters.items():
                            df[k] = v

                        yield df

            return math.ceil(idx_count / chunk_size), alter_res_df()

    def get_change_list_process_ids(
        self,
        ds: DataStore,
        change_list: ChangeList,
        run_config: Optional[RunConfig] = None,
    ) -> Tuple[int, Iterable[IndexDF]]:
        run_config = self._apply_filters_to_run_config(run_config)
        with tracer.start_as_current_span("compute ids to process"):
            changes = [pd.DataFrame(columns=self.transform_keys)]

            for inp in self.input_dts:
                if inp.name in change_list.changes:
                    idx = change_list.changes[inp.name]

                    _, sql = self._build_changed_idx_sql(
                        ds=ds,
                        filters_idx=idx,
                        run_config=run_config,
                    )
                    with ds.meta_dbconn.con.begin() as con:
                        table_changes_df = pd.read_sql_query(
                            sql,
                            con=con,
                        )

                    changes.append(table_changes_df)

            idx_df = pd.concat(changes).drop_duplicates(subset=self.transform_keys)
            idx = IndexDF(idx_df[self.transform_keys])

            def gen():
                for i in range(math.ceil(len(idx) / self.chunk_size)):
                    yield idx[i * self.chunk_size : (i + 1) * self.chunk_size]

            return len(idx), gen()

    def store_batch_result(
        self,
        ds: DataStore,
        idx: IndexDF,
        output_dfs: Optional[TransformResult],
        process_ts: float,
        run_config: Optional[RunConfig] = None,
    ) -> ChangeList:
        run_config = self._apply_filters_to_run_config(run_config)
        res = super().store_batch_result(ds, idx, output_dfs, process_ts, run_config)

        self.meta_table.mark_rows_processed_success(
            idx, process_ts=process_ts, run_config=run_config
        )

        return res

    def store_batch_err(
        self,
        ds: DataStore,
        idx: IndexDF,
        e: Exception,
        process_ts: float,
        run_config: Optional[RunConfig] = None,
    ) -> None:
        run_config = self._apply_filters_to_run_config(run_config)
        super().store_batch_err(ds, idx, e, process_ts, run_config)

        self.meta_table.mark_rows_processed_error(
            idx,
            process_ts=process_ts,
            error=str(e),
            run_config=run_config,
        )

    def fill_metadata(self, ds: DataStore) -> None:
        idx_len, idx_gen = self.get_full_process_ids(ds=ds, chunk_size=1000)

        for idx in tqdm(idx_gen, total=idx_len):
            self.meta_table.insert_rows(idx)

    def reset_metadata(self, ds: DataStore) -> None:
        self.meta_table.mark_all_rows_unprocessed()


@dataclass
class DatatableBatchTransform(PipelineStep):
    func: DatatableBatchTransformFunc
    inputs: List[str]
    outputs: List[str]
    chunk_size: int = 1000
    kwargs: Optional[Dict] = None
    labels: Optional[Labels] = None

    def build_compute(self, ds: DataStore, catalog: Catalog) -> List[ComputeStep]:
        input_dts = [catalog.get_datatable(ds, name) for name in self.inputs]
        output_dts = [catalog.get_datatable(ds, name) for name in self.outputs]

        return [
            DatatableBatchTransformStep(
                ds=ds,
                name=f"{self.func.__name__}",
                func=self.func,
                input_dts=input_dts,
                output_dts=output_dts,
                kwargs=self.kwargs,
                chunk_size=self.chunk_size,
                labels=self.labels,
            )
        ]


class DatatableBatchTransformStep(BaseBatchTransformStep):
    def __init__(
        self,
        ds: DataStore,
        name: str,
        func: DatatableBatchTransformFunc,
        input_dts: List[DataTable],
        output_dts: List[DataTable],
        kwargs: Optional[Dict] = None,
        transform_keys: Optional[List[str]] = None,
        chunk_size: int = 1000,
        labels: Optional[Labels] = None,
    ) -> None:
        super().__init__(
            ds=ds,
            name=name,
            input_dts=input_dts,
            output_dts=output_dts,
            transform_keys=transform_keys,
            chunk_size=chunk_size,
            labels=labels,
        )

        self.func = func
        self.kwargs = kwargs

    def process_batch_dts(
        self,
        ds: DataStore,
        idx: IndexDF,
        run_config: Optional[RunConfig] = None,
    ) -> Optional[TransformResult]:
        return self.func(
            ds=ds,
            idx=idx,
            input_dts=self.input_dts,
            run_config=run_config,
            kwargs=self.kwargs,
        )


@dataclass
class BatchTransform(PipelineStep):
    func: BatchTransformFunc
    inputs: List[str]
    outputs: List[str]
    chunk_size: int = 1000
    kwargs: Optional[Dict[str, Any]] = None
    transform_keys: Optional[List[str]] = None
    labels: Optional[Labels] = None
    executor_config: Optional[ExecutorConfig] = None
    filters: Optional[Union[LabelDict, Callable[[], LabelDict]]] = None
    order_by: Optional[List[str]] = None

    def build_compute(self, ds: DataStore, catalog: Catalog) -> List[ComputeStep]:
        input_dts = [catalog.get_datatable(ds, name) for name in self.inputs]
        output_dts = [catalog.get_datatable(ds, name) for name in self.outputs]

        return [
            BatchTransformStep(
                ds=ds,
                name=f"{self.func.__name__}",  # type: ignore # mypy bug: https://github.com/python/mypy/issues/10976
                input_dts=input_dts,
                output_dts=output_dts,
                func=self.func,
                kwargs=self.kwargs,
                transform_keys=self.transform_keys,
                chunk_size=self.chunk_size,
                labels=self.labels,
                executor_config=self.executor_config,
                filters=self.filters,
                order_by=self.order_by
            )
        ]


class BatchTransformStep(BaseBatchTransformStep):
    def __init__(
        self,
        ds: DataStore,
        name: str,
        func: BatchTransformFunc,
        input_dts: List[DataTable],
        output_dts: List[DataTable],
        kwargs: Optional[Dict[str, Any]] = None,
        transform_keys: Optional[List[str]] = None,
        chunk_size: int = 1000,
        labels: Optional[Labels] = None,
        executor_config: Optional[ExecutorConfig] = None,
        filters: Optional[Union[LabelDict, Callable[[], LabelDict]]] = None,
        order_by: Optional[List[str]] = None
    ) -> None:
        super().__init__(
            ds=ds,
            name=name,
            input_dts=input_dts,
            output_dts=output_dts,
            transform_keys=transform_keys,
            chunk_size=chunk_size,
            labels=labels,
            executor_config=executor_config,
            filters=filters,
            order_by=order_by
        )

        self.func = func
        self.kwargs = kwargs

    def process_batch_dfs(
        self,
        ds: DataStore,
        idx: IndexDF,
        input_dfs: List[DataDF],
        run_config: Optional[RunConfig] = None,
    ) -> TransformResult:
        parameters = inspect.signature(self.func).parameters
        kwargs = {
            **({"ds": ds} if "ds" in parameters else {}),
            **({"idx": idx} if "idx" in parameters else {}),
            **({"run_config": run_config} if "run_config" in parameters else {}),
            **(self.kwargs or {})
        }
        return self.func(*input_dfs, **kwargs)


def do_batch_generate(
    func: BatchGenerateFunc,
    ds: DataStore,
    output_dts: List[DataTable],
    run_config: Optional[RunConfig] = None,
    kwargs: Optional[Dict] = None,
) -> None:
    import inspect

    import pandas as pd

    """
    Создание новой таблицы из результатов запуска `proc_func`.
    Функция может быть как обычной, так и генерирующейся
    """

    now = time.time()
    empty_generator = True

    assert inspect.isgeneratorfunction(
        func
    ), "Starting v0.8.0 proc_func should be a generator"

    with tracer.start_as_current_span("init generator"):
        try:
            iterable = func(**kwargs or {})
        except Exception as e:
            # mypy bug: https://github.com/python/mypy/issues/10976
            logger.exception(f"Generating failed ({func.__name__}): {str(e)}")  # type: ignore
            ds.event_logger.log_exception(e, run_config=run_config)

            raise e

    while True:
        with tracer.start_as_current_span("get next batch"):
            try:
                chunk_dfs = next(iterable)

                if isinstance(chunk_dfs, pd.DataFrame):
                    chunk_dfs = (chunk_dfs,)
            except StopIteration:
                break
            except Exception as e:
                logger.exception(f"Generating failed ({func}): {str(e)}")
                ds.event_logger.log_exception(e, run_config=run_config)

                # raise e
                return

        empty_generator = False

        with tracer.start_as_current_span("store results"):
            for k, dt_k in enumerate(output_dts):
                dt_k.store_chunk(chunk_dfs[k], run_config=run_config)

    with tracer.start_as_current_span("delete stale rows"):
        for k, dt_k in enumerate(output_dts):
            dt_k.delete_stale_by_process_ts(now, run_config=run_config)


@dataclass
class BatchGenerate(PipelineStep):
    func: BatchGenerateFunc
    outputs: List[str]
    kwargs: Optional[Dict] = None
    labels: Optional[Labels] = None

    def build_compute(self, ds: DataStore, catalog: Catalog) -> List[ComputeStep]:
        return [
            DatatableTransformStep(
                name=self.func.__name__,
                func=cast(
                    DatatableTransformFunc,
                    lambda ds, input_dts, output_dts, run_config, kwargs: do_batch_generate(
                        func=self.func,
                        ds=ds,
                        output_dts=output_dts,
                        run_config=run_config,
                        kwargs=kwargs,
                    ),
                ),
                input_dts=[],
                output_dts=[catalog.get_datatable(ds, name) for name in self.outputs],
                check_for_changes=False,
                kwargs=self.kwargs,
                labels=self.labels,
            )
        ]


def update_external_table(
    ds: DataStore, table: DataTable, run_config: Optional[RunConfig] = None
) -> None:
    now = time.time()

    for ps_df in tqdm(
        table.table_store.read_rows_meta_pseudo_df(run_config=run_config)
    ):
        (
            new_df,
            changed_df,
            new_meta_df,
            changed_meta_df,
        ) = table.meta_table.get_changes_for_store_chunk(ps_df, now=now)

        # TODO switch to iterative store_chunk and table.sync_meta_by_process_ts

        table.meta_table.insert_meta_for_store_chunk(new_meta_df)
        table.meta_table.update_meta_for_store_chunk(changed_meta_df)

    for stale_idx in table.meta_table.get_stale_idx(now, run_config=run_config):
        logger.debug(f"Deleting {len(stale_idx.index)} rows from {table.name} data")
        table.event_logger.log_state(
            table.name,
            added_count=0,
            updated_count=0,
            deleted_count=len(stale_idx),
            processed_count=len(stale_idx),
            run_config=run_config,
        )

        table.meta_table.mark_rows_deleted(stale_idx, now=now)


class UpdateExternalTable(PipelineStep):
    def __init__(
        self,
        output: str,
        labels: Optional[Labels] = None,
    ) -> None:
        self.output_table_name = output
        self.labels = labels

    def build_compute(self, ds: DataStore, catalog: Catalog) -> List[ComputeStep]:
        def transform_func(
            ds: DataStore,
            input_dts: List[DataTable],
            output_dts: List[DataTable],
            run_config: Optional[RunConfig],
            **kwargs,
        ):
            return update_external_table(ds, output_dts[0], run_config)

        return [
            DatatableTransformStep(
                name=f"update_{self.output_table_name}",
                func=cast(DatatableTransformFunc, transform_func),
                input_dts=[],
                output_dts=[catalog.get_datatable(ds, self.output_table_name)],
                labels=self.labels,
            )
        ]<|MERGE_RESOLUTION|>--- conflicted
+++ resolved
@@ -21,11 +21,7 @@
 
 import pandas as pd
 from opentelemetry import trace
-<<<<<<< HEAD
-from sqlalchemy import alias, and_, column, func, literal, or_, select, desc
-=======
-from sqlalchemy import alias, and_, column, func, literal, or_, select, tuple_
->>>>>>> 7225d781
+from sqlalchemy import alias, and_, column, func, literal, or_, select, desc, tuple_
 from tqdm_loggable.auto import tqdm
 from datapipe.compute import Catalog, ComputeStep, PipelineStep
 from datapipe.datatable import DataStore, DataTable
@@ -259,13 +255,9 @@
     def _build_changed_idx_sql(
         self,
         ds: DataStore,
-<<<<<<< HEAD
-        run_config: Optional[RunConfig] = None,
-        order_by: Optional[List[str]] = None
-=======
         filters_idx: Optional[IndexDF] = None,
+        order_by: Optional[List[str]] = None,
         run_config: Optional[RunConfig] = None,  # TODO remove
->>>>>>> 7225d781
     ) -> Tuple[Iterable[str], select]:
         if len(self.transform_keys) == 0:
             raise NotImplementedError()
