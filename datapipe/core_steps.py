--- conflicted
+++ resolved
@@ -1,10 +1,4 @@
-<<<<<<< HEAD
-from typing import Any, Callable, Dict, List, Iterator, Optional, Tuple, Union, cast, Protocol
-from dataclasses import dataclass, field
-=======
-from typing import Callable, Iterable, List, Iterator, Tuple, Union, Dict, Any
-from dataclasses import dataclass
->>>>>>> 3ce5aed8
+from typing import Any, Iterable, List, Iterator, Tuple, Union, Dict, Protocol
 
 import time
 import tqdm
@@ -22,13 +16,10 @@
 tracer = trace.get_tracer("datapipe.core_steps")
 
 
-<<<<<<< HEAD
 class BatchTransformFunc(Protocol):
     # __name__: str
-    def __call__(self, *inputs, **kwargs) -> Union[DataDF, List[DataDF], Tuple[DataDF, ...]]: ...
-=======
-BatchTransformFunc = Callable[..., Union[DataDF, List[DataDF]]]
->>>>>>> 3ce5aed8
+    def __call__(self, *inputs, **kwargs) -> Union[DataDF, List[DataDF], Tuple[DataDF, ...]]:
+        ...
 
 
 def do_batch_transform(
@@ -36,19 +27,11 @@
     ds: DataStore,
     input_dts: List[DataTable],
     output_dts: List[DataTable],
-<<<<<<< HEAD
-    chunksize: int = 1000,
-    run_config: RunConfig = None,
-    **kwargs
-) -> None:
-    import math
-
-=======
     idx_gen: Iterable[IndexDF],
     idx_count: int = None,
     run_config: RunConfig = None,
+    **kwargs
 ) -> Iterator[ChangeList]:
->>>>>>> 3ce5aed8
     '''
     Множественная инкрементальная обработка `input_dts' на основе изменяющихся индексов
     '''
@@ -71,7 +54,7 @@
             if sum(len(j) for j in input_dfs) > 0:
                 with tracer.start_as_current_span("run transform"):
                     try:
-                        chunks_df = func(*input_dfs)
+                        chunks_df = func(*input_dfs, **kwargs)
                     except Exception as e:
                         logger.error(f"Transform failed ({func.__name__}): {str(e)}")
                         ds.event_logger.log_exception(e, run_config=run_config)
@@ -115,6 +98,7 @@
     output_dts: List[DataTable],
     chunk_size: int = 1000,
     run_config: RunConfig = None,
+    **kwargs
 ) -> None:
     with tracer.start_as_current_span("compute ids to process"):
         idx_count, idx_gen = ds.get_full_process_ids(
@@ -124,43 +108,6 @@
             run_config=run_config
         )
 
-<<<<<<< HEAD
-    logger.info(f'Items to update {idx_count}')
-
-    if idx_count > 0:
-        for idx in tqdm.tqdm(idx_gen, total=math.ceil(idx_count / chunksize)):
-            with tracer.start_as_current_span("process batch"):
-                logger.debug(f'Idx to process: {idx.to_records()}')
-
-                with tracer.start_as_current_span("get input data"):
-                    input_dfs = [inp.get_data(idx) for inp in input_dts]
-
-                if sum(len(j) for j in input_dfs) > 0:
-                    with tracer.start_as_current_span("run transform"):
-                        try:
-                            chunks_df = func(*input_dfs, **kwargs)
-                        except Exception as e:
-                            logger.error(f"Transform failed ({func.__name__}): {str(e)}")  # type: ignore # mypy bug: https://github.com/python/mypy/issues/10976
-                            ds.event_logger.log_exception(e, run_config=run_config)
-
-                            continue
-
-                    if isinstance(chunks_df, (list, tuple)):
-                        assert len(chunks_df) == len(output_dts)
-                    else:
-                        assert len(output_dts) == 1
-                        chunks_df = [chunks_df]
-
-                    with tracer.start_as_current_span("store output batch"):
-                        for k, res_dt in enumerate(output_dts):
-                            # Берем k-ое значение функции для k-ой таблички
-                            # Добавляем результат в результирующие чанки
-                            res_dt.store_chunk(
-                                data_df=chunks_df[k],
-                                processed_idx=idx,
-                                run_config=run_config,
-                            )
-=======
     gen = do_batch_transform(
         func,
         ds=ds,
@@ -170,7 +117,6 @@
         output_dts=output_dts,
         run_config=run_config,
     )
->>>>>>> 3ce5aed8
 
     for changes in gen:
         pass
@@ -195,39 +141,6 @@
         input_dts = [catalog.get_datatable(ds, name) for name in self.inputs]
         output_dts = [catalog.get_datatable(ds, name) for name in self.outputs]
 
-<<<<<<< HEAD
-        def transform_func(
-            ds: DataStore,
-            input_dts: List[DataTable],
-            output_dts: List[DataTable],
-            run_config: Optional[RunConfig],
-            **kwargs
-        ) -> None:
-            return batch_transform_wrapper(
-                self.func,
-                chunksize=self.chunk_size,
-                ds=ds,
-                input_dts=input_dts,
-                output_dts=output_dts,
-                run_config=run_config,
-                **kwargs
-            )
-
-        return [
-            DatatableTransformStep(
-                f'{self.func.__name__}',  # type: ignore # mypy bug: https://github.com/python/mypy/issues/10976
-                input_dts=input_dts,
-                output_dts=output_dts,
-                func=transform_func,
-                **self.kwargs
-            )
-        ]
-
-
-class BatchGenerateFunc(Protocol):
-    # __name__: str
-    def __call__(self, **kwargs) -> Iterator[Tuple[DataDF, ...]]: ...
-=======
         return [
             BatchTransformStep(
                 f'{self.func.__name__}',
@@ -235,32 +148,28 @@
                 output_dts=output_dts,
                 func=self.func,
                 chunk_size=self.chunk_size,
+                **self.kwargs
             )
         ]
 
 
 class BatchTransformStep(ComputeStep):
-    name: str
-    input_dts: List[DataTable]
-    output_dts: List[DataTable]
-
     def __init__(
         self,
         name: str,
         input_dts: List[DataTable],
         output_dts: List[DataTable],
-
         func: BatchTransformFunc,
-        kwargs: Dict[str, Any] = None,
         chunk_size: int = 1000,
+        **kwargs
     ) -> None:
         self.name = name
         self.input_dts = input_dts
         self.output_dts = output_dts
 
         self.func = func
-        self.kwargs: Dict[str, Any] = kwargs or {}
         self.chunk_size = chunk_size
+        self.kwargs = kwargs
 
     def get_name(self) -> str:
         return self.name
@@ -289,6 +198,7 @@
             input_dts=self.input_dts,
             output_dts=self.output_dts,
             run_config=run_config,
+            **self.kwargs
         )
 
         for changes in gen:
@@ -313,6 +223,7 @@
             idx_count=idx_count,
             idx_gen=idx_gen,
             run_config=run_config,
+            **self.kwargs
         )
 
         res_changelist = ChangeList()
@@ -323,8 +234,10 @@
         return res_changelist
 
 
-BatchGenerateFunc = Callable[[], Iterator[Tuple[DataDF, ...]]]
->>>>>>> 3ce5aed8
+class BatchGenerateFunc(Protocol):
+    # __name__: str
+    def __call__(self, **kwargs) -> Iterator[Tuple[DataDF, ...]]:
+        ...
 
 
 def do_batch_generate(
@@ -405,21 +318,9 @@
         self.outputs = outputs
         self.kwargs = kwargs
 
-<<<<<<< HEAD
-    def build_compute(self, ds: DataStore, catalog: Catalog) -> List[DatatableTransformStep]:
-        def transform_func(
-            ds: DataStore,
-            input_dts: List[DataTable],
-            output_dts: List[DataTable],
-            run_config: Optional[RunConfig],
-            **kwargs
-        ):
-            return batch_generate_wrapper(self.func, ds, output_dts, run_config, **kwargs)
-=======
     def build_compute(self, ds: DataStore, catalog: Catalog) -> List[ComputeStep]:
         def transform_func(ds, input_dts, output_dts, run_config):
-            return do_batch_generate(self.func, ds, output_dts, run_config)
->>>>>>> 3ce5aed8
+            return do_batch_generate(self.func, ds, output_dts, run_config, **self.kwargs)
 
         return [
             DatatableTransformStep(
@@ -427,8 +328,7 @@
                 func=transform_func,
                 input_dts=[],
                 output_dts=[catalog.get_datatable(ds, name) for name in self.outputs],
-                check_for_changes=False,
-                **self.kwargs,
+                check_for_changes=False
             )
         ]
 
@@ -477,19 +377,8 @@
     def __init__(self, output: str) -> None:
         self.output_table_name = output
 
-<<<<<<< HEAD
-    def build_compute(self, ds: DataStore, catalog: Catalog) -> List[DatatableTransformStep]:
-        def transform_func(
-            ds: DataStore,
-            input_dts: List[DataTable],
-            output_dts: List[DataTable],
-            run_config: Optional[RunConfig],
-            **kwargs
-        ):
-=======
     def build_compute(self, ds: DataStore, catalog: Catalog) -> List[ComputeStep]:
         def transform_func(ds, input_dts, output_dts, run_config):
->>>>>>> 3ce5aed8
             return update_external_table(ds, output_dts[0], run_config)
 
         return [
