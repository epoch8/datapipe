<<<<<<< HEAD
from typing import List, Dict, Optional, Any, cast, Protocol
from dataclasses import dataclass, field
from abc import ABC
=======
from typing import List, Dict, Callable, Optional, Any
from dataclasses import dataclass
from abc import ABC, abstractmethod
>>>>>>> 3ce5aed8

import logging
from opentelemetry import trace

from datapipe.types import ChangeList
from datapipe.datatable import DataTable, DataStore
from datapipe.run_config import RunConfig
from datapipe.store.table_store import TableStore

logger = logging.getLogger("datapipe.compute")
tracer = trace.get_tracer("datapipe.compute")


@dataclass
class Table:
    store: TableStore


class Catalog:
    def __init__(self, catalog: Dict[str, Table]):
        self.catalog = catalog
        self.data_tables: Dict[str, DataTable] = {}

    def add_datatable(self, name: str, dt: Table):
        self.catalog[name] = dt

    def remove_datatable(self, name: str):
        del self.catalog[name]

    def get_datatable(self, ds: DataStore, name: str) -> DataTable:
        return ds.get_or_create_table(
            name=name,
            table_store=self.catalog[name].store
        )


@dataclass
class Pipeline:
    steps: List['PipelineStep']


class PipelineStep(ABC):
    """
    Пайплайн описывается через PipelineStep.

    Для выполнения у каждого pipeline_step выполняется build_compute на
    основании которых создается граф вычислений.
    """

    @abstractmethod
    def build_compute(self, ds: DataStore, catalog: Catalog) -> List['ComputeStep']:
        raise NotImplementedError


<<<<<<< HEAD
class ComputeStepFunc(Protocol):
    # __name__: str
    def __call__(
        self,
        ds: DataStore,
        input_dts: List[DataTable],
        output_dts: List[DataTable],
        run_config: Optional[RunConfig],
        **kwargs
    ) -> None: ...
=======
DatatableTransformFunc = Callable[[DataStore, List[DataTable], List[DataTable], Optional[RunConfig]], None]
>>>>>>> 3ce5aed8


class DatatableTransform(PipelineStep):
    def __init__(
        self,
        func: DatatableTransformFunc,
        inputs: List[str],
        outputs: List[str],
        check_for_changes: bool = True,
        **kwargs
    ) -> None:
        self.func = func
        self.inputs = inputs
        self.outputs = outputs
        self.check_for_changes = check_for_changes
        self.kwargs = kwargs

    def build_compute(self, ds: DataStore, catalog: Catalog) -> List['ComputeStep']:
        return [
            DatatableTransformStep(
                name=self.func.__name__,  # type: ignore # mypy bug: https://github.com/python/mypy/issues/10976
                input_dts=[catalog.get_datatable(ds, i) for i in self.inputs],
                output_dts=[catalog.get_datatable(ds, i) for i in self.outputs],
                func=self.func,
                check_for_changes=self.check_for_changes,
                **self.kwargs
            )
        ]


<<<<<<< HEAD
class DatatableTransformStep:
    def __init__(
        self,
        name: str,
        input_dts: List[DataTable],
        output_dts: List[DataTable],
        func: ComputeStepFunc,
        check_for_changes: bool = True,
        **kwargs
    ):
        self.name = name
        self.input_dts = input_dts
        self.output_dts = output_dts
        self.func = func
        self.check_for_changes = check_for_changes
        self.kwargs = kwargs

    def __post_init__(self):
        inp_p_keys = {key for inp in self.input_dts for key in inp.primary_keys}
        out_p_keys = {key for out in self.output_dts for key in out.primary_keys}
=======
class ComputeStep(ABC):
    '''
    Шаг вычислений в графе вычислений.

    Каждый шаг должен уметь отвечать на вопросы:
    - какие таблицы приходят на вход
    - какие таблицы изменяются в результате трансформации

    Шаг может запускаться в режиме полной обработки, то есть без указания какие
    объекты изменились. Или в changelist-режиме, когда на вход поступают
    измененные индексы для каждой из входных таблиц.

    В changelist-режиме шаг обрабатывает только минимально необходимое
    количество батчей, которые покрывают все измененные индексы.
    '''

    @abstractmethod
    def get_name(self) -> str:
        pass

    @abstractmethod
    def get_input_dts(self) -> List[DataTable]:
        pass

    @abstractmethod
    def get_output_dts(self) -> List[DataTable]:
        pass

    def validate(self):
        inp_p_keys_arr = [set(inp.primary_keys) for inp in self.get_input_dts() if inp]
        out_p_keys_arr = [set(out.primary_keys) for out in self.get_output_dts() if out]

        inp_p_keys = set.intersection(*inp_p_keys_arr) if len(inp_p_keys_arr) else set()
        out_p_keys = set.intersection(*out_p_keys_arr) if len(out_p_keys_arr) else set()
>>>>>>> 3ce5aed8
        join_keys = set.intersection(inp_p_keys, out_p_keys)

        key_to_column_type_inp = {
            column.name: type(column.type)
            for inp in self.get_input_dts()
            for column in inp.primary_schema if column.name in join_keys
        }
        key_to_column_type_out = {
            column.name: type(column.type)
            for inp in self.get_output_dts()
            for column in inp.primary_schema if column.name in join_keys
        }

        for key in join_keys:
            if key_to_column_type_inp[key] != key_to_column_type_out[key]:
                raise ValueError(
                    f'Primary key "{key}" in inputs and outputs must have same column\'s type: '
                    f'{key_to_column_type_inp[key]} != {key_to_column_type_out[key]}'
                )

    @abstractmethod
    def run_full(self, ds: DataStore, run_config: RunConfig = None) -> None:
        pass

    @abstractmethod
    def run_changelist(self, ds: DataStore, changelist: ChangeList, run_config: RunConfig = None) -> ChangeList:
        pass


class DatatableTransformStep(ComputeStep):
    def __init__(
        self,
        name: str,
        input_dts: List[DataTable],
        output_dts: List[DataTable],

        func: DatatableTransformFunc,
        kwargs: Dict[str, Any] = None,
        check_for_changes: bool = True,
    ) -> None:
        self.name = name
        self.input_dts = input_dts
        self.output_dts = output_dts

        self.func = func
        self.kwargs: Dict[str, Any] = kwargs or {}
        self.check_for_changes = check_for_changes

    def get_name(self) -> str:
        return self.name

    def get_input_dts(self) -> List[DataTable]:
        return self.input_dts

    def get_output_dts(self) -> List[DataTable]:
        return self.output_dts

    def run_full(self, ds: DataStore, run_config: RunConfig = None) -> None:
        if len(self.input_dts) > 0 and self.check_for_changes:
            with tracer.start_as_current_span("check for changes"):
                changed_idx_count = ds.get_changed_idx_count(
                    inputs=self.input_dts,
                    outputs=self.output_dts,
                    run_config=run_config
                )

                if changed_idx_count == 0:
                    logger.debug(f'Skipping {self.name} execution - nothing to compute')

                    return

        run_config = RunConfig.add_labels(run_config, {'step_name': self.name})

        self.func(ds, self.input_dts, self.output_dts, run_config, **self.kwargs)

    def run_changelist(self, ds: DataStore, changelist: ChangeList, run_config: RunConfig = None) -> ChangeList:
        raise NotImplementedError


def build_compute(ds: DataStore, catalog: Catalog, pipeline: Pipeline) -> List[ComputeStep]:
    with tracer.start_as_current_span("build_compute"):
        compute_pipeline: List[ComputeStep] = []

        for step in pipeline.steps:
            compute_pipeline.extend(step.build_compute(ds, catalog))

        for compute_step in compute_pipeline:
            compute_step.validate()

        return compute_pipeline


def print_compute(steps: List[ComputeStep]) -> None:
    import pprint
    pprint.pp(
        steps
    )


def run_steps(ds: DataStore, steps: List[ComputeStep], run_config: RunConfig = None) -> None:
    with tracer.start_as_current_span("run_steps"):
        for step in steps:
            with tracer.start_as_current_span(
                f'{step.get_name()} {[i.name for i in step.get_input_dts()]} -> {[i.name for i in step.get_output_dts()]}'
            ):
                logger.info(
                    f'Running {step.get_name()} '
                    f'{[i.name for i in step.get_input_dts()]} -> {[i.name for i in step.get_output_dts()]}'
                )

                step.run_full(ds, run_config)


def run_pipeline(
    ds: DataStore,
    catalog: Catalog,
    pipeline: Pipeline,
    run_config: RunConfig = None,
) -> None:
    steps = build_compute(ds, catalog, pipeline)
    run_steps(ds, steps, run_config)


def run_changelist(
    ds: DataStore,
    catalog: Catalog,
    pipeline: Pipeline,
    changelist: ChangeList,
    run_config: RunConfig = None,
) -> None:
    steps = build_compute(ds, catalog, pipeline)

    return run_steps_changelist(ds, steps, changelist, run_config)


def run_steps_changelist(
    ds: DataStore,
    steps: List[ComputeStep],
    changelist: ChangeList,
    run_config: RunConfig = None,
) -> None:
    current_changes = changelist
    next_changes = ChangeList()
    iteration = 0

    with tracer.start_as_current_span("Start pipeline for changelist"):
        while not current_changes.empty() and iteration < 100:
            with tracer.start_as_current_span("run_steps"):
                for step in steps:
                    with tracer.start_as_current_span(
                        f'{step.get_name()} '
                        f'{[i.name for i in step.get_input_dts()]} -> {[i.name for i in step.get_output_dts()]}'
                    ):
                        logger.info(
                            f'Running {step.get_name()} '
                            f'{[i.name for i in step.get_input_dts()]} -> {[i.name for i in step.get_output_dts()]}'
                        )

                        step_changes = step.run_changelist(ds, current_changes, run_config)
                        next_changes.extend(step_changes)

            current_changes = next_changes
            next_changes = ChangeList()
            iteration += 1<|MERGE_RESOLUTION|>--- conflicted
+++ resolved
@@ -1,12 +1,6 @@
-<<<<<<< HEAD
-from typing import List, Dict, Optional, Any, cast, Protocol
-from dataclasses import dataclass, field
-from abc import ABC
-=======
-from typing import List, Dict, Callable, Optional, Any
+from typing import List, Dict, Optional, Any, Protocol
 from dataclasses import dataclass
 from abc import ABC, abstractmethod
->>>>>>> 3ce5aed8
 
 import logging
 from opentelemetry import trace
@@ -61,8 +55,7 @@
         raise NotImplementedError
 
 
-<<<<<<< HEAD
-class ComputeStepFunc(Protocol):
+class DatatableTransformFunc(Protocol):
     # __name__: str
     def __call__(
         self,
@@ -71,10 +64,8 @@
         output_dts: List[DataTable],
         run_config: Optional[RunConfig],
         **kwargs
-    ) -> None: ...
-=======
-DatatableTransformFunc = Callable[[DataStore, List[DataTable], List[DataTable], Optional[RunConfig]], None]
->>>>>>> 3ce5aed8
+    ) -> None:
+        ...
 
 
 class DatatableTransform(PipelineStep):
@@ -105,28 +96,6 @@
         ]
 
 
-<<<<<<< HEAD
-class DatatableTransformStep:
-    def __init__(
-        self,
-        name: str,
-        input_dts: List[DataTable],
-        output_dts: List[DataTable],
-        func: ComputeStepFunc,
-        check_for_changes: bool = True,
-        **kwargs
-    ):
-        self.name = name
-        self.input_dts = input_dts
-        self.output_dts = output_dts
-        self.func = func
-        self.check_for_changes = check_for_changes
-        self.kwargs = kwargs
-
-    def __post_init__(self):
-        inp_p_keys = {key for inp in self.input_dts for key in inp.primary_keys}
-        out_p_keys = {key for out in self.output_dts for key in out.primary_keys}
-=======
 class ComputeStep(ABC):
     '''
     Шаг вычислений в графе вычислений.
@@ -161,7 +130,6 @@
 
         inp_p_keys = set.intersection(*inp_p_keys_arr) if len(inp_p_keys_arr) else set()
         out_p_keys = set.intersection(*out_p_keys_arr) if len(out_p_keys_arr) else set()
->>>>>>> 3ce5aed8
         join_keys = set.intersection(inp_p_keys, out_p_keys)
 
         key_to_column_type_inp = {
