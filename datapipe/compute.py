import hashlib
import logging
from abc import ABC, abstractmethod
from dataclasses import dataclass
from typing import Dict, Iterable, List, Optional, Tuple

from opentelemetry import trace
import tqdm

from datapipe.datatable import DataStore, DataTable
from datapipe.run_config import RunConfig
from datapipe.store.table_store import TableStore
<<<<<<< HEAD
from datapipe.types import ChangeList, DataDF, IndexDF, TransformResult
=======
from datapipe.types import ChangeList, Labels
>>>>>>> b31d37a6

logger = logging.getLogger("datapipe.compute")
tracer = trace.get_tracer("datapipe.compute")


@dataclass
class Table:
    store: TableStore


class Catalog:
    def __init__(self, catalog: Dict[str, Table]):
        self.catalog = catalog
        self.data_tables: Dict[str, DataTable] = {}

    def add_datatable(self, name: str, dt: Table):
        self.catalog[name] = dt

    def remove_datatable(self, name: str):
        del self.catalog[name]

    def init_all_tables(self, ds: DataStore):
        for name in self.catalog.keys():
            self.get_datatable(ds, name)

    def get_datatable(self, ds: DataStore, name: str) -> DataTable:
        return ds.get_or_create_table(name=name, table_store=self.catalog[name].store)


<<<<<<< HEAD
class ComputeStep:
=======
@dataclass
class Pipeline:
    steps: List["PipelineStep"]


class PipelineStep(ABC):
    """
    Пайплайн описывается через PipelineStep.

    Для выполнения у каждого pipeline_step выполняется build_compute на
    основании которых создается граф вычислений.
    """

    @abstractmethod
    def build_compute(self, ds: DataStore, catalog: Catalog) -> List["ComputeStep"]:
        raise NotImplementedError


class DatatableTransformFunc(Protocol):
    __name__: str

    def __call__(
        self,
        ds: DataStore,
        input_dts: List[DataTable],
        output_dts: List[DataTable],
        run_config: Optional[RunConfig],
        # Возможно, лучше передавать как переменную, а не  **
        **kwargs,
    ) -> None:
        ...


class DatatableTransform(PipelineStep):
    def __init__(
        self,
        func: DatatableTransformFunc,
        inputs: List[str],
        outputs: List[str],
        check_for_changes: bool = True,
        kwargs: Optional[Dict[str, Any]] = None,
        labels: Optional[Labels] = None,
    ) -> None:
        self.func = func
        self.inputs = inputs
        self.outputs = outputs
        self.check_for_changes = check_for_changes
        self.kwargs = kwargs
        self.labels = labels

    def build_compute(self, ds: DataStore, catalog: Catalog) -> List["ComputeStep"]:
        return [
            DatatableTransformStep(
                name=self.func.__name__,  # type: ignore # mypy bug: https://github.com/python/mypy/issues/10976
                input_dts=[catalog.get_datatable(ds, i) for i in self.inputs],
                output_dts=[catalog.get_datatable(ds, i) for i in self.outputs],
                func=self.func,
                kwargs=self.kwargs,
                check_for_changes=self.check_for_changes,
                labels=self.labels,
            )
        ]


class ComputeStep(ABC):
>>>>>>> b31d37a6
    """
    Шаг вычислений в графе вычислений.

    Каждый шаг должен уметь отвечать на вопросы:
    - какие таблицы приходят на вход
    - какие таблицы изменяются в результате трансформации

    Шаг может запускаться в режиме полной обработки, то есть без указания какие
    объекты изменились. Или в changelist-режиме, когда на вход поступают
    измененные индексы для каждой из входных таблиц.

    В changelist-режиме шаг обрабатывает только минимально необходимое
    количество батчей, которые покрывают все измененные индексы.
    """

<<<<<<< HEAD
    def __init__(
        self,
        name: str,
        input_dts: List[DataTable],
        output_dts: List[DataTable],
        labels: Optional[Dict[str, str]] = None,
    ) -> None:
=======
    def __init__(self, name: str, labels: Optional[Labels] = None) -> None:
>>>>>>> b31d37a6
        self._name = name
        self.input_dts = input_dts
        self.output_dts = output_dts
        self._labels = labels

    def get_name(self) -> str:
        ss = [
            self.__class__.__name__,
            self._name,
            *[i.name for i in self.input_dts],
            *[o.name for o in self.output_dts],
        ]

        m = hashlib.shake_128()
        m.update("".join(ss).encode("utf-8"))

        return f"{self._name}_{m.hexdigest(5)}"

    @property
    def name(self) -> str:
        return self.get_name()

    @property
    def labels(self) -> Labels:
        return self._labels if self._labels else []

    def validate(self) -> None:
        inp_p_keys_arr = [set(inp.primary_keys) for inp in self.input_dts if inp]
        out_p_keys_arr = [set(out.primary_keys) for out in self.output_dts if out]

        inp_p_keys = set.intersection(*inp_p_keys_arr) if len(inp_p_keys_arr) else set()
        out_p_keys = set.intersection(*out_p_keys_arr) if len(out_p_keys_arr) else set()
        join_keys = set.intersection(inp_p_keys, out_p_keys)

        key_to_column_type_inp = {
            column.name: type(column.type)
            for inp in self.input_dts
            for column in inp.primary_schema
            if column.name in join_keys
        }
        key_to_column_type_out = {
            column.name: type(column.type)
            for inp in self.output_dts
            for column in inp.primary_schema
            if column.name in join_keys
        }

        for key in join_keys:
            if key_to_column_type_inp[key] != key_to_column_type_out[key]:
                raise ValueError(
                    f'Primary key "{key}" in inputs and outputs must have same column\'s type: '
                    f"{key_to_column_type_inp[key]} != {key_to_column_type_out[key]}"
                )

    def get_full_process_ids(
        self,
        ds: DataStore,
        run_config: Optional[RunConfig] = None,
    ) -> Tuple[int, Iterable[IndexDF]]:
        raise NotImplementedError()

    def get_change_list_process_ids(
        self,
        ds: DataStore,
        change_list: ChangeList,
        run_config: Optional[RunConfig] = None,
    ) -> Tuple[int, Iterable[IndexDF]]:
        raise NotImplementedError()

    def get_batch_input_dfs(
        self,
        ds: DataStore,
        idx: IndexDF,
        run_config: Optional[RunConfig] = None,
    ) -> List[DataDF]:
        return [inp.get_data(idx) for inp in self.input_dts]

    def process_batch_dfs(
        self,
        ds: DataStore,
        idx: IndexDF,
        input_dfs: List[DataDF],
        run_config: Optional[RunConfig] = None,
    ) -> TransformResult:
        raise NotImplementedError()

    def process_batch_dts(
        self,
        ds: DataStore,
        idx: IndexDF,
        run_config: Optional[RunConfig] = None,
    ) -> Optional[TransformResult]:
        with tracer.start_as_current_span("get input data"):
            input_dfs = self.get_batch_input_dfs(ds, idx, run_config)

        if sum(len(j) for j in input_dfs) == 0:
            return None

        with tracer.start_as_current_span("run transform"):
            output_dfs = self.process_batch_dfs(
                ds=ds,
                idx=idx,
                input_dfs=input_dfs,
                run_config=run_config,
            )

        return output_dfs

    def process_batch(
        self,
        ds: DataStore,
        idx: IndexDF,
        run_config: Optional[RunConfig] = None,
    ) -> ChangeList:
        with tracer.start_as_current_span("process batch"):
            logger.debug(f"Idx to process: {idx.to_records()}")

            try:
                output_dfs = self.process_batch_dts(ds, idx, run_config)
            except Exception as e:
                logger.error(f"Transform failed: {str(e)}")
                ds.event_logger.log_exception(
                    e,
                    run_config=RunConfig.add_labels(run_config, {"idx": idx.to_dict(orient="records")}),
                )

                return ChangeList()

            changes = ChangeList()

            if output_dfs is not None:
                if isinstance(output_dfs, (list, tuple)):
                    assert len(output_dfs) == len(self.output_dts)
                else:
                    assert len(self.output_dts) == 1
                    output_dfs = [output_dfs]

                with tracer.start_as_current_span("store output batch"):
                    try:
                        for k, res_dt in enumerate(self.output_dts):
                            # Берем k-ое значение функции для k-ой таблички
                            # Добавляем результат в результирующие чанки
                            change_idx = res_dt.store_chunk(
                                data_df=output_dfs[k],
                                processed_idx=idx,
                                run_config=run_config,
                            )

                            changes.append(res_dt.name, change_idx)
                    except Exception as e:
                        logger.error(f"Store output batch failed: {str(e)}")
                        ds.event_logger.log_exception(
                            e,
                            run_config=RunConfig.add_labels(run_config, {"idx": idx.to_dict(orient="records")}),
                        )

                        return ChangeList()

            else:
                with tracer.start_as_current_span("delete missing data from output"):
                    for k, res_dt in enumerate(self.output_dts):
                        del_idx = res_dt.meta_table.get_existing_idx(idx)

                        res_dt.delete_by_idx(del_idx, run_config=run_config)

                        changes.append(res_dt.name, del_idx)

            return changes

    def run_full(
        self,
<<<<<<< HEAD
        ds: DataStore,
        run_config: Optional[RunConfig] = None,
=======
        name: str,
        input_dts: List[DataTable],
        output_dts: List[DataTable],
        func: DatatableTransformFunc,
        kwargs: Optional[Dict[str, Any]] = None,
        check_for_changes: bool = True,
        labels: Optional[Labels] = None,
>>>>>>> b31d37a6
    ) -> None:
        logger.info(f"Running: {self.name}")
        run_config = RunConfig.add_labels(run_config, {"step_name": self.name})

        (idx_count, idx_gen) = self.get_full_process_ids(ds, run_config)

        logger.info(f"Batches to process {idx_count}")

        if idx_count is not None and idx_count == 0:
            return

        for idx in tqdm.tqdm(idx_gen, total=idx_count):
            self.process_batch(
                ds=ds,
                idx=idx,
                run_config=run_config,
            )

    def run_changelist(
        self,
        ds: DataStore,
        change_list: ChangeList,
        run_config: Optional[RunConfig] = None,
    ) -> ChangeList:
        logger.info(f"Running: {self.name}")
        run_config = RunConfig.add_labels(run_config, {"step_name": self.name})

        (idx_count, idx_gen) = self.get_change_list_process_ids(ds, change_list, run_config)

<<<<<<< HEAD
        logger.info(f"Batches to process {idx_count}")
=======
                if changed_idx_count == 0:
                    logger.debug(f"Skipping {self.get_name()} execution - nothing to compute")
>>>>>>> b31d37a6

        if idx_count is not None and idx_count == 0:
            return ChangeList()

        res_changelist = ChangeList()

        for idx in tqdm.tqdm(idx_gen, total=idx_count):
            changes = self.process_batch(
                ds=ds,
                idx=idx,
                run_config=run_config,
            )
            res_changelist.extend(changes)

        return res_changelist

<<<<<<< HEAD
=======
        with tracer.start_as_current_span(f"Run {self.func.__name__}"):
            try:
                self.func(
                    ds=ds,
                    input_dts=self.input_dts,
                    output_dts=self.output_dts,
                    run_config=run_config,
                    **self.kwargs,
                )
            except Exception as e:
                logger.error(f"Datatable transform ({self.func.__name__}) run failed: {str(e)}")
                ds.event_logger.log_exception(e, run_config=run_config)
>>>>>>> b31d37a6

class PipelineStep(ABC):
    """
    Пайплайн описывается через PipelineStep.

<<<<<<< HEAD
    Для выполнения у каждого pipeline_step выполняется build_compute на
    основании которых создается граф вычислений.
    """

    @abstractmethod
    def build_compute(self, ds: DataStore, catalog: Catalog) -> List[ComputeStep]:
        raise NotImplementedError


@dataclass
class Pipeline:
    steps: List[PipelineStep]


=======
>>>>>>> b31d37a6
def build_compute(ds: DataStore, catalog: Catalog, pipeline: Pipeline) -> List[ComputeStep]:
    with tracer.start_as_current_span("build_compute"):
        catalog.init_all_tables(ds)

        compute_pipeline: List[ComputeStep] = []

        for step in pipeline.steps:
            compute_pipeline.extend(step.build_compute(ds, catalog))

        for compute_step in compute_pipeline:
            compute_step.validate()

        return compute_pipeline


def print_compute(steps: List[ComputeStep]) -> None:
    import pprint

    pprint.pp(steps)


def run_steps(ds: DataStore, steps: List[ComputeStep], run_config: Optional[RunConfig] = None) -> None:
<<<<<<< HEAD
    with tracer.start_as_current_span("run_steps"):
        for step in steps:
            with tracer.start_as_current_span(
                f"{step.get_name()} {[i.name for i in step.input_dts]} -> {[i.name for i in step.output_dts]}"
            ):
                logger.info(
                    f"Running {step.get_name()} "
                    f"{[i.name for i in step.input_dts]} -> {[i.name for i in step.output_dts]}"
                )
=======
    for step in steps:
        with tracer.start_as_current_span(
            f"{step.get_name()} {[i.name for i in step.get_input_dts()]} -> {[i.name for i in step.get_output_dts()]}"
        ):
            logger.info(
                f"Running {step.get_name()} "
                f"{[i.name for i in step.get_input_dts()]} -> {[i.name for i in step.get_output_dts()]}"
            )
>>>>>>> b31d37a6

            step.run_full(ds, run_config)


def run_pipeline(
    ds: DataStore,
    catalog: Catalog,
    pipeline: Pipeline,
    run_config: Optional[RunConfig] = None,
) -> None:
    steps = build_compute(ds, catalog, pipeline)
    run_steps(ds, steps, run_config)


def run_changelist(
    ds: DataStore,
    catalog: Catalog,
    pipeline: Pipeline,
    changelist: ChangeList,
    run_config: Optional[RunConfig] = None,
) -> None:
    steps = build_compute(ds, catalog, pipeline)

    return run_steps_changelist(ds, steps, changelist, run_config)


def run_steps_changelist(
    ds: DataStore,
    steps: List[ComputeStep],
    changelist: ChangeList,
    run_config: Optional[RunConfig] = None,
) -> None:
    current_changes = changelist
    next_changes = ChangeList()
    iteration = 0

    with tracer.start_as_current_span("Start pipeline for changelist"):
        while not current_changes.empty() and iteration < 100:
            with tracer.start_as_current_span("run_steps"):
                for step in steps:
                    with tracer.start_as_current_span(
                        f"{step.get_name()} "
                        f"{[i.name for i in step.input_dts]} -> {[i.name for i in step.output_dts]}"
                    ):
                        logger.info(
                            f"Running {step.get_name()} "
                            f"{[i.name for i in step.input_dts]} -> {[i.name for i in step.output_dts]}"
                        )

                        step_changes = step.run_changelist(ds, current_changes, run_config)
                        next_changes.extend(step_changes)

            current_changes = next_changes
            next_changes = ChangeList()
            iteration += 1<|MERGE_RESOLUTION|>--- conflicted
+++ resolved
@@ -10,11 +10,7 @@
 from datapipe.datatable import DataStore, DataTable
 from datapipe.run_config import RunConfig
 from datapipe.store.table_store import TableStore
-<<<<<<< HEAD
-from datapipe.types import ChangeList, DataDF, IndexDF, TransformResult
-=======
-from datapipe.types import ChangeList, Labels
->>>>>>> b31d37a6
+from datapipe.types import ChangeList, DataDF, IndexDF, Labels, TransformResult
 
 logger = logging.getLogger("datapipe.compute")
 tracer = trace.get_tracer("datapipe.compute")
@@ -44,75 +40,7 @@
         return ds.get_or_create_table(name=name, table_store=self.catalog[name].store)
 
 
-<<<<<<< HEAD
 class ComputeStep:
-=======
-@dataclass
-class Pipeline:
-    steps: List["PipelineStep"]
-
-
-class PipelineStep(ABC):
-    """
-    Пайплайн описывается через PipelineStep.
-
-    Для выполнения у каждого pipeline_step выполняется build_compute на
-    основании которых создается граф вычислений.
-    """
-
-    @abstractmethod
-    def build_compute(self, ds: DataStore, catalog: Catalog) -> List["ComputeStep"]:
-        raise NotImplementedError
-
-
-class DatatableTransformFunc(Protocol):
-    __name__: str
-
-    def __call__(
-        self,
-        ds: DataStore,
-        input_dts: List[DataTable],
-        output_dts: List[DataTable],
-        run_config: Optional[RunConfig],
-        # Возможно, лучше передавать как переменную, а не  **
-        **kwargs,
-    ) -> None:
-        ...
-
-
-class DatatableTransform(PipelineStep):
-    def __init__(
-        self,
-        func: DatatableTransformFunc,
-        inputs: List[str],
-        outputs: List[str],
-        check_for_changes: bool = True,
-        kwargs: Optional[Dict[str, Any]] = None,
-        labels: Optional[Labels] = None,
-    ) -> None:
-        self.func = func
-        self.inputs = inputs
-        self.outputs = outputs
-        self.check_for_changes = check_for_changes
-        self.kwargs = kwargs
-        self.labels = labels
-
-    def build_compute(self, ds: DataStore, catalog: Catalog) -> List["ComputeStep"]:
-        return [
-            DatatableTransformStep(
-                name=self.func.__name__,  # type: ignore # mypy bug: https://github.com/python/mypy/issues/10976
-                input_dts=[catalog.get_datatable(ds, i) for i in self.inputs],
-                output_dts=[catalog.get_datatable(ds, i) for i in self.outputs],
-                func=self.func,
-                kwargs=self.kwargs,
-                check_for_changes=self.check_for_changes,
-                labels=self.labels,
-            )
-        ]
-
-
-class ComputeStep(ABC):
->>>>>>> b31d37a6
     """
     Шаг вычислений в графе вычислений.
 
@@ -128,17 +56,13 @@
     количество батчей, которые покрывают все измененные индексы.
     """
 
-<<<<<<< HEAD
     def __init__(
         self,
         name: str,
         input_dts: List[DataTable],
         output_dts: List[DataTable],
-        labels: Optional[Dict[str, str]] = None,
+        labels: Optional[Labels] = None,
     ) -> None:
-=======
-    def __init__(self, name: str, labels: Optional[Labels] = None) -> None:
->>>>>>> b31d37a6
         self._name = name
         self.input_dts = input_dts
         self.output_dts = output_dts
@@ -310,18 +234,8 @@
 
     def run_full(
         self,
-<<<<<<< HEAD
-        ds: DataStore,
-        run_config: Optional[RunConfig] = None,
-=======
-        name: str,
-        input_dts: List[DataTable],
-        output_dts: List[DataTable],
-        func: DatatableTransformFunc,
-        kwargs: Optional[Dict[str, Any]] = None,
-        check_for_changes: bool = True,
-        labels: Optional[Labels] = None,
->>>>>>> b31d37a6
+        ds: DataStore,
+        run_config: Optional[RunConfig] = None,
     ) -> None:
         logger.info(f"Running: {self.name}")
         run_config = RunConfig.add_labels(run_config, {"step_name": self.name})
@@ -351,12 +265,7 @@
 
         (idx_count, idx_gen) = self.get_change_list_process_ids(ds, change_list, run_config)
 
-<<<<<<< HEAD
         logger.info(f"Batches to process {idx_count}")
-=======
-                if changed_idx_count == 0:
-                    logger.debug(f"Skipping {self.get_name()} execution - nothing to compute")
->>>>>>> b31d37a6
 
         if idx_count is not None and idx_count == 0:
             return ChangeList()
@@ -373,27 +282,11 @@
 
         return res_changelist
 
-<<<<<<< HEAD
-=======
-        with tracer.start_as_current_span(f"Run {self.func.__name__}"):
-            try:
-                self.func(
-                    ds=ds,
-                    input_dts=self.input_dts,
-                    output_dts=self.output_dts,
-                    run_config=run_config,
-                    **self.kwargs,
-                )
-            except Exception as e:
-                logger.error(f"Datatable transform ({self.func.__name__}) run failed: {str(e)}")
-                ds.event_logger.log_exception(e, run_config=run_config)
->>>>>>> b31d37a6
 
 class PipelineStep(ABC):
     """
     Пайплайн описывается через PipelineStep.
 
-<<<<<<< HEAD
     Для выполнения у каждого pipeline_step выполняется build_compute на
     основании которых создается граф вычислений.
     """
@@ -408,8 +301,6 @@
     steps: List[PipelineStep]
 
 
-=======
->>>>>>> b31d37a6
 def build_compute(ds: DataStore, catalog: Catalog, pipeline: Pipeline) -> List[ComputeStep]:
     with tracer.start_as_current_span("build_compute"):
         catalog.init_all_tables(ds)
@@ -432,28 +323,16 @@
 
 
 def run_steps(ds: DataStore, steps: List[ComputeStep], run_config: Optional[RunConfig] = None) -> None:
-<<<<<<< HEAD
-    with tracer.start_as_current_span("run_steps"):
-        for step in steps:
-            with tracer.start_as_current_span(
-                f"{step.get_name()} {[i.name for i in step.input_dts]} -> {[i.name for i in step.output_dts]}"
-            ):
-                logger.info(
-                    f"Running {step.get_name()} "
-                    f"{[i.name for i in step.input_dts]} -> {[i.name for i in step.output_dts]}"
-                )
-=======
     for step in steps:
         with tracer.start_as_current_span(
-            f"{step.get_name()} {[i.name for i in step.get_input_dts()]} -> {[i.name for i in step.get_output_dts()]}"
+            f"{step.get_name()} {[i.name for i in step.input_dts]} -> {[i.name for i in step.output_dts]}"
         ):
             logger.info(
                 f"Running {step.get_name()} "
-                f"{[i.name for i in step.get_input_dts()]} -> {[i.name for i in step.get_output_dts()]}"
+                f"{[i.name for i in step.input_dts]} -> {[i.name for i in step.output_dts]}"
             )
->>>>>>> b31d37a6
-
-            step.run_full(ds, run_config)
+
+        step.run_full(ds, run_config)
 
 
 def run_pipeline(
