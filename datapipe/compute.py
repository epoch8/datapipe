--- conflicted
+++ resolved
@@ -77,17 +77,8 @@
     check_for_changes: bool = True
 
     def __post_init__(self):
-<<<<<<< HEAD
-        inp_p_keys = set.intersection(*[set(inp.primary_keys) for inp in self.input_dts]) if len(self.input_dts) > 0 else set()
-        out_p_keys = (
-            set.intersection(*[set(out.primary_keys) for out in self.output_dts])
-            if len(self.output_dts) > 0
-            else set()
-        )
-=======
         inp_p_keys = {key for inp in self.input_dts for key in inp.primary_keys}
         out_p_keys = {key for out in self.output_dts for key in out.primary_keys}
->>>>>>> 554682ed
         join_keys = set.intersection(inp_p_keys, out_p_keys)
 
         key_to_column_type_inp = {
