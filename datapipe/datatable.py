from typing import Callable, Generator, Iterator, List, Dict, Optional, Tuple, Union, TYPE_CHECKING

import inspect
import logging
import time
import math

import pandas as pd
import tqdm

from datapipe.store.types import Index, ChunkMeta
from datapipe.store.table_store import TableStore

from datapipe.step import ComputeStep


if TYPE_CHECKING:
    from datapipe.metastore import MetaStore


logger = logging.getLogger('datapipe.datatable')


class DataTable:
    def __init__(
        self,
        ms: 'MetaStore',
        name: str,
        table_store: TableStore,  # Если None - создается по дефолту
    ):
        self.ms = ms
        self.name = name

        self.table_store = table_store

    def _make_deleted_meta_df(self, now, old_meta_df, deleted_idx) -> pd.DataFrame:
        res = old_meta_df.loc[deleted_idx]
        res.loc[:, 'delete_ts'] = now
        return res

    def get_metadata(self, idx: Optional[Index] = None) -> pd.DataFrame:
        return self.ms.get_metadata(self.name, idx)

    def get_data(self, idx: Optional[Index] = None) -> pd.DataFrame:
        return self.table_store.read_rows(self.ms.get_existing_idx(self.name, idx))

    def store_chunk(self, data_df: pd.DataFrame, now: float = None) -> ChunkMeta:
        logger.debug(f'Inserting chunk {len(data_df)} rows into {self.name}')

        new_idx, changed_idx, new_meta_df = self.ms.get_changes_for_store_chunk(self.name, data_df, now)

        self.table_store.insert_rows(data_df.loc[new_idx])
        self.table_store.update_rows(data_df.loc[changed_idx])

        self.ms.update_meta_for_store_chunk(self.name, new_meta_df)

        return list(data_df.index)

    def sync_meta_by_idx_chunks(self, chunks: List[ChunkMeta], processed_idx: pd.Index = None) -> None:
        ''' Пометить удаленными объекты, которых больше нет '''
        deleted_idx = self.ms.get_changes_for_sync_meta(self.name, chunks, processed_idx)

        if len(deleted_idx) > 0:
            self.table_store.delete_rows(deleted_idx)

        self.ms.update_meta_for_sync_meta(self.name, deleted_idx)

    def sync_meta_by_process_ts(self, process_ts: float) -> None:
        deleted_dfs = self.ms.get_stale_idx(self.name, process_ts)

        for deleted_df in deleted_dfs:
            deleted_idx = deleted_df.index
            self.table_store.delete_rows(deleted_idx)
            self.ms.update_meta_for_sync_meta(self.name, deleted_idx)

    def store(self, df: pd.DataFrame) -> None:
        now = time.time()

        chunk = self.store_chunk(
            data_df=df,
            now=now
        )
        self.sync_meta_by_idx_chunks(
            chunks=[chunk],
        )

    def get_data_chunked(self, chunksize: int = 1000) -> Generator[pd.DataFrame, None, None]:
        meta_df = self.ms.get_metadata(self.name, idx=None)

        for i in range(0, len(meta_df.index), chunksize):
            yield self.get_data(meta_df.index[i:i+chunksize])

    def get_indexes(self, idx: Optional[Index] = None) -> Index:
        return self.ms.get_metadata(self.name, idx).index.tolist()


def gen_process_many(
    dts: List[DataTable],
    proc_func: Callable[..., Union[
        Tuple[pd.DataFrame, ...],
        Iterator[Tuple[pd.DataFrame, ...]]]
    ],
    **kwargs
) -> None:
    '''
    Создание новой таблицы из результатов запуска `proc_func`.
    Функция может быть как обычной, так и генерирующейся
    '''

    now = time.time()

    if inspect.isgeneratorfunction(proc_func):
        iterable = proc_func(**kwargs)
    else:
        iterable = (proc_func(**kwargs),)

    for chunk_dfs in iterable:
        for k, dt_k in enumerate(dts):
            chunk_df_kth = chunk_dfs[k] if len(dts) > 1 else chunk_dfs
            dt_k.store_chunk(chunk_df_kth)

    for k, dt_k in enumerate(dts):
        dt_k.sync_meta_by_process_ts(now)


def gen_process(
    dt: DataTable,
    proc_func: Callable[[], Union[
        pd.DataFrame,
        Iterator[pd.DataFrame]]
    ],
    **kwargs
) -> None:
    return gen_process_many(
        dts=[dt],
        proc_func=proc_func,
        **kwargs
    )


def inc_process_many(
    ds: 'MetaStore',
    input_dts: List[DataTable],
    res_dts: List[DataTable],
    proc_func: Callable,
    chunksize: int = 1000,
    **kwargs
) -> None:
    '''
    Множественная инкрементальная обработка `input_dts' на основе изменяющихся индексов
    '''
    idx_count, input_dfs_gen = ds.get_process_chunks(inputs=input_dts, outputs=res_dts, chunksize=chunksize)

    if idx_count > 0:
        for idx, input_dfs in tqdm.tqdm(input_dfs_gen, total=math.ceil(idx_count / chunksize)):
            if sum(len(j) for j in input_dfs) > 0:
                chunks_df = proc_func(*input_dfs, **kwargs)

                for k, res_dt in enumerate(res_dts):
                    # Берем k-ое значение функции для k-ой таблички
                    chunk_df_k = chunks_df[k] if len(res_dts) > 1 else chunks_df

                    # Добавляем результат в результирующие чанки
                    res_index = res_dt.store_chunk(chunk_df_k)
                    res_dt.sync_meta([res_index], processed_idx=idx.index)

<<<<<<< HEAD
            else:
                for k, res_dt in enumerate(res_dts):
                    res_dt.sync_meta([], processed_idx=idx.index)
=======
        # Синхронизируем мета-данные для всех K табличек
        for k, res_dt in enumerate(res_dts):
            res_dt.sync_meta_by_idx_chunks(res_dts_chunks[k], processed_idx=idx)
>>>>>>> 93343d7c


def inc_process(
    ds: 'MetaStore',
    input_dts: List[DataTable],
    res_dt: DataTable,
    proc_func: Callable,
    chunksize: int = 1000,
    **kwargs
) -> None:
    inc_process_many(
        ds=ds,
        input_dts=input_dts,
        res_dts=[res_dt],
        proc_func=proc_func,
        chunksize=chunksize,
        **kwargs
    )


class ExternalTableUpdater(ComputeStep):
    def __init__(self, name: str, table: DataTable):
        self.name = name
        self.table = table
        self.input_dts = []
        self.output_dts = [table]

    def run(self, ms: 'MetaStore') -> None:
        ps_df = self.table.table_store.read_rows_meta_pseudo_df()

        _, _, new_meta_df = ms.get_changes_for_store_chunk(self.table.name, ps_df)
        ms.update_meta_for_store_chunk(self.table.name, new_meta_df)

        deleted_idx = ms.get_changes_for_sync_meta(self.table.name, [ps_df.index])
        ms.update_meta_for_sync_meta(self.table.name, deleted_idx)<|MERGE_RESOLUTION|>--- conflicted
+++ resolved
@@ -164,15 +164,9 @@
                     res_index = res_dt.store_chunk(chunk_df_k)
                     res_dt.sync_meta([res_index], processed_idx=idx.index)
 
-<<<<<<< HEAD
             else:
                 for k, res_dt in enumerate(res_dts):
-                    res_dt.sync_meta([], processed_idx=idx.index)
-=======
-        # Синхронизируем мета-данные для всех K табличек
-        for k, res_dt in enumerate(res_dts):
-            res_dt.sync_meta_by_idx_chunks(res_dts_chunks[k], processed_idx=idx)
->>>>>>> 93343d7c
+                    res_dt.sync_meta_by_idx_chunks([], processed_idx=idx.index)
 
 
 def inc_process(
