--- conflicted
+++ resolved
@@ -91,7 +91,6 @@
         return self.meta_table.get_metadata(idx).index.tolist()
 
 
-<<<<<<< HEAD
 def get_process_chunks(
     ms: MetaStore,
     inputs: List[DataTable],
@@ -113,9 +112,7 @@
     return idx, gen()
 
 
-=======
 # FIXME перенести в compute.BatchGenerateStep
->>>>>>> b1e9c9e7
 def gen_process_many(
     dts: List[DataTable],
     proc_func: Callable[
@@ -190,12 +187,8 @@
 
     res_dts_chunks: Dict[int, ChunkMeta] = {k: [] for k, _ in enumerate(res_dts)}
 
-<<<<<<< HEAD
     idx, input_dfs_gen = get_process_chunks(
         ms,
-=======
-    idx, input_dfs_gen = ms.get_process_chunks(
->>>>>>> b1e9c9e7
         inputs=input_dts,
         outputs=res_dts,
         chunksize=chunksize
