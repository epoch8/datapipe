--- conflicted
+++ resolved
@@ -184,14 +184,8 @@
 
         Returns: [join_keys, select]
         """
-<<<<<<< HEAD
 
         join_keys = self.get_join_keys(inputs, outputs)
-=======
-        inp_p_keys = [set(inp.primary_keys) for inp in inputs]
-        out_p_keys = [set(out.primary_keys) for out in outputs]
-        join_keys = set.intersection(*inp_p_keys, *out_p_keys)
->>>>>>> 05fa4699
 
         # if not join_keys:
         #     raise ValueError("Impossible to carry out transformation. datatables do not contain intersecting ids")
