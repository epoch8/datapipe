from dataclasses import dataclass
from typing import Callable, Generator, Iterator, List, Dict, Optional, Tuple, Union, TYPE_CHECKING

import inspect
import logging
import time
import math

import pandas as pd
import tqdm

from datapipe.store.types import Index, ChunkMeta, IndexMeta
from datapipe.store.table_store import TableStore

from datapipe.step import ComputeStep


if TYPE_CHECKING:
    from datapipe.metastore import MetaTable, MetaStore


logger = logging.getLogger('datapipe.datatable')


@dataclass
class TableSchema:
    name: str
    index_schema: IndexMeta
    data_schema: 


class DataTable:
    def __init__(
        self,
        name: str,
        meta_table: 'MetaTable',
        table_store: TableStore,  # Если None - создается по дефолту
    ):
        self.name = name

<<<<<<< HEAD
        self.mt = meta_table
=======
        self.meta_table = meta_table
>>>>>>> d7a5fb3e
        self.table_store = table_store

    def _make_deleted_meta_df(self, now, old_meta_df, deleted_idx) -> pd.DataFrame:
        res = old_meta_df.loc[deleted_idx]
        res.loc[:, 'delete_ts'] = now
        return res

    def get_metadata(self, idx: Optional[Index] = None) -> pd.DataFrame:
<<<<<<< HEAD
        return self.mt.get_metadata(idx)
=======
        return self.meta_table.get_metadata(idx)
>>>>>>> d7a5fb3e

    def get_data(self, idx: Optional[Index] = None) -> pd.DataFrame:
        return self.table_store.read_rows(self.meta_table.get_existing_idx(idx))

    def store_chunk(self, data_df: pd.DataFrame, now: float = None) -> ChunkMeta:
        logger.debug(f'Inserting chunk {len(data_df)} rows into {self.name}')

<<<<<<< HEAD
        new_idx, changed_idx, new_meta_df = self.mt.get_changes_for_store_chunk(data_df, now)
=======
        new_idx, changed_idx, new_meta_df = self.meta_table.get_changes_for_store_chunk(data_df, now)
>>>>>>> d7a5fb3e

        self.table_store.insert_rows(data_df.loc[new_idx])
        self.table_store.update_rows(data_df.loc[changed_idx])

<<<<<<< HEAD
        self.mt.update_meta_for_store_chunk(self.name, new_meta_df)
=======
        self.meta_table.update_meta_for_store_chunk(new_meta_df)
>>>>>>> d7a5fb3e

        return list(data_df.index)

    def sync_meta_by_idx_chunks(self, chunks: List[ChunkMeta], processed_idx: pd.Index = None) -> None:
        ''' Пометить удаленными объекты, которых больше нет '''
<<<<<<< HEAD
        deleted_idx = self.mt.get_changes_for_sync_meta(chunks, processed_idx)
=======
        deleted_idx = self.meta_table.get_changes_for_sync_meta(chunks, processed_idx)
>>>>>>> d7a5fb3e

        if len(deleted_idx) > 0:
            self.table_store.delete_rows(deleted_idx)

<<<<<<< HEAD
        self.mt.update_meta_for_sync_meta(deleted_idx)
=======
        self.meta_table.update_meta_for_sync_meta(deleted_idx)

    def sync_meta_by_process_ts(self, process_ts: float) -> None:
        deleted_dfs = self.meta_table.get_stale_idx(process_ts)

        for deleted_df in deleted_dfs:
            deleted_idx = deleted_df.index
            self.table_store.delete_rows(deleted_idx)
            self.meta_table.update_meta_for_sync_meta(deleted_idx)
>>>>>>> d7a5fb3e

    def store(self, df: pd.DataFrame) -> None:
        now = time.time()

        chunk = self.store_chunk(
            data_df=df,
            now=now
        )
        self.sync_meta_by_idx_chunks(
            chunks=[chunk],
        )

    def get_data_chunked(self, chunksize: int = 1000) -> Generator[pd.DataFrame, None, None]:
<<<<<<< HEAD
        meta_df = self.mt.get_metadata(idx=None)
=======
        meta_df = self.meta_table.get_metadata(idx=None)
>>>>>>> d7a5fb3e

        for i in range(0, len(meta_df.index), chunksize):
            yield self.get_data(meta_df.index[i:i+chunksize])

    def get_indexes(self, idx: Optional[Index] = None) -> Index:
<<<<<<< HEAD
        return self.mt.get_metadata(idx).index.tolist()
=======
        return self.meta_table.get_metadata(idx).index.tolist()
>>>>>>> d7a5fb3e


def gen_process_many(
    dts: List[DataTable],
    proc_func: Callable[..., Union[
        Tuple[pd.DataFrame, ...],
        Iterator[Tuple[pd.DataFrame, ...]]]
    ],
    **kwargs
) -> None:
    '''
    Создание новой таблицы из результатов запуска `proc_func`.
    Функция может быть как обычной, так и генерирующейся
    '''

    now = time.time()

    if inspect.isgeneratorfunction(proc_func):
        iterable = proc_func(**kwargs)
    else:
        iterable = (proc_func(**kwargs),)

    for chunk_dfs in iterable:
        for k, dt_k in enumerate(dts):
            chunk_df_kth = chunk_dfs[k] if len(dts) > 1 else chunk_dfs
            dt_k.store_chunk(chunk_df_kth)

    for k, dt_k in enumerate(dts):
        dt_k.sync_meta_by_process_ts(now)


def gen_process(
    dt: DataTable,
    proc_func: Callable[[], Union[
        pd.DataFrame,
        Iterator[pd.DataFrame]]
    ],
    **kwargs
) -> None:
    return gen_process_many(
        dts=[dt],
        proc_func=proc_func,
        **kwargs
    )


def inc_process_many(
    ms: 'MetaStore',
    input_dts: List[DataTable],
    res_dts: List[DataTable],
    proc_func: Callable,
    chunksize: int = 1000,
    **kwargs
) -> None:
    '''
    Множественная инкрементальная обработка `input_dts' на основе изменяющихся индексов
    '''

    res_dts_chunks: Dict[int, ChunkMeta] = {k: [] for k, _ in enumerate(res_dts)}

    idx, input_dfs_gen = ms.get_process_chunks(
        inputs=input_dts, 
        outputs=res_dts, 
        chunksize=chunksize
    )

    if len(idx) > 0:
        for input_dfs in tqdm.tqdm(input_dfs_gen, total=math.ceil(len(idx) / chunksize)):
            if sum(len(j) for j in input_dfs) > 0:
                chunks_df = proc_func(*input_dfs, **kwargs)

                for k, res_dt in enumerate(res_dts):
                    # Берем k-ое значение функции для k-ой таблички
                    chunk_df_k = chunks_df[k] if len(res_dts) > 1 else chunks_df

                    # Добавляем результат в результирующие чанки
                    res_dts_chunks[k].append(res_dt.store_chunk(chunk_df_k))

        # Синхронизируем мета-данные для всех K табличек
        for k, res_dt in enumerate(res_dts):
            res_dt.sync_meta_by_idx_chunks(res_dts_chunks[k], processed_idx=idx)


def inc_process(
    ds: 'MetaStore',
    input_dts: List[DataTable],
    res_dt: DataTable,
    proc_func: Callable,
    chunksize: int = 1000,
    **kwargs
) -> None:
    inc_process_many(
        ms=ds,
        input_dts=input_dts,
        res_dts=[res_dt],
        proc_func=proc_func,
        chunksize=chunksize,
        **kwargs
    )


class ExternalTableUpdater(ComputeStep):
    def __init__(self, name: str, table: DataTable):
        self.name = name
        self.table = table
        self.input_dts = []
        self.output_dts = [table]

    def run(self, ms: 'MetaStore') -> None:
        ps_df = self.table.table_store.read_rows_meta_pseudo_df()

        _, _, new_meta_df = self.table.meta_table.get_changes_for_store_chunk(ps_df)
        self.table.meta_table.update_meta_for_store_chunk(new_meta_df)

        deleted_idx = self.table.meta_table.get_changes_for_sync_meta([ps_df.index])
        self.table.meta_table.update_meta_for_sync_meta(deleted_idx)<|MERGE_RESOLUTION|>--- conflicted
+++ resolved
@@ -22,11 +22,11 @@
 logger = logging.getLogger('datapipe.datatable')
 
 
-@dataclass
-class TableSchema:
-    name: str
-    index_schema: IndexMeta
-    data_schema: 
+# @dataclass
+# class TableSchema:
+#     name: str
+#     index_schema: IndexMeta
+#     data_schema: 
 
 
 class DataTable:
@@ -38,11 +38,7 @@
     ):
         self.name = name
 
-<<<<<<< HEAD
-        self.mt = meta_table
-=======
         self.meta_table = meta_table
->>>>>>> d7a5fb3e
         self.table_store = table_store
 
     def _make_deleted_meta_df(self, now, old_meta_df, deleted_idx) -> pd.DataFrame:
@@ -51,11 +47,7 @@
         return res
 
     def get_metadata(self, idx: Optional[Index] = None) -> pd.DataFrame:
-<<<<<<< HEAD
-        return self.mt.get_metadata(idx)
-=======
         return self.meta_table.get_metadata(idx)
->>>>>>> d7a5fb3e
 
     def get_data(self, idx: Optional[Index] = None) -> pd.DataFrame:
         return self.table_store.read_rows(self.meta_table.get_existing_idx(idx))
@@ -63,37 +55,22 @@
     def store_chunk(self, data_df: pd.DataFrame, now: float = None) -> ChunkMeta:
         logger.debug(f'Inserting chunk {len(data_df)} rows into {self.name}')
 
-<<<<<<< HEAD
-        new_idx, changed_idx, new_meta_df = self.mt.get_changes_for_store_chunk(data_df, now)
-=======
         new_idx, changed_idx, new_meta_df = self.meta_table.get_changes_for_store_chunk(data_df, now)
->>>>>>> d7a5fb3e
 
         self.table_store.insert_rows(data_df.loc[new_idx])
         self.table_store.update_rows(data_df.loc[changed_idx])
 
-<<<<<<< HEAD
-        self.mt.update_meta_for_store_chunk(self.name, new_meta_df)
-=======
         self.meta_table.update_meta_for_store_chunk(new_meta_df)
->>>>>>> d7a5fb3e
 
         return list(data_df.index)
 
     def sync_meta_by_idx_chunks(self, chunks: List[ChunkMeta], processed_idx: pd.Index = None) -> None:
         ''' Пометить удаленными объекты, которых больше нет '''
-<<<<<<< HEAD
-        deleted_idx = self.mt.get_changes_for_sync_meta(chunks, processed_idx)
-=======
         deleted_idx = self.meta_table.get_changes_for_sync_meta(chunks, processed_idx)
->>>>>>> d7a5fb3e
 
         if len(deleted_idx) > 0:
             self.table_store.delete_rows(deleted_idx)
 
-<<<<<<< HEAD
-        self.mt.update_meta_for_sync_meta(deleted_idx)
-=======
         self.meta_table.update_meta_for_sync_meta(deleted_idx)
 
     def sync_meta_by_process_ts(self, process_ts: float) -> None:
@@ -103,7 +80,6 @@
             deleted_idx = deleted_df.index
             self.table_store.delete_rows(deleted_idx)
             self.meta_table.update_meta_for_sync_meta(deleted_idx)
->>>>>>> d7a5fb3e
 
     def store(self, df: pd.DataFrame) -> None:
         now = time.time()
@@ -117,21 +93,13 @@
         )
 
     def get_data_chunked(self, chunksize: int = 1000) -> Generator[pd.DataFrame, None, None]:
-<<<<<<< HEAD
-        meta_df = self.mt.get_metadata(idx=None)
-=======
         meta_df = self.meta_table.get_metadata(idx=None)
->>>>>>> d7a5fb3e
 
         for i in range(0, len(meta_df.index), chunksize):
             yield self.get_data(meta_df.index[i:i+chunksize])
 
     def get_indexes(self, idx: Optional[Index] = None) -> Index:
-<<<<<<< HEAD
-        return self.mt.get_metadata(idx).index.tolist()
-=======
         return self.meta_table.get_metadata(idx).index.tolist()
->>>>>>> d7a5fb3e
 
 
 def gen_process_many(
@@ -193,8 +161,8 @@
     res_dts_chunks: Dict[int, ChunkMeta] = {k: [] for k, _ in enumerate(res_dts)}
 
     idx, input_dfs_gen = ms.get_process_chunks(
-        inputs=input_dts, 
-        outputs=res_dts, 
+        inputs=input_dts,
+        outputs=res_dts,
         chunksize=chunksize
     )
 
