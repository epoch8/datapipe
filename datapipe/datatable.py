from typing import Callable, Dict, Iterator, List, Optional, Tuple, Union

import inspect
import logging
import time
import math

import pandas as pd
from sqlalchemy import alias, func, select, union, and_, or_
import tqdm

from datapipe.types import DataDF, MetadataDF, IndexDF, data_to_index, index_difference
from datapipe.store.database import DBConn, sql_apply_runconfig_filter
from datapipe.metastore import MetaTable
from datapipe.store.table_store import TableStore
from datapipe.event_logger import EventLogger
from datapipe.step import RunConfig

from datapipe.step import ComputeStep


logger = logging.getLogger('datapipe.datatable')


class DataTable:
    def __init__(
        self,
        name: str,
        meta_dbconn: DBConn,
        meta_table: MetaTable,
        table_store: TableStore,
        event_logger: EventLogger,
    ):
        self.name = name
        self.meta_dbconn = meta_dbconn
        self.meta_table = meta_table
        self.table_store = table_store
        self.event_logger = event_logger

        self.primary_keys = meta_table.primary_keys

    def get_metadata(self, idx: Optional[IndexDF] = None) -> MetadataDF:
        return self.meta_table.get_metadata(idx)

    def get_data(self, idx: Optional[IndexDF] = None) -> DataDF:
        return self.table_store.read_rows(self.meta_table.get_existing_idx(idx))

    def store_chunk(self, data_df: DataDF, processed_idx: IndexDF = None, now: float = None) -> None:
        '''
        Записать новые данные в таблицу.

        При указанном `processed_idx` удалить те строки, которые находятся внутри `processed_idx`, но
        отсутствуют в `data_df`.
        '''

        if data_df.empty:
            return None

        logger.debug(f'Inserting chunk {len(data_df.index)} rows into {self.name}')

        new_df, changed_df, new_meta_df, changed_meta_df = self.meta_table.get_changes_for_store_chunk(data_df, now)

        if len(new_meta_df) > 0 or len(changed_meta_df) > 0:
            self.event_logger.log_state(
                self.name, added_count=len(new_meta_df), updated_count=len(changed_meta_df), deleted_count=0
            )

        # TODO implement transaction meckanism
        self.table_store.insert_rows(new_df)
        self.table_store.update_rows(changed_df)

        self.meta_table.insert_meta_for_store_chunk(new_meta_df)
        self.meta_table.update_meta_for_store_chunk(changed_meta_df)

        data_idx = data_to_index(data_df, self.primary_keys)

        if processed_idx is not None:
            existing_idx = self.meta_table.get_existing_idx(processed_idx)
            deleted_idx = index_difference(existing_idx, data_idx)

            self.table_store.delete_rows(deleted_idx)
            self.meta_table.mark_rows_deleted(deleted_idx)

    def delete_by_idx(self, idx: IndexDF, now: float = None) -> None:
        self.table_store.delete_rows(idx)
        self.meta_table.mark_rows_deleted(idx, now=now)

    def delete_stale_by_process_ts(self, process_ts: float, now: float = None, run_config: RunConfig = None) -> None:
        for deleted_df in self.meta_table.get_stale_idx(process_ts, run_config=run_config):
            deleted_idx = data_to_index(deleted_df, self.primary_keys)
            self.table_store.delete_rows(deleted_idx)
            self.meta_table.mark_rows_deleted(deleted_idx, now=now)


class DataStore:
    def __init__(
        self,
        meta_dbconn: DBConn
    ) -> None:
        self.meta_dbconn = meta_dbconn
        self.event_logger = EventLogger(self.meta_dbconn)
        self.tables: Dict[str, DataTable] = {}

    def create_table(self, name: str, table_store: TableStore) -> DataTable:
        assert(name not in self.tables)

        primary_schema = table_store.get_primary_schema()

        res = DataTable(
            name=name,
            meta_dbconn=self.meta_dbconn,
            meta_table=MetaTable(
                dbconn=self.meta_dbconn,
                name=name,
                primary_schema=primary_schema,
                event_logger=self.event_logger,
            ),
            table_store=table_store,
            event_logger=self.event_logger,
        )

        self.tables[name] = res

        return res

    def get_or_create_table(self, name: str, table_store: TableStore) -> DataTable:
        if name in self.tables:
            return self.tables[name]
        else:
            return self.create_table(name, table_store)

    def get_process_ids(
        self,
        inputs: List[DataTable],
        outputs: List[DataTable],
        chunksize: int = 1000,
        run_config: RunConfig = None,
    ) -> Tuple[int, Iterator[IndexDF]]:
        '''
        Метод для получения перечня индексов для обработки.

        Returns: (idx_size, iterator<idx_df>)
            idx_size - количество индексов требующих обработки
            idx_df - датафрейм без колонок с данными, только индексная колонка
        '''

        if len(inputs) == 0:
            return (0, iter([]))

        inp_p_keys = [set(inp.primary_keys) for inp in inputs]
        out_p_keys = [set(out.primary_keys) for out in outputs]
        join_keys = set.intersection(*inp_p_keys, *out_p_keys)

        if not join_keys:
            raise ValueError("Impossible to carry out transformation. datatables do not contain intersecting ids")

        def left_join(tbl_a, tbl_bbb):
            q = tbl_a.join(
                tbl_bbb[0],
                and_(tbl_a.c[key] == tbl_bbb[0].c[key] for key in join_keys),
                isouter=True
            )
            for tbl_b in tbl_bbb[1:]:
                q = q.join(
                    tbl_b,
                    and_(tbl_a.c[key] == tbl_b.c[key] for key in join_keys),
                    isouter=True
                )

            return q

        inp_tbls = [(inp, inp.meta_table.sql_table) for inp in inputs]
        out_tbls = [out.meta_table.sql_table.alias(f"out_{out.meta_table.sql_table.name}") for out in outputs]
        sql_requests = []

        for inp_dt, inp in inp_tbls:
            fields = [inp.c[key] for key in join_keys]
            sql = select(fields).select_from(
                left_join(
                    inp,
                    out_tbls
                )
            ).where(
                or_(
                    and_(
                        or_(
                            (
                                out.c.process_ts
                                <
                                inp.c.update_ts
                            ),
                            out.c.process_ts.is_(None)
                        ),
                        inp.c.delete_ts.is_(None)
                    )
                    for out in out_tbls
                )
            )

            sql = sql_apply_runconfig_filter(sql, inp_dt.meta_table.sql_table, inp_dt.primary_keys, run_config)

            sql_requests.append(sql)

        for out in out_tbls:
            fields = [out.c[key] for key in join_keys]
            sql = select(fields).select_from(
                left_join(
                    out,
                    [inp for _, inp in inp_tbls]
                )
            ).where(
                or_(
                    or_(
                        (
                            out.c.process_ts
                            <
                            inp.c.delete_ts
                        ),
                        inp.c.create_ts.is_(None)
                    )
                    for _, inp in inp_tbls
                )
            )

            sql_requests.append(sql)

        u1 = union(*sql_requests)

        idx_count = self.meta_dbconn.con.execute(
            select([func.count()])
            .select_from(
                alias(u1.subquery(), name='union_select')
            )
        ).scalar()

        return idx_count, pd.read_sql_query(
            u1,
            con=self.meta_dbconn.con,
            chunksize=chunksize
        )


# TODO перенести в compute.BatchGenerateStep
def gen_process_many(
    dts: List[DataTable],
    proc_func: Callable[
        ...,
        Iterator[Tuple[DataDF, ...]]
    ],
    run_config: RunConfig = None,
    **kwargs
) -> None:
    '''
    Создание новой таблицы из результатов запуска `proc_func`.
    Функция может быть как обычной, так и генерирующейся
    '''

    now = time.time()

    assert inspect.isgeneratorfunction(proc_func), "Starting v0.8.0 proc_func should be a generator"

    try:
        iterable = proc_func(**kwargs)
    except Exception as e:
        logger.exception(f"Generating failed ({proc_func.__name__}): {str(e)}")

    while True:
        try:
            chunk_dfs = next(iterable)

            if isinstance(chunk_dfs, pd.DataFrame):
                chunk_dfs = [chunk_dfs]
        except StopIteration:
            break
        except Exception as e:
            logger.exception(f"Generating failed ({proc_func.__name__}): {str(e)}")

            # TODO перенести get_process* в compute.BatchGenerateStep и пользоваться event_logger из metastore
            if dts:
                dts[0].event_logger.log_exception(e)
            return

        for k, dt_k in enumerate(dts):
            dt_k.store_chunk(chunk_dfs[k])

    for k, dt_k in enumerate(dts):
        dt_k.delete_stale_by_process_ts(now, run_config=run_config)


# TODO перенести в compute.BatchGenerateStep
def gen_process(
    dt: DataTable,
    proc_func: Callable[[], Union[
        DataDF,
        Iterator[DataDF]]
    ],
    **kwargs
) -> None:
    def proc_func_many():
        for i in proc_func():
            yield (i,)

    return gen_process_many(
        dts=[dt],
        proc_func=proc_func_many,
        **kwargs
    )


# TODO перенести в compute.BatchTransformStep
def inc_process(
    ds: DataStore,
    input_dts: List[DataTable],
    res_dt: DataTable,
    proc_func: Callable,
    chunksize: int = 1000,
    **kwargs
) -> None:
    inc_process_many(
        ds=ds,
        input_dts=input_dts,
        res_dts=[res_dt],
        proc_func=proc_func,
        chunksize=chunksize,
        **kwargs
    )


# TODO перенести в compute.BatchGenerateStep
def inc_process_many(
    ds: DataStore,
    input_dts: List[DataTable],
    res_dts: List[DataTable],
    proc_func: Callable,
    chunksize: int = 1000,
    run_config: RunConfig = None,
    **kwargs
) -> None:
    '''
    Множественная инкрементальная обработка `input_dts' на основе изменяющихся индексов
    '''

    idx_count, idx_gen = ds.get_process_ids(
        inputs=input_dts,
        outputs=res_dts,
        chunksize=chunksize,
        run_config=run_config
    )

    logger.info(f'Items to update {idx_count}')

    if idx_count > 0:
        for idx in tqdm.tqdm(idx_gen, total=math.ceil(idx_count / chunksize)):
            logger.debug(f'Idx to process: {idx.to_records()}')

            input_dfs = [inp.get_data(idx) for inp in input_dts]

            if sum(len(j) for j in input_dfs) > 0:
                try:
                    chunks_df = proc_func(*input_dfs, **kwargs)
                except Exception as e:
                    logger.error(f"Transform failed ({proc_func.__name__}): {str(e)}")
                    ds.event_logger.log_exception(e)

                    continue

                for k, res_dt in enumerate(res_dts):
                    # Берем k-ое значение функции для k-ой таблички
                    chunk_df_k = chunks_df[k] if len(res_dts) > 1 else chunks_df

                    # Добавляем результат в результирующие чанки
                    res_dt.store_chunk(data_df=chunk_df_k, processed_idx=idx)

            else:
                for k, res_dt in enumerate(res_dts):
                    res_dt.delete_by_idx(idx)


class MetaTableUpdater(ComputeStep):
    def __init__(self, name: str, table: DataTable):
        self.name = name
        self.table = table
        self.input_dts = []
        self.output_dts = [table]

    def run(self, ds: DataStore, run_config: RunConfig = None) -> None:
        now = time.time()

<<<<<<< HEAD
        for ps_df in tqdm.tqdm(self.table.table_store.read_rows_meta_pseudo_df()):
            if ps_df.empty:
                return
=======
        for ps_df in tqdm.tqdm(self.table.table_store.read_rows_meta_pseudo_df(run_config=run_config)):
>>>>>>> 56da294d

            _, _, new_meta_df, changed_meta_df = self.table.meta_table.get_changes_for_store_chunk(ps_df, now=now)

            if len(new_meta_df) > 0 or len(changed_meta_df) > 0:
                ds.event_logger.log_state(
                    self.name, added_count=len(new_meta_df), updated_count=len(changed_meta_df), deleted_count=0
                )

            # TODO switch to iterative store_chunk and self.table.sync_meta_by_process_ts

            self.table.meta_table.insert_meta_for_store_chunk(new_meta_df)
            self.table.meta_table.update_meta_for_store_chunk(changed_meta_df)

        for stale_idx in self.table.meta_table.get_stale_idx(now):
            self.table.meta_table.mark_rows_deleted(stale_idx, now=now)<|MERGE_RESOLUTION|>--- conflicted
+++ resolved
@@ -386,13 +386,9 @@
     def run(self, ds: DataStore, run_config: RunConfig = None) -> None:
         now = time.time()
 
-<<<<<<< HEAD
-        for ps_df in tqdm.tqdm(self.table.table_store.read_rows_meta_pseudo_df()):
+        for ps_df in tqdm.tqdm(self.table.table_store.read_rows_meta_pseudo_df(run_config=run_config)):
             if ps_df.empty:
                 return
-=======
-        for ps_df in tqdm.tqdm(self.table.table_store.read_rows_meta_pseudo_df(run_config=run_config)):
->>>>>>> 56da294d
 
             _, _, new_meta_df, changed_meta_df = self.table.meta_table.get_changes_for_store_chunk(ps_df, now=now)
 
