--- conflicted
+++ resolved
@@ -56,16 +56,12 @@
         if not data_df.empty:
             logger.debug(f'Inserting chunk {len(data_df.index)} rows into {self.name}')
 
-<<<<<<< HEAD
-        logger.debug(f'Storing chunk {len(data_df.index)} rows into {self.name}')
-=======
             (
                 new_df,
                 changed_df,
                 new_meta_df,
                 changed_meta_df
             ) = self.meta_table.get_changes_for_store_chunk(data_df, now)
->>>>>>> 6ad2958c
 
             self.event_logger.log_state(
                 self.name,
@@ -328,12 +324,4 @@
                 # drop pseudo column
                 yield df.drop(columns='_1')
 
-<<<<<<< HEAD
-        return idx_count, alter_res_df()
-=======
-            else:
-                for k, res_dt in enumerate(res_dts):
-                    del_idx = res_dt.meta_table.get_existing_idx(idx)
-
-                    res_dt.delete_by_idx(del_idx, run_config=run_config)
->>>>>>> 6ad2958c
+        return idx_count, alter_res_df()