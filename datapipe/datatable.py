--- conflicted
+++ resolved
@@ -7,16 +7,12 @@
 from datapipe.event_logger import EventLogger
 from datapipe.meta.sql_meta import MetaTable
 from datapipe.run_config import RunConfig
-<<<<<<< HEAD
 from datapipe.sql_util import (
-    sql_apply_filters_idx_to_subquery,
     sql_apply_idx_filter_to_table,
     sql_apply_runconfig_filters,
 )
 from datapipe.store.database import DBConn, MetaKey
-=======
 from datapipe.store.database import DBConn
->>>>>>> 7670ab56
 from datapipe.store.table_store import TableStore
 from datapipe.types import DataDF, IndexDF, MetadataDF, data_to_index, index_difference
 
@@ -31,400 +27,6 @@
 tracer = trace.get_tracer("datapipe.datatable")
 
 
-<<<<<<< HEAD
-TABLE_META_SCHEMA: List[Column] = [
-    Column("hash", Integer),
-    Column("create_ts", Float),  # Время создания строки
-    Column("update_ts", Float),  # Время последнего изменения
-    Column("process_ts", Float),  # Время последней успешной обработки
-    Column("delete_ts", Float),  # Время удаления
-]
-
-
-@dataclass
-class TableDebugInfo:
-    name: str
-    size: int
-
-
-class MetaTable:
-    def __init__(
-        self,
-        dbconn: DBConn,
-        name: str,
-        primary_schema: DataSchema,
-        meta_schema: MetaSchema = [],
-        create_table: bool = False,
-    ):
-        self.dbconn = dbconn
-        self.name = name
-
-        self.primary_schema = primary_schema
-        self.primary_keys: List[str] = [column.name for column in primary_schema]
-
-        for item in primary_schema:
-            item.primary_key = True
-
-        self.meta_schema = meta_schema
-        self.meta_keys = {}
-
-        meta_key_prop = MetaKey.get_property_name()
-
-        for column in meta_schema:
-            target_name = (
-                column.meta_key.target_name
-                if hasattr(column, meta_key_prop)
-                else column.name
-            )
-            self.meta_keys[target_name] = column.name
-
-        self.sql_schema: List[SchemaItem] = [
-            i._copy() for i in primary_schema + meta_schema + TABLE_META_SCHEMA
-        ]
-
-        self.sql_table = Table(
-            f"{self.name}_meta",
-            self.dbconn.sqla_metadata,
-            *self.sql_schema,
-        )
-
-        if create_table:
-            self.sql_table.create(self.dbconn.con, checkfirst=True)
-
-    def __reduce__(self) -> Tuple[Any, ...]:
-        return self.__class__, (
-            self.dbconn,
-            self.name,
-            self.primary_schema,
-            self.meta_schema,
-            False,
-        )
-
-    def _chunk_size(self):
-        # Magic number derived empirically. See
-        # https://github.com/epoch8/datapipe/issues/178 for details.
-        #
-        # TODO Investigate deeper how does stack in Postgres work
-        return 5000 // len(self.primary_keys)
-
-    def _chunk_idx_df(self, idx: TAnyDF) -> Iterator[TAnyDF]:
-        """
-        Split IndexDF to chunks acceptable for typical Postgres configuration.
-        See `_chunk_size` for detatils.
-        """
-
-        CHUNK_SIZE = self._chunk_size()
-
-        for chunk_no in range(int(math.ceil(len(idx) / CHUNK_SIZE))):
-            chunk_idx = idx.iloc[chunk_no * CHUNK_SIZE : (chunk_no + 1) * CHUNK_SIZE, :]
-
-            yield cast(TAnyDF, chunk_idx)
-
-    def _build_metadata_query(
-        self, sql, idx: Optional[IndexDF] = None, include_deleted: bool = False
-    ):
-        if idx is not None:
-            if len(self.primary_keys) == 0:
-                # Когда ключей нет - не делаем ничего
-                pass
-
-            else:
-                sql = sql_apply_idx_filter_to_table(
-                    sql, self.sql_table, self.primary_keys, idx
-                )
-
-        if not include_deleted:
-            sql = sql.where(self.sql_table.c.delete_ts.is_(None))
-
-        return sql
-
-    def get_metadata(
-        self, idx: Optional[IndexDF] = None, include_deleted: bool = False
-    ) -> MetadataDF:
-        """
-        Получить датафрейм с метаданными.
-
-        idx - опциональный фильтр по целевым строкам
-        include_deleted - флаг, возвращать ли удаленные строки, по умолчанию = False
-        """
-
-        res = []
-        sql = select(*self.sql_schema)  # type: ignore
-
-        with self.dbconn.con.begin() as con:
-            if idx is None:
-                sql = self._build_metadata_query(sql, idx, include_deleted)
-                return cast(MetadataDF, pd.read_sql_query(sql, con=con))
-
-            for chunk_idx in self._chunk_idx_df(idx):
-                chunk_sql = self._build_metadata_query(sql, chunk_idx, include_deleted)
-
-                res.append(pd.read_sql_query(chunk_sql, con=con))
-
-            if len(res) > 0:
-                return cast(MetadataDF, pd.concat(res))
-            else:
-                return cast(
-                    MetadataDF,
-                    pd.DataFrame(columns=[column.name for column in self.sql_schema]),  # type: ignore
-                )
-
-    def get_metadata_size(
-        self, idx: Optional[IndexDF] = None, include_deleted: bool = False
-    ) -> int:
-        """
-        Получить количество строк метаданных.
-
-        idx - опциональный фильтр по целевым строкам
-        include_deleted - флаг, возвращать ли удаленные строки, по умолчанию = False
-        """
-
-        sql = select(func.count()).select_from(self.sql_table)
-        sql = self._build_metadata_query(sql, idx, include_deleted)
-
-        with self.dbconn.con.begin() as con:
-            res = con.execute(sql).fetchone()
-
-            assert res is not None and len(res) == 1
-            return res[0]
-
-    def _make_new_metadata_df(self, now: float, df: DataDF) -> MetadataDF:
-        meta_keys = self.primary_keys + list(self.meta_keys.values())
-        res_df = df[meta_keys]
-
-        res_df = res_df.assign(
-            hash=self._get_hash_for_df(df),
-            create_ts=now,
-            update_ts=now,
-            process_ts=now,
-            delete_ts=None,
-        )
-
-        return cast(MetadataDF, res_df)
-
-    def _get_meta_data_columns(self):
-        return (
-            self.primary_keys
-            + list(self.meta_keys.values())
-            + [column.name for column in TABLE_META_SCHEMA]
-        )
-
-    def _get_hash_for_df(self, df) -> pd.DataFrame:
-        return df.apply(lambda x: str(list(x)), axis=1).apply(
-            lambda x: int.from_bytes(
-                CityHash32(x).to_bytes(4, "little"), "little", signed=True
-            )
-        )
-
-    # Fix numpy types in Index
-    # FIXME разобраться, что это за грязный хак
-    def _get_sql_param(self, param):
-        return param.item() if hasattr(param, "item") else param
-
-    def get_existing_idx(self, idx: Optional[IndexDF] = None) -> IndexDF:
-        sql = select(*self.sql_schema)  # type: ignore
-
-        if idx is not None:
-            if len(idx.index) == 0:
-                # Empty index -> empty result
-                return cast(
-                    IndexDF,
-                    pd.DataFrame(columns=[column.name for column in self.sql_schema]),  # type: ignore
-                )
-            idx_cols = list(set(idx.columns.tolist()) & set(self.primary_keys))
-        else:
-            idx_cols = []
-
-        if len(idx_cols) > 0:
-            row_queries = []
-
-            # FIXME поправить на сравнение кортежей
-            assert idx is not None
-            for _, row in idx.iterrows():
-                and_params = [
-                    self.sql_table.c[key] == self._get_sql_param(row[key])  # type: ignore
-                    for key in idx_cols
-                    if key in self.primary_keys
-                ]
-                and_query = and_(*and_params)
-                row_queries.append(and_query)
-
-            sql = sql.where(or_(*row_queries))
-
-        sql = sql.where(self.sql_table.c.delete_ts.is_(None))
-
-        with self.dbconn.con.begin() as con:
-            res_df: DataDF = pd.read_sql_query(
-                sql,
-                con=con,
-            )
-
-        return data_to_index(res_df, self.primary_keys)
-
-    def get_table_debug_info(self) -> TableDebugInfo:
-        with self.dbconn.con.begin() as con:
-            res = con.execute(
-                select(func.count()).select_from(self.sql_table)
-            ).fetchone()
-
-            assert res is not None and len(res) == 1
-            return TableDebugInfo(
-                name=self.name,
-                size=res[0],
-            )
-
-    # TODO Может быть переделать работу с метадатой на контекстный менеджер?
-    # FIXME поправить возвращаемые структуры данных, _meta_df должны содержать только _meta колонки
-    def get_changes_for_store_chunk(
-        self, data_df: DataDF, now: Optional[float] = None
-    ) -> Tuple[DataDF, DataDF, MetadataDF, MetadataDF]:
-        """
-        Анализирует блок данных data_df, выделяет строки new_ которые нужно добавить и строки changed_ которые нужно обновить
-
-        Returns tuple:
-            new_data_df     - строки данных, которые нужно добавить
-            changed_data_df - строки данных, которые нужно изменить
-            new_meta_df     - строки метаданных, которые нужно добавить
-            changed_meta_df - строки метаданных, которые нужно изменить
-        """
-
-        if now is None:
-            now = time.time()
-
-        # получить meta по чанку
-        existing_meta_df = self.get_metadata(
-            data_to_index(data_df, self.primary_keys), include_deleted=True
-        )
-        data_cols = list(data_df.columns)
-        meta_cols = self._get_meta_data_columns()
-
-        # Дополняем данные методанными
-        merged_df = pd.merge(
-            data_df.assign(data_hash=self._get_hash_for_df(data_df)),
-            existing_meta_df,
-            how="left",
-            left_on=self.primary_keys,
-            right_on=self.primary_keys,
-            suffixes=("", "_exist"),
-        )
-
-        new_idx = merged_df["hash"].isna() | merged_df["delete_ts"].notnull()
-
-        # Ищем новые записи
-        new_df = data_df.loc[new_idx.values, data_cols]  # type: ignore
-
-        # Создаем мета данные для новых записей
-        new_meta_data_df = merged_df.loc[merged_df["hash"].isna().values, data_cols]  # type: ignore
-        new_meta_df = self._make_new_metadata_df(now, new_meta_data_df)
-
-        # Ищем изменившиеся записи
-        changed_idx = (
-            (merged_df["hash"].notna())
-            & (merged_df["delete_ts"].isnull())
-            & (merged_df["hash"] != merged_df["data_hash"])
-        )
-        changed_df = merged_df.loc[changed_idx.values, data_cols]  # type: ignore
-
-        # Меняем мета данные для существующих записей
-        changed_meta_idx = (merged_df["hash"].notna()) & (
-            merged_df["hash"] != merged_df["data_hash"]
-        ) | (merged_df["delete_ts"].notnull())
-        changed_meta_df = merged_df.loc[merged_df["hash"].notna(), :].copy()
-
-        changed_meta_df.loc[changed_meta_idx, "update_ts"] = now
-        changed_meta_df["process_ts"] = now
-        changed_meta_df["delete_ts"] = None
-        changed_meta_df["hash"] = changed_meta_df["data_hash"]
-
-        return (
-            cast(DataDF, new_df),
-            cast(DataDF, changed_df),
-            cast(MetadataDF, new_meta_df),
-            cast(MetadataDF, changed_meta_df[meta_cols]),
-        )
-
-    def update_rows(self, df: MetadataDF) -> None:
-        if df.empty:
-            return
-
-        insert_sql = self.dbconn.insert(self.sql_table).values(
-            df.to_dict(orient="records")
-        )
-
-        sql = insert_sql.on_conflict_do_update(
-            index_elements=self.primary_keys,
-            set_={
-                "hash": insert_sql.excluded.hash,
-                "update_ts": insert_sql.excluded.update_ts,
-                "process_ts": insert_sql.excluded.process_ts,
-                "delete_ts": insert_sql.excluded.delete_ts,
-            },
-        )
-
-        with self.dbconn.con.begin() as con:
-            con.execute(sql)
-
-    def mark_rows_deleted(
-        self,
-        deleted_idx: IndexDF,
-        now: Optional[float] = None,
-    ) -> None:
-        if len(deleted_idx) > 0:
-            if now is None:
-                now = time.time()
-
-            meta_df = self.get_metadata(deleted_idx)
-
-            meta_df["hash"] = 0
-            meta_df["delete_ts"] = now
-            meta_df["update_ts"] = now
-            meta_df["process_ts"] = now
-
-            self.update_rows(meta_df)
-
-    def get_stale_idx(
-        self,
-        process_ts: float,
-        run_config: Optional[RunConfig] = None,
-    ) -> Iterator[IndexDF]:
-        idx_cols = [self.sql_table.c[key] for key in self.primary_keys]
-        sql = select(*idx_cols).where(
-            and_(
-                self.sql_table.c.process_ts < process_ts,
-                self.sql_table.c.delete_ts.is_(None),
-            )
-        )
-
-        sql = sql_apply_runconfig_filters(
-            sql, self.primary_keys, run_config
-        )
-
-        with self.dbconn.con.begin() as con:
-            return cast(
-                Iterator[IndexDF],
-                list(pd.read_sql_query(sql, con=con, chunksize=1000)),
-            )
-
-    def get_changed_rows_count_after_timestamp(
-        self,
-        ts: float,
-    ) -> int:
-        sql = select(func.count()).where(
-            and_(
-                self.sql_table.c.process_ts > ts,
-                self.sql_table.c.delete_ts.is_(None),
-            )
-        )
-
-        with self.dbconn.con.begin() as con:
-            res = con.execute(sql).fetchone()
-            assert res is not None and len(res) == 1
-
-            return res[0]
-
-
-=======
->>>>>>> 7670ab56
 class DataTable:
     def __init__(
         self,
@@ -567,44 +169,6 @@
 
             self.delete_by_idx(deleted_idx, now=now, run_config=run_config)
 
-<<<<<<< HEAD
-    def get_agg_cte(
-        self,
-        transform_keys: List[str],
-        filters_idx: Optional[IndexDF] = None,
-        run_config: Optional[RunConfig] = None,
-    ) -> Tuple[List[str], Any]:
-        """
-        Create a CTE that aggregates the table by transform keys and returns the
-        maximum update_ts for each group.
-
-        CTE has the following columns:
-
-        * transform keys which are present in primary keys
-        * update_ts
-
-        Returns a tuple of (keys, CTE).
-        """
-
-        tbl = self.meta_table.sql_table
-
-        keys = [k for k in transform_keys if k in self.primary_keys]
-        key_cols: List["ColumnClause"] = [column(k) for k in keys]
-
-        sql: Any = select(
-            *key_cols + [func.max(tbl.c["update_ts"]).label("update_ts")]
-        ).select_from(tbl)
-
-        if len(key_cols) > 0:
-            sql = sql.group_by(*key_cols)
-
-        sql = sql_apply_filters_idx_to_subquery(sql, keys, filters_idx)
-        sql = sql_apply_runconfig_filters(sql, keys, run_config)
-
-        return (keys, sql.cte(name=f"{tbl.name}__update"))
-
-=======
->>>>>>> 7670ab56
 
 class DataStore:
     def __init__(
