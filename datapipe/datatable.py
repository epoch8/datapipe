from typing import Dict, Iterator, List, Optional, Tuple, Set

import logging

import pandas as pd
from sqlalchemy import alias, func, select, union, and_, or_, literal

from datapipe.types import DataDF, MetadataDF, IndexDF, data_to_index, index_difference
from datapipe.store.database import DBConn, sql_apply_runconfig_filter
from datapipe.metastore import MetaTable
from datapipe.store.table_store import TableStore
from datapipe.event_logger import EventLogger
from datapipe.run_config import RunConfig, LabelDict


logger = logging.getLogger('datapipe.datatable')


class DataTable:
    def __init__(
        self,
        name: str,
        meta_dbconn: DBConn,
        meta_table: MetaTable,
        table_store: TableStore,
        event_logger: EventLogger,
    ):
        self.name = name
        self.meta_dbconn = meta_dbconn
        self.meta_table = meta_table
        self.table_store = table_store
        self.event_logger = event_logger

        self.primary_keys = meta_table.primary_keys

    def get_metadata(self, idx: Optional[IndexDF] = None) -> MetadataDF:
        return self.meta_table.get_metadata(idx)

    def get_data(self, idx: Optional[IndexDF] = None) -> DataDF:
        return self.table_store.read_rows(self.meta_table.get_existing_idx(idx))

    def store_chunk(
        self,
        data_df: DataDF,
        processed_idx: IndexDF = None,
        now: float = None,
        run_config: RunConfig = None,
    ) -> None:
        '''
        Записать новые данные в таблицу.

        При указанном `processed_idx` удалить те строки, которые находятся внутри `processed_idx`, но
        отсутствуют в `data_df`.
        '''

        if data_df.empty:
            return None

        logger.debug(f'Storing chunk {len(data_df.index)} rows into {self.name}')

        new_df, changed_df, new_meta_df, changed_meta_df = self.meta_table.get_changes_for_store_chunk(data_df, now)

<<<<<<< HEAD
        if len(new_df) > 0 or len(changed_df) > 0:
            self.event_logger.log_state(
                self.name, added_count=len(new_df),
                updated_count=len(changed_df),
                deleted_count=0,
                run_config=run_config,
            )
=======
        self.event_logger.log_state(
            self.name,
            added_count=len(new_df),
            updated_count=len(changed_df),
            deleted_count=0,
            processed_count=len(data_df),
            run_config=run_config,
        )
>>>>>>> 2948996d

        # TODO implement transaction meckanism
        self.table_store.insert_rows(new_df)
        self.table_store.update_rows(changed_df)

        self.meta_table.insert_meta_for_store_chunk(new_meta_df)
        self.meta_table.update_meta_for_store_chunk(changed_meta_df)

        data_idx = data_to_index(data_df, self.primary_keys)

        if processed_idx is not None:
            existing_idx = self.meta_table.get_existing_idx(processed_idx)
            deleted_idx = index_difference(existing_idx, data_idx)

            self.delete_by_idx(deleted_idx, now=now, run_config=run_config)

    def delete_by_idx(
        self,
        idx: IndexDF,
        now: float = None,
        run_config: RunConfig = None,
    ) -> None:
        if len(idx) > 0:
            logger.debug(f'Deleting {len(idx.index)} rows from {self.name} data')
            self.event_logger.log_state(
                self.name,
                added_count=0,
                updated_count=0,
                deleted_count=len(idx),
                processed_count=len(idx),
                run_config=run_config,
            )

            self.table_store.delete_rows(idx)
            self.meta_table.mark_rows_deleted(idx, now=now)

    def delete_stale_by_process_ts(
        self,
        process_ts: float,
        now: float = None,
        run_config: RunConfig = None,
    ) -> None:
        for deleted_df in self.meta_table.get_stale_idx(process_ts, run_config=run_config):
            deleted_idx = data_to_index(deleted_df, self.primary_keys)

            self.delete_by_idx(deleted_idx, now=now, run_config=run_config)


class DataStore:
    def __init__(
        self,
        meta_dbconn: DBConn
    ) -> None:
        self.meta_dbconn = meta_dbconn
        self.event_logger = EventLogger(self.meta_dbconn)
        self.tables: Dict[str, DataTable] = {}

    def create_table(self, name: str, table_store: TableStore) -> DataTable:
        assert(name not in self.tables)

        primary_schema = table_store.get_primary_schema()

        res = DataTable(
            name=name,
            meta_dbconn=self.meta_dbconn,
            meta_table=MetaTable(
                dbconn=self.meta_dbconn,
                name=name,
                primary_schema=primary_schema,
            ),
            table_store=table_store,
            event_logger=self.event_logger,
        )

        self.tables[name] = res

        return res

    def get_or_create_table(self, name: str, table_store: TableStore) -> DataTable:
        if name in self.tables:
            return self.tables[name]
        else:
            return self.create_table(name, table_store)

    def _build_changed_idx_sql(
        self,
        inputs: List[DataTable],
        outputs: List[DataTable],
        run_config: RunConfig = None,
    ) -> Tuple[Set[str], select]:
        """
        Построить SQL запрос на получение измененных идентификаторов.

        Returns: [join_keys, select]
        """

        inp_p_keys = [set(inp.primary_keys) for inp in inputs]
        out_p_keys = [set(out.primary_keys) for out in outputs]
        join_keys = set.intersection(*inp_p_keys, *out_p_keys)

        # if not join_keys:
        #     raise ValueError("Impossible to carry out transformation. datatables do not contain intersecting ids")

        def left_join(tbl_a, tbl_bbb):
            q = tbl_a.join(
                tbl_bbb[0],
                and_(True, *[tbl_a.c[key] == tbl_bbb[0].c[key] for key in join_keys]),
                isouter=True
            )
            for tbl_b in tbl_bbb[1:]:
                q = q.join(
                    tbl_b,
                    and_(True, *[tbl_a.c[key] == tbl_b.c[key] for key in join_keys]),
                    isouter=True
                )

            return q

        inp_tbls = [(inp, inp.meta_table.sql_table.alias(f"inp_{inp.name}")) for inp in inputs]
        out_tbls = [(out, out.meta_table.sql_table.alias(f"out_{out.name}")) for out in outputs]
        sql_requests = []

        for inp_dt, inp in inp_tbls:
            fields = [literal(1).label('_1')] + [inp.c[key] for key in join_keys]
            sql = select(fields).select_from(
                left_join(
                    inp,
                    [out for _, out in out_tbls]
                )
            ).where(
                or_(
                    and_(
                        or_(
                            (
                                out.c.process_ts
                                <
                                inp.c.update_ts
                            ),
                            out.c.process_ts.is_(None)
                        ),
                        inp.c.delete_ts.is_(None)
                    )
                    for _, out in out_tbls
                )
            )

            sql = sql_apply_runconfig_filter(sql, inp, inp_dt.primary_keys, run_config)

            sql_requests.append(sql)

        for out_dt, out in out_tbls:
            fields = [literal(1).label('_1')] + [out.c[key] for key in join_keys]
            sql = select(fields).select_from(
                left_join(
                    out,
                    [inp for _, inp in inp_tbls]
                )
            ).where(
                or_(
                    or_(
                        (
                            out.c.process_ts
                            <
                            inp.c.delete_ts
                        ),
                        inp.c.create_ts.is_(None)
                    )
                    for _, inp in inp_tbls
                )
            )

            sql = sql_apply_runconfig_filter(sql, out, out_dt.primary_keys, run_config)

            sql_requests.append(sql)

        u1 = union(*sql_requests)

        return (join_keys, u1)

    def get_changed_idx_count(
        self,
        inputs: List[DataTable],
        outputs: List[DataTable],
        run_config: RunConfig = None,
    ) -> int:
        _, sql = self._build_changed_idx_sql(
            inputs=inputs,
            outputs=outputs,
            run_config=run_config
        )

        idx_count = self.meta_dbconn.con.execute(
            select([func.count()])
            .select_from(
                alias(sql.subquery(), name='union_select')
            )
        ).scalar()

        return idx_count

    def get_process_ids(
        self,
        inputs: List[DataTable],
        outputs: List[DataTable],
        chunksize: int = 1000,
        run_config: RunConfig = None,
    ) -> Tuple[int, Iterator[IndexDF]]:
        '''
        Метод для получения перечня индексов для обработки.

        Returns: (idx_size, iterator<idx_df>)
            idx_size - количество индексов требующих обработки
            idx_df - датафрейм без колонок с данными, только индексная колонка
        '''

        if len(inputs) == 0:
            return (0, iter([]))

        idx_count = self.get_changed_idx_count(
            inputs=inputs,
            outputs=outputs,
            run_config=run_config,
        )

        join_keys, u1 = self._build_changed_idx_sql(
            inputs=inputs,
            outputs=outputs,
            run_config=run_config,
        )

        # Список ключей из фильтров, которые нужно добавить в результат
        extra_filters: LabelDict
        if run_config is not None:
            extra_filters = {
                k: v
                for k, v in run_config.filters.items()
                if k not in join_keys
            }
        else:
            extra_filters = {}

        def alter_res_df():
            for df in pd.read_sql_query(
                u1,
                con=self.meta_dbconn.con,
                chunksize=chunksize
            ):
                for k, v in extra_filters.items():
                    df[k] = v
<<<<<<< HEAD
=======
                yield df

        return idx_count, alter_res_df()


# TODO перенести в compute.BatchGenerateStep
def gen_process_many(
    dts: List[DataTable],
    proc_func: Callable[
        ...,
        Iterator[Tuple[DataDF, ...]]
    ],
    run_config: RunConfig = None,
    **kwargs
) -> None:
    '''
    Создание новой таблицы из результатов запуска `proc_func`.
    Функция может быть как обычной, так и генерирующейся
    '''

    now = time.time()
    empty_generator = True

    assert inspect.isgeneratorfunction(proc_func), "Starting v0.8.0 proc_func should be a generator"

    try:
        iterable = proc_func(**kwargs)
    except Exception as e:
        logger.exception(f"Generating failed ({proc_func.__name__}): {str(e)}")

    while True:
        try:
            chunk_dfs = next(iterable)

            if isinstance(chunk_dfs, pd.DataFrame):
                chunk_dfs = [chunk_dfs]
        except StopIteration:
            if empty_generator:
                for k, dt_k in enumerate(dts):
                    dt_k.event_logger.log_state(
                        dt_k.name,
                        added_count=0,
                        updated_count=0,
                        deleted_count=0,
                        processed_count=0,
                        run_config=run_config,
                    )

            break
        except Exception as e:
            logger.exception(f"Generating failed ({proc_func.__name__}): {str(e)}")

            # TODO перенести get_process* в compute.BatchGenerateStep и пользоваться event_logger из metastore
            if dts:
                dts[0].event_logger.log_exception(e, run_config=run_config)
            return

        empty_generator = False

        for k, dt_k in enumerate(dts):
            dt_k.store_chunk(chunk_dfs[k], run_config=run_config)

    for k, dt_k in enumerate(dts):
        dt_k.delete_stale_by_process_ts(now, run_config=run_config)


# TODO перенести в compute.BatchGenerateStep
def gen_process(
    dt: DataTable,
    proc_func: Callable[[], Union[
        DataDF,
        Iterator[DataDF]]
    ],
    **kwargs
) -> None:
    def proc_func_many():
        for i in proc_func():
            yield (i,)

    return gen_process_many(
        dts=[dt],
        proc_func=proc_func_many,
        **kwargs
    )


# TODO перенести в compute.BatchTransformStep
def inc_process(
    ds: DataStore,
    input_dts: List[DataTable],
    res_dt: DataTable,
    proc_func: Callable,
    chunksize: int = 1000,
    **kwargs
) -> None:
    inc_process_many(
        ds=ds,
        input_dts=input_dts,
        res_dts=[res_dt],
        proc_func=proc_func,
        chunksize=chunksize,
        **kwargs
    )


# TODO перенести в compute.BatchGenerateStep
def inc_process_many(
    ds: DataStore,
    input_dts: List[DataTable],
    res_dts: List[DataTable],
    proc_func: Callable,
    chunksize: int = 1000,
    run_config: RunConfig = None,
    **kwargs
) -> None:
    '''
    Множественная инкрементальная обработка `input_dts' на основе изменяющихся индексов
    '''

    idx_count, idx_gen = ds.get_process_ids(
        inputs=input_dts,
        outputs=res_dts,
        chunksize=chunksize,
        run_config=run_config
    )

    logger.info(f'Items to update {idx_count}')

    if idx_count > 0:
        for idx in tqdm.tqdm(idx_gen, total=math.ceil(idx_count / chunksize)):
            logger.debug(f'Idx to process: {idx.to_records()}')

            input_dfs = [inp.get_data(idx) for inp in input_dts]

            if sum(len(j) for j in input_dfs) > 0:
                try:
                    chunks_df = proc_func(*input_dfs, **kwargs)
                except Exception as e:
                    logger.error(f"Transform failed ({proc_func.__name__}): {str(e)}")
                    ds.event_logger.log_exception(e, run_config=run_config)

                    continue

                for k, res_dt in enumerate(res_dts):
                    # Берем k-ое значение функции для k-ой таблички
                    chunk_df_k = chunks_df[k] if len(res_dts) > 1 else chunks_df

                    # Добавляем результат в результирующие чанки
                    res_dt.store_chunk(
                        data_df=chunk_df_k,
                        processed_idx=idx,
                        run_config=run_config,
                    )
>>>>>>> 2948996d

                # drop pseudo column
                yield df.drop(columns='_1')

        return idx_count, alter_res_df()<|MERGE_RESOLUTION|>--- conflicted
+++ resolved
@@ -60,15 +60,6 @@
 
         new_df, changed_df, new_meta_df, changed_meta_df = self.meta_table.get_changes_for_store_chunk(data_df, now)
 
-<<<<<<< HEAD
-        if len(new_df) > 0 or len(changed_df) > 0:
-            self.event_logger.log_state(
-                self.name, added_count=len(new_df),
-                updated_count=len(changed_df),
-                deleted_count=0,
-                run_config=run_config,
-            )
-=======
         self.event_logger.log_state(
             self.name,
             added_count=len(new_df),
@@ -77,7 +68,6 @@
             processed_count=len(data_df),
             run_config=run_config,
         )
->>>>>>> 2948996d
 
         # TODO implement transaction meckanism
         self.table_store.insert_rows(new_df)
@@ -327,162 +317,6 @@
             ):
                 for k, v in extra_filters.items():
                     df[k] = v
-<<<<<<< HEAD
-=======
-                yield df
-
-        return idx_count, alter_res_df()
-
-
-# TODO перенести в compute.BatchGenerateStep
-def gen_process_many(
-    dts: List[DataTable],
-    proc_func: Callable[
-        ...,
-        Iterator[Tuple[DataDF, ...]]
-    ],
-    run_config: RunConfig = None,
-    **kwargs
-) -> None:
-    '''
-    Создание новой таблицы из результатов запуска `proc_func`.
-    Функция может быть как обычной, так и генерирующейся
-    '''
-
-    now = time.time()
-    empty_generator = True
-
-    assert inspect.isgeneratorfunction(proc_func), "Starting v0.8.0 proc_func should be a generator"
-
-    try:
-        iterable = proc_func(**kwargs)
-    except Exception as e:
-        logger.exception(f"Generating failed ({proc_func.__name__}): {str(e)}")
-
-    while True:
-        try:
-            chunk_dfs = next(iterable)
-
-            if isinstance(chunk_dfs, pd.DataFrame):
-                chunk_dfs = [chunk_dfs]
-        except StopIteration:
-            if empty_generator:
-                for k, dt_k in enumerate(dts):
-                    dt_k.event_logger.log_state(
-                        dt_k.name,
-                        added_count=0,
-                        updated_count=0,
-                        deleted_count=0,
-                        processed_count=0,
-                        run_config=run_config,
-                    )
-
-            break
-        except Exception as e:
-            logger.exception(f"Generating failed ({proc_func.__name__}): {str(e)}")
-
-            # TODO перенести get_process* в compute.BatchGenerateStep и пользоваться event_logger из metastore
-            if dts:
-                dts[0].event_logger.log_exception(e, run_config=run_config)
-            return
-
-        empty_generator = False
-
-        for k, dt_k in enumerate(dts):
-            dt_k.store_chunk(chunk_dfs[k], run_config=run_config)
-
-    for k, dt_k in enumerate(dts):
-        dt_k.delete_stale_by_process_ts(now, run_config=run_config)
-
-
-# TODO перенести в compute.BatchGenerateStep
-def gen_process(
-    dt: DataTable,
-    proc_func: Callable[[], Union[
-        DataDF,
-        Iterator[DataDF]]
-    ],
-    **kwargs
-) -> None:
-    def proc_func_many():
-        for i in proc_func():
-            yield (i,)
-
-    return gen_process_many(
-        dts=[dt],
-        proc_func=proc_func_many,
-        **kwargs
-    )
-
-
-# TODO перенести в compute.BatchTransformStep
-def inc_process(
-    ds: DataStore,
-    input_dts: List[DataTable],
-    res_dt: DataTable,
-    proc_func: Callable,
-    chunksize: int = 1000,
-    **kwargs
-) -> None:
-    inc_process_many(
-        ds=ds,
-        input_dts=input_dts,
-        res_dts=[res_dt],
-        proc_func=proc_func,
-        chunksize=chunksize,
-        **kwargs
-    )
-
-
-# TODO перенести в compute.BatchGenerateStep
-def inc_process_many(
-    ds: DataStore,
-    input_dts: List[DataTable],
-    res_dts: List[DataTable],
-    proc_func: Callable,
-    chunksize: int = 1000,
-    run_config: RunConfig = None,
-    **kwargs
-) -> None:
-    '''
-    Множественная инкрементальная обработка `input_dts' на основе изменяющихся индексов
-    '''
-
-    idx_count, idx_gen = ds.get_process_ids(
-        inputs=input_dts,
-        outputs=res_dts,
-        chunksize=chunksize,
-        run_config=run_config
-    )
-
-    logger.info(f'Items to update {idx_count}')
-
-    if idx_count > 0:
-        for idx in tqdm.tqdm(idx_gen, total=math.ceil(idx_count / chunksize)):
-            logger.debug(f'Idx to process: {idx.to_records()}')
-
-            input_dfs = [inp.get_data(idx) for inp in input_dts]
-
-            if sum(len(j) for j in input_dfs) > 0:
-                try:
-                    chunks_df = proc_func(*input_dfs, **kwargs)
-                except Exception as e:
-                    logger.error(f"Transform failed ({proc_func.__name__}): {str(e)}")
-                    ds.event_logger.log_exception(e, run_config=run_config)
-
-                    continue
-
-                for k, res_dt in enumerate(res_dts):
-                    # Берем k-ое значение функции для k-ой таблички
-                    chunk_df_k = chunks_df[k] if len(res_dts) > 1 else chunks_df
-
-                    # Добавляем результат в результирующие чанки
-                    res_dt.store_chunk(
-                        data_df=chunk_df_k,
-                        processed_idx=idx,
-                        run_config=run_config,
-                    )
->>>>>>> 2948996d
 
                 # drop pseudo column
                 yield df.drop(columns='_1')
