--- conflicted
+++ resolved
@@ -1,11 +1,8 @@
 from typing import Dict, Iterable, List, Optional, Tuple, cast
 
 import logging
-<<<<<<< HEAD
 import math
-=======
 from opentelemetry import trace
->>>>>>> 99e1aa1e
 
 import pandas as pd
 from sqlalchemy import alias, func, select, union, and_, or_, literal, Column
@@ -87,21 +84,14 @@
                     self.table_store.insert_rows(new_df)
                     self.table_store.update_rows(changed_df)
 
-<<<<<<< HEAD
-            self.meta_table.insert_meta_for_store_chunk(new_meta_df)
-            self.meta_table.update_meta_for_store_chunk(changed_meta_df)
-
-            changes.append(data_to_index(new_df, self.primary_keys))
-            changes.append(data_to_index(changed_df, self.primary_keys))
-        else:
-            data_df = pd.DataFrame(columns=self.primary_keys)
-=======
                 with tracer.start_as_current_span("store metadata"):
                     self.meta_table.insert_meta_for_store_chunk(new_meta_df)
                     self.meta_table.update_meta_for_store_chunk(changed_meta_df)
+
+                    changes.append(data_to_index(new_df, self.primary_keys))
+                    changes.append(data_to_index(changed_df, self.primary_keys))
             else:
                 data_df = pd.DataFrame(columns=self.primary_keys)
->>>>>>> 99e1aa1e
 
             with tracer.start_as_current_span("cleanup deleted rows"):
                 data_idx = data_to_index(data_df, self.primary_keys)
@@ -186,16 +176,14 @@
         else:
             return self.create_table(name, table_store)
 
-<<<<<<< HEAD
     def get_join_keys(self, inputs: List[DataTable], outputs: List[DataTable]) -> List[str]:
         inp_p_keys = [set(inp.primary_keys) for inp in inputs]
         out_p_keys = [set(out.primary_keys) for out in outputs]
 
         return list(set.intersection(*inp_p_keys, *out_p_keys))
-=======
+
     def get_table(self, name: str) -> DataTable:
         return self.tables[name]
->>>>>>> 99e1aa1e
 
     def _build_changed_idx_sql(
         self,
@@ -208,21 +196,6 @@
 
         Returns: [join_keys, select]
         """
-<<<<<<< HEAD
-
-        join_keys = self.get_join_keys(inputs, outputs)
-
-        # if not join_keys:
-        #     raise ValueError("Impossible to carry out transformation. datatables do not contain intersecting ids")
-
-        def left_join(tbl_a, tbl_bbb):
-            q = tbl_a.join(
-                tbl_bbb[0],
-                and_(True, *[tbl_a.c[key] == tbl_bbb[0].c[key] for key in join_keys]),
-                isouter=True
-            )
-            for tbl_b in tbl_bbb[1:]:
-=======
         inp_tbls = [MetaTableData(inp.meta_table, sql_prefix='inp') for inp in inputs]
         out_tbls = [MetaTableData(out.meta_table, sql_prefix='out') for out in outputs]
 
@@ -243,7 +216,7 @@
 
             for right_tbl in right_tbls:
                 join_keys = left_tbl.get_keys() & right_tbl.get_keys()
->>>>>>> 99e1aa1e
+
                 q = q.join(
                     right_tbl.sql_table,
                     and_(True, *[left_tbl.get_column(key) == right_tbl.get_column(key) for key in join_keys]),
