from typing import Callable, Dict, Iterator, List, Optional, Tuple, Union

import inspect
import logging
import time
import math

import pandas as pd
from sqlalchemy import alias, func, select, union, and_, or_
import tqdm

from datapipe.types import DataDF, MetadataDF, IndexDF, data_to_index, index_difference
from datapipe.store.database import DBConn
from datapipe.metastore import MetaTable
from datapipe.store.table_store import TableStore
from datapipe.event_logger import EventLogger

from datapipe.step import ComputeStep


logger = logging.getLogger('datapipe.datatable')


class DataTable:
    def __init__(
        self,
        name: str,
        meta_dbconn: DBConn,
        meta_table: MetaTable,
        table_store: TableStore,
        event_logger: EventLogger,
    ):
        self.name = name
        self.meta_dbconn = meta_dbconn
        self.meta_table = meta_table
        self.table_store = table_store
        self.event_logger = event_logger

        self.primary_keys = meta_table.primary_keys

    def get_metadata(self, idx: Optional[IndexDF] = None) -> MetadataDF:
        return self.meta_table.get_metadata(idx)

    def get_data(self, idx: Optional[IndexDF] = None) -> DataDF:
        return self.table_store.read_rows(self.meta_table.get_existing_idx(idx))

    def store_chunk(self, data_df: DataDF, processed_idx: IndexDF = None, now: float = None) -> None:
        '''
        Записать новые данные в таблицу.

        При указанном `processed_idx` удалить те строки, которые находятся внутри `processed_idx`, но
        отсутствуют в `data_df`.
        '''
        
        if data_df.empty:
            return None

        logger.debug(f'Inserting chunk {len(data_df.index)} rows into {self.name}')

<<<<<<< HEAD
        # В случае, если таблица пустая, её primary индексы могут быть пустыми или проинициализированы как float64
        if data_df.empty:
            return
            # data_df = append_missing_keys_to_empty_df(
            #     data_df, self.primary_keys, sql_schema_to_dtype(self.table_store.get_primary_schema())
            # )

=======
>>>>>>> 366e3308
        new_df, changed_df, new_meta_df, changed_meta_df = self.meta_table.get_changes_for_store_chunk(data_df, now)
        # TODO implement transaction meckanism
        self.table_store.insert_rows(new_df)
        self.table_store.update_rows(changed_df)

        self.meta_table.insert_meta_for_store_chunk(new_meta_df)
        self.meta_table.update_meta_for_store_chunk(changed_meta_df)

        data_idx = data_to_index(data_df, self.primary_keys)

        if processed_idx is not None:
            existing_idx = self.meta_table.get_existing_idx(processed_idx)
            deleted_idx = index_difference(existing_idx, data_idx)

            self.table_store.delete_rows(deleted_idx)
            self.meta_table.mark_rows_deleted(deleted_idx)

    def delete_by_idx(self, idx: IndexDF, now: float = None) -> None:
        self.table_store.delete_rows(idx)
        self.meta_table.mark_rows_deleted(idx, now=now)

    def delete_stale_by_process_ts(self, process_ts: float, now: float = None) -> None:
        for deleted_df in self.meta_table.get_stale_idx(process_ts):
            deleted_idx = data_to_index(deleted_df, self.primary_keys)
            self.table_store.delete_rows(deleted_idx)
            self.meta_table.mark_rows_deleted(deleted_idx, now=now)


class DataStore:
    def __init__(
        self,
        meta_dbconn: DBConn
    ) -> None:
        self.meta_dbconn = meta_dbconn
        self.event_logger = EventLogger(self.meta_dbconn)
        self.tables: Dict[str, DataTable] = {}

    def create_table(self, name: str, table_store: TableStore) -> DataTable:
        assert(name not in self.tables)

        primary_schema = table_store.get_primary_schema()

        res = DataTable(
            name=name,
            meta_dbconn=self.meta_dbconn,
            meta_table=MetaTable(
                dbconn=self.meta_dbconn,
                name=name,
                primary_schema=primary_schema,
                event_logger=self.event_logger,
            ),
            table_store=table_store,
            event_logger=self.event_logger,
        )

        self.tables[name] = res

        return res

    def get_or_create_table(self, name: str, table_store: TableStore) -> DataTable:
        if name in self.tables:
            return self.tables[name]
        else:
            return self.create_table(name, table_store)

    def get_process_ids(
        self,
        inputs: List[DataTable],
        outputs: List[DataTable],
        chunksize: int = 1000,
    ) -> Tuple[int, Iterator[IndexDF]]:
        '''
        Метод для получения перечня индексов для обработки.

        Returns: (idx_size, iterator<idx_df>)
            idx_size - количество индексов требующих обработки
            idx_df - датафрейм без колонок с данными, только индексная колонка
        '''

        if len(inputs) == 0:
            return (0, iter([]))

        inp_p_keys = [set(inp.primary_keys) for inp in inputs]
        out_p_keys = [set(out.primary_keys) for out in outputs]
        join_keys = set.intersection(*inp_p_keys, *out_p_keys)

        if not join_keys:
            raise ValueError("Impossible to carry out transformation. datatables do not contain intersecting ids")

        def left_join(tbl_a, tbl_bbb):
            q = tbl_a.join(
                tbl_bbb[0],
                and_(tbl_a.c[key] == tbl_bbb[0].c[key] for key in join_keys),
                isouter=True
            )
            for tbl_b in tbl_bbb[1:]:
                q = q.join(
                    tbl_b,
                    and_(tbl_a.c[key] == tbl_b.c[key] for key in join_keys),
                    isouter=True
                )

            return q

        inp_tbls = [inp.meta_table.sql_table.alias(f"inp_{inp.meta_table.sql_table.name}") for inp in inputs]
        out_tbls = [out.meta_table.sql_table.alias(f"out_{out.meta_table.sql_table.name}") for out in outputs]
        sql_requests = []

        for inp in inp_tbls:
            fields = [inp.c[key] for key in join_keys]
            sql = select(fields).select_from(
                left_join(
                    inp,
                    out_tbls
                )
            ).where(
                or_(
                    and_(
                        or_(
                            (
                                out.c.process_ts
                                <
                                inp.c.update_ts
                            ),
                            out.c.process_ts.is_(None)
                        ),
                        inp.c.delete_ts.is_(None)
                    )
                    for out in out_tbls
                )
            )

            sql_requests.append(sql)

        for out in out_tbls:
            fields = [out.c[key] for key in join_keys]
            sql = select(fields).select_from(
                left_join(
                    out,
                    inp_tbls
                )
            ).where(
                or_(
                    or_(
                        (
                            out.c.process_ts
                            <
                            inp.c.delete_ts
                        ),
                        inp.c.create_ts.is_(None)
                    )
                    for inp in inp_tbls
                )
            )

            sql_requests.append(sql)

        u1 = union(*sql_requests)

        idx_count = self.meta_dbconn.con.execute(
            select([func.count()])
            .select_from(
                alias(u1, name='union_select')
            )
        ).scalar()

        return idx_count, pd.read_sql_query(
            u1,
            con=self.meta_dbconn.con,
            chunksize=chunksize
        )


# TODO перенести в compute.BatchGenerateStep
def gen_process_many(
    dts: List[DataTable],
    proc_func: Callable[
        ...,
        Iterator[Tuple[DataDF, ...]]
    ],
    **kwargs
) -> None:
    '''
    Создание новой таблицы из результатов запуска `proc_func`.
    Функция может быть как обычной, так и генерирующейся
    '''

    now = time.time()

    assert inspect.isgeneratorfunction(proc_func), "Starting v0.8.0 proc_func should be a generator"

    try:
        iterable = proc_func(**kwargs)
    except Exception as e:
        logger.exception(f"Generating failed ({proc_func.__name__}): {str(e)}")

    while True:
        try:
            chunk_dfs = next(iterable)

            if isinstance(chunk_dfs, pd.DataFrame):
                chunk_dfs = [chunk_dfs]
        except StopIteration:
            break
        except Exception as e:
            logger.exception(f"Generating failed ({proc_func.__name__}): {str(e)}")

            # TODO перенести get_process* в compute.BatchGenerateStep и пользоваться event_logger из metastore
            if dts:
                dts[0].event_logger.log_exception(e)
            return

        for k, dt_k in enumerate(dts):
            dt_k.store_chunk(chunk_dfs[k])

    for k, dt_k in enumerate(dts):
        dt_k.delete_stale_by_process_ts(now)


# TODO перенести в compute.BatchGenerateStep
def gen_process(
    dt: DataTable,
    proc_func: Callable[[], Union[
        DataDF,
        Iterator[DataDF]]
    ],
    **kwargs
) -> None:
    def proc_func_many():
        for i in proc_func():
            yield (i,)

    return gen_process_many(
        dts=[dt],
        proc_func=proc_func_many,
        **kwargs
    )


# TODO перенести в compute.BatchTransformStep
def inc_process(
    ds: DataStore,
    input_dts: List[DataTable],
    res_dt: DataTable,
    proc_func: Callable,
    chunksize: int = 1000,
    **kwargs
) -> None:
    inc_process_many(
        ds=ds,
        input_dts=input_dts,
        res_dts=[res_dt],
        proc_func=proc_func,
        chunksize=chunksize,
        **kwargs
    )


# TODO перенести в compute.BatchGenerateStep
def inc_process_many(
    ds: DataStore,
    input_dts: List[DataTable],
    res_dts: List[DataTable],
    proc_func: Callable,
    chunksize: int = 1000,
    **kwargs
) -> None:
    '''
    Множественная инкрементальная обработка `input_dts' на основе изменяющихся индексов
    '''

    idx_count, idx_gen = ds.get_process_ids(
        inputs=input_dts,
        outputs=res_dts,
        chunksize=chunksize
    )

    logger.info(f'Items to update {idx_count}')

    if idx_count > 0:
        for idx in tqdm.tqdm(idx_gen, total=math.ceil(idx_count / chunksize)):
            logger.debug(f'Idx to process: {idx.to_records()}')

            input_dfs = [inp.get_data(idx) for inp in input_dts]

            if sum(len(j) for j in input_dfs) > 0:
                try:
                    chunks_df = proc_func(*input_dfs, **kwargs)
                except Exception as e:
                    logger.error(f"Transform failed ({proc_func.__name__}): {str(e)}")
                    ds.event_logger.log_exception(e)

                    continue

                for k, res_dt in enumerate(res_dts):
                    # Берем k-ое значение функции для k-ой таблички
                    chunk_df_k = chunks_df[k] if len(res_dts) > 1 else chunks_df

                    # Добавляем результат в результирующие чанки
                    res_dt.store_chunk(data_df=chunk_df_k, processed_idx=idx)

            else:
                for k, res_dt in enumerate(res_dts):
                    res_dt.delete_by_idx(idx)


class ExternalTableUpdater(ComputeStep):
    def __init__(self, name: str, table: DataTable):
        self.name = name
        self.table = table
        self.input_dts = []
        self.output_dts = [table]

    def run(self, ds: DataStore) -> None:
        ps_df = self.table.table_store.read_rows_meta_pseudo_df()

        _, _, new_meta_df, changed_meta_df = self.table.meta_table.get_changes_for_store_chunk(ps_df)

        # TODO switch to iterative store_chunk and self.table.sync_meta_by_process_ts

        self.table.meta_table.insert_meta_for_store_chunk(new_meta_df)
        self.table.meta_table.update_meta_for_store_chunk(changed_meta_df)

        deleted_idx = index_difference(
            self.table.meta_table.get_existing_idx(),
            data_to_index(ps_df, self.table.primary_keys)
        )

        self.table.meta_table.mark_rows_deleted(deleted_idx)<|MERGE_RESOLUTION|>--- conflicted
+++ resolved
@@ -51,22 +51,12 @@
         При указанном `processed_idx` удалить те строки, которые находятся внутри `processed_idx`, но
         отсутствуют в `data_df`.
         '''
-        
+
         if data_df.empty:
             return None
 
         logger.debug(f'Inserting chunk {len(data_df.index)} rows into {self.name}')
 
-<<<<<<< HEAD
-        # В случае, если таблица пустая, её primary индексы могут быть пустыми или проинициализированы как float64
-        if data_df.empty:
-            return
-            # data_df = append_missing_keys_to_empty_df(
-            #     data_df, self.primary_keys, sql_schema_to_dtype(self.table_store.get_primary_schema())
-            # )
-
-=======
->>>>>>> 366e3308
         new_df, changed_df, new_meta_df, changed_meta_df = self.meta_table.get_changes_for_store_chunk(data_df, now)
         # TODO implement transaction meckanism
         self.table_store.insert_rows(new_df)
