--- conflicted
+++ resolved
@@ -1,4 +1,4 @@
-from typing import Callable, Dict, Iterator, List, Optional, Tuple, Union, cast
+from typing import Callable, Dict, Iterator, List, Optional, Tuple, Union
 
 import inspect
 import logging
@@ -54,17 +54,11 @@
 
         logger.debug(f'Inserting chunk {len(data_df.index)} rows into {self.name}')
 
-<<<<<<< HEAD
-        # В случае, если таблица пустая, её primary индексы могут быть проинициализированы как float64
-        if data_df.empty:
-            data_df = cast(DataDF, data_df.astype({primary_key: object for primary_key in self.primary_keys}))
-=======
         # В случае, если таблица пустая, её primary индексы могут быть пустыми или проинициализированы как float64
         if data_df.empty:
             data_df = append_missing_keys_to_empty_df(
                 data_df, self.primary_keys, sql_schema_to_dtype(self.table_store.get_primary_schema())
             )
->>>>>>> 84356f04
 
         new_df, changed_df, new_meta_df, changed_meta_df = self.meta_table.get_changes_for_store_chunk(data_df, now)
         # TODO implement transaction meckanism
