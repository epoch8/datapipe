--- conflicted
+++ resolved
@@ -27,17 +27,12 @@
 class Catalog:
     catalog: Dict[str, Table]
 
-<<<<<<< HEAD
-    def get_datatable(self, ms: MetaStore, name: str):
+    def get_datatable(self, ms: MetaStore, name: str) -> DataTable:
         return DataTable(
             ms,
             name,
             table_store=self.catalog[name].store
         )
-=======
-    def get_datatable(self, ms: MetaStore, name: str) -> DataTable:
-        return DataTable(ms, name, self.catalog[name].store)
->>>>>>> 0d93b249
 
 
 class PipelineStep(ABC):
