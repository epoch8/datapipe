--- conflicted
+++ resolved
@@ -508,83 +508,6 @@
     batch_transforms_steps = filter_steps_by_labels_and_name(
         app, labels=labels_dict, name_prefix=name
     )
-<<<<<<< HEAD
-    for batch_transform in batch_transforms_steps:
-        if not isinstance(batch_transform, BaseBatchTransformStep):
-            continue
-        print(f"Migrate '{batch_transform.get_name()}': ")
-        size = batch_transform.meta_table.get_metadata_size()
-        if size > 0:
-            print(f"Skipping -- size of metadata is greater 0: {size=}")
-            continue
-        if app.ds.meta_dbconn.con.driver in ("sqlite", "pysqlite"):
-            greatest_func = func.max
-        else:
-            greatest_func = func.greatest
-        output_tbls = [
-            output_dt.meta_table.sql_table for output_dt in batch_transform.output_dts
-        ]
-
-        def make_ids_cte():
-            ids_cte = (
-                select(
-                    *[func.coalesce(*[tbl.c[k] for tbl in output_tbls]).label(k) for k in batch_transform.transform_keys],
-                )
-                .distinct()
-                .select_from(output_tbls[0])
-                .where(and_(*[tbl.c.delete_ts.is_(None) for tbl in output_tbls]))
-            )
-
-            prev_tbl = output_tbls[0]
-            for tbl in output_tbls[1:]:
-                ids_cte = ids_cte.outerjoin(
-                    tbl,
-                    and_(
-                        *[prev_tbl.c[k] == tbl.c[k] for k in batch_transform.transform_keys]
-                    ),
-                    full=True,
-                )
-
-            return ids_cte.cte(name="ids")
-
-        ids_cte = make_ids_cte()
-
-        sql = (
-            select(
-                *[ids_cte.c[k] for k in batch_transform.transform_keys],
-                func.max(greatest_func(*[tbl.c["process_ts"] for tbl in output_tbls])).label(
-                    "process_ts"
-                ),
-            )
-            .select_from(ids_cte)
-            .where(and_(*[tbl.c.delete_ts.is_(None) for tbl in output_tbls]))
-        )
-
-        for tbl in output_tbls:
-            sql = sql.join(
-                tbl,
-                and_(
-                    *[ids_cte.c[k] == tbl.c[k] for k in batch_transform.transform_keys]
-                ),
-                isouter=True,
-            )
-        
-        sql = sql.group_by(*[ids_cte.c[k] for k in batch_transform.transform_keys])
-
-        insert_stmt = insert(batch_transform.meta_table.sql_table).from_select(
-            batch_transform.transform_keys
-            + ["process_ts", "is_success", "error", "priority"],
-            select(
-                *[sql.c[k] for k in batch_transform.transform_keys],
-                sql.c["process_ts"],
-                literal(True),
-                literal(None),
-                literal(0),
-            ),
-        )
-        app.ds.meta_dbconn.con.execute(insert_stmt)
-        rprint("  [green] ok[/green]")
-=======
 
     return migrations_v013.migrate_transform_tables(app, batch_transforms_steps)
 
@@ -599,5 +522,4 @@
 
 
 if __name__ == "__main__":
-    main()
->>>>>>> 1d661f62
+    main()