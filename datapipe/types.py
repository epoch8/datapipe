--- conflicted
+++ resolved
@@ -1,7 +1,6 @@
 from __future__ import annotations  # NOQA
 
 from dataclasses import dataclass, field
-<<<<<<< HEAD
 from typing import (
     Dict,
     List,
@@ -11,9 +10,6 @@
     Union,
     cast,
 )
-=======
-from typing import Dict, List, NewType, TypeVar, Tuple, cast
->>>>>>> b31d37a6
 
 import pandas as pd
 from sqlalchemy import Column
@@ -33,11 +29,9 @@
 
 TAnyDF = TypeVar("TAnyDF", pd.DataFrame, IndexDF, MetadataDF)
 
-<<<<<<< HEAD
+Labels = List[Tuple[str, str]]
+
 TransformResult = Union[DataDF, List[DataDF], Tuple[DataDF, ...]]
-=======
-Labels = List[Tuple[str, str]]
->>>>>>> b31d37a6
 
 
 @dataclass
