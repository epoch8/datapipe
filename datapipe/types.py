from __future__ import annotations  # NOQA

from dataclasses import dataclass, field
from typing import Dict, List, NewType, TypeVar, cast

import pandas as pd
from sqlalchemy import Column

DataSchema = List[Column]
MetaSchema = List[Column]

# Dataframe with columns (<index_cols ...>)
IndexDF = NewType("IndexDF", pd.DataFrame)

# Dataframe with columns (<index_cols ...>, hash, create_ts, update_ts, process_ts, delete_ts)
MetadataDF = NewType("MetadataDF", pd.DataFrame)

# Dataframe with columns (<index_cols ...>, <data_cols ...>)
# DataDF = NewType('DataDF', pd.DataFrame)
DataDF = pd.DataFrame

TAnyDF = TypeVar("TAnyDF", pd.DataFrame, IndexDF, MetadataDF)


@dataclass
class ChangeList:
    changes: Dict[str, IndexDF] = field(
        default_factory=lambda: cast(Dict[str, IndexDF], {})
    )

    def append(self, table_name: str, idx: IndexDF) -> None:
        if table_name in self.changes:
            self_cols = set(self.changes[table_name].columns)
            other_cols = set(idx.columns)

            if self_cols != other_cols:
                raise ValueError(f"Different IndexDF for table {table_name}")

            self.changes[table_name] = cast(
                IndexDF, pd.concat([self.changes[table_name], idx], axis="index")
            )
        else:
            self.changes[table_name] = idx

    def extend(self, other: ChangeList):
        for key in other.changes.keys():
            self.append(key, other.changes[key])

    def empty(self):
        return len(self.changes.keys()) == 0

    @classmethod
    def create(cls, name: str, idx: IndexDF) -> ChangeList:
        changelist = cls()
        changelist.append(name, idx)

        return changelist


def data_to_index(data_df: DataDF, primary_keys: List[str]) -> IndexDF:
    return cast(IndexDF, data_df[primary_keys])


def meta_to_index(meta_df: MetadataDF, primary_keys: List[str]) -> IndexDF:
    return cast(IndexDF, meta_df[primary_keys])


def index_difference(idx1_df: IndexDF, idx2_df: IndexDF) -> IndexDF:
    assert list(idx1_df.columns) == list(idx2_df.columns)
    cols = idx1_df.columns.to_list()

    idx1_idx = idx1_df.set_index(cols).index
    idx2_idx = idx2_df.set_index(cols).index

    return cast(IndexDF, idx1_idx.difference(idx2_idx).to_frame(index=False))


def index_intersection(idx1_df: IndexDF, idx2_df: IndexDF) -> IndexDF:
<<<<<<< HEAD
    assert(sorted(list(idx1_df.columns)) == sorted(list(idx2_df.columns)))  # type: ignore
=======
    assert sorted(list(idx1_df.columns.tolist())) == sorted(
        list(idx2_df.columns.tolist())
    )
>>>>>>> 2f83ff92
    cols = idx1_df.columns.to_list()

    idx1_idx = idx1_df.set_index(cols).index
    idx2_idx = idx2_df.set_index(cols).index

    return cast(IndexDF, idx1_idx.intersection(idx2_idx).to_frame(index=False))


def index_to_data(data_df: DataDF, idx_df: IndexDF) -> DataDF:
    idx_columns = list(idx_df.columns)
    data_df = data_df.set_index(idx_columns)
    indexes = idx_df.set_index(idx_columns)
    return cast(DataDF, data_df.loc[indexes.index].reset_index())<|MERGE_RESOLUTION|>--- conflicted
+++ resolved
@@ -76,13 +76,9 @@
 
 
 def index_intersection(idx1_df: IndexDF, idx2_df: IndexDF) -> IndexDF:
-<<<<<<< HEAD
-    assert(sorted(list(idx1_df.columns)) == sorted(list(idx2_df.columns)))  # type: ignore
-=======
     assert sorted(list(idx1_df.columns.tolist())) == sorted(
         list(idx2_df.columns.tolist())
     )
->>>>>>> 2f83ff92
     cols = idx1_df.columns.to_list()
 
     idx1_idx = idx1_df.set_index(cols).index
