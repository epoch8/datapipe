from __future__ import annotations  # NOQA

from dataclasses import dataclass, field
<<<<<<< HEAD
from typing import Dict, List, NewType, Tuple, TypeVar, Union, cast
=======
import itertools
from typing import (
    Dict,
    List,
    NewType,
    Set,
    Tuple,
    TypeVar,
    Union,
    cast,
)
>>>>>>> b36ab899

import pandas as pd
from sqlalchemy import Column

DataSchema = List[Column]
MetaSchema = List[Column]

# Dataframe with columns (<index_cols ...>)
IndexDF = NewType("IndexDF", pd.DataFrame)

# Dataframe with columns (<index_cols ...>, hash, create_ts, update_ts, process_ts, delete_ts)
MetadataDF = NewType("MetadataDF", pd.DataFrame)

# Dataframe with columns (<index_cols ...>, <data_cols ...>)
# DataDF = NewType('DataDF', pd.DataFrame)
DataDF = pd.DataFrame

TAnyDF = TypeVar("TAnyDF", pd.DataFrame, IndexDF, MetadataDF)

Labels = List[Tuple[str, str]]

TransformResult = Union[DataDF, List[DataDF], Tuple[DataDF, ...]]


@dataclass
class ChangeList:
    changes: Dict[str, IndexDF] = field(
        default_factory=lambda: cast(Dict[str, IndexDF], {})
    )

    def append(self, table_name: str, idx: IndexDF) -> None:
        if table_name in self.changes:
            self_cols = set(self.changes[table_name].columns)
            other_cols = set(idx.columns)

            if self_cols != other_cols:
                raise ValueError(f"Different IndexDF for table {table_name}")

            self.changes[table_name] = cast(
                IndexDF, pd.concat([self.changes[table_name], idx], axis="index")
            )
        else:
            self.changes[table_name] = idx

    def extend(self, other: ChangeList):
        for key in other.changes.keys():
            self.append(key, other.changes[key])

    def empty(self):
        return len(self.changes.keys()) == 0

    @classmethod
    def create(cls, name: str, idx: IndexDF) -> ChangeList:
        changelist = cls()
        changelist.append(name, idx)

        return changelist


def data_to_index(data_df: DataDF, primary_keys: List[str]) -> IndexDF:
    return cast(IndexDF, data_df[primary_keys])


def meta_to_index(meta_df: MetadataDF, primary_keys: List[str]) -> IndexDF:
    return cast(IndexDF, meta_df[primary_keys])


def index_difference(idx1_df: IndexDF, idx2_df: IndexDF) -> IndexDF:
    assert list(idx1_df.columns) == list(idx2_df.columns)
    cols = idx1_df.columns.to_list()

    idx1_idx = idx1_df.set_index(cols).index
    idx2_idx = idx2_df.set_index(cols).index

    return cast(IndexDF, idx1_idx.difference(idx2_idx).to_frame(index=False))


def index_intersection(idx1_df: IndexDF, idx2_df: IndexDF) -> IndexDF:
    assert sorted(list(idx1_df.columns.tolist())) == sorted(
        list(idx2_df.columns.tolist())
    )
    cols = idx1_df.columns.to_list()

    idx1_idx = idx1_df.set_index(cols).index
    idx2_idx = idx2_df.set_index(cols).index

    return cast(IndexDF, idx1_idx.intersection(idx2_idx).to_frame(index=False))


def index_to_data(data_df: DataDF, idx_df: IndexDF) -> DataDF:
    idx_columns = list(idx_df.columns)
    data_df = data_df.set_index(idx_columns)
    indexes = idx_df.set_index(idx_columns)
    return cast(DataDF, data_df.loc[indexes.index].reset_index())


def get_pairwise_primary_intersections_in_tables(
    schemas: List[DataSchema], table_names: List[str]
) -> Dict[Tuple[str, str], Set[str]]:
    primary_keys = [
        set([x.name for x in schema if x.primary_key]) for schema in schemas
    ]
    idxs = range(len(schemas))
    pairs = itertools.combinations(idxs, 2)
    nt = lambda a, b: primary_keys[a].intersection(primary_keys[b])  # noqa
    pairwise_primary_intersections_in_tables = {
        (table_names[t[0]], table_names[t[1]]): nt(*t) for t in pairs
    }
    return pairwise_primary_intersections_in_tables


@dataclass
class PairIntersection:
    table_name: str
    idxs_intersection: List[str]


@dataclass
class TableWithDiffentPairsIntersection:
    table_name: str
    pairs_intersection: List[PairIntersection]


def get_tables_that_have_different_intersections(
    schemas: List[DataSchema], table_names: List[str]
) -> List[TableWithDiffentPairsIntersection]:
    """
        Вычисляет таблицы, которые имеют разные попарные пересечения с другими таблицами.
    """
    pairwise_primary_intersections_in_tables = get_pairwise_primary_intersections_in_tables(
        schemas, table_names
    )
    tables_that_have_different_intersections: List[TableWithDiffentPairsIntersection] = []
    for table_name in table_names:
        # Проверяем, что у этой таблички должно быть непустым пересечение всех непустых пар
        non_empty_sets_intersection = None
        pairs = []
        for table_name1, table_name2 in pairwise_primary_intersections_in_tables:
            if table_name1 == table_name:
                pair_intersection = pairwise_primary_intersections_in_tables[table_name, table_name2]
                pairs.append((table_name, table_name2))
            elif table_name2 == table_name:
                pair_intersection = pairwise_primary_intersections_in_tables[table_name1, table_name]
                pairs.append((table_name1, table_name))
            else:
                continue
            if len(pair_intersection) > 0:
                if non_empty_sets_intersection is None:
                    non_empty_sets_intersection = pair_intersection
                else:
                    non_empty_sets_intersection = non_empty_sets_intersection.intersection(pair_intersection)
        if non_empty_sets_intersection is not None and len(non_empty_sets_intersection) == 0:
            tables_that_have_different_intersections.append(
                TableWithDiffentPairsIntersection(
                    table_name=table_name,
                    pairs_intersection=[
                        PairIntersection(
                            table_name=(table_name1 if table_name1 != table_name else table_name2),
                            idxs_intersection=sorted(
                                pairwise_primary_intersections_in_tables[(table_name1, table_name2)]
                            )
                        )
                        for table_name1, table_name2 in pairs
                    ]
                )
            )
    return tables_that_have_different_intersections


@dataclass
class EquivalenceTables:
    table_names: List[str]
    idxs: List[str]


def get_all_equivalence_tables(
    schemas: List[DataSchema], table_names: List[str]
) -> List[EquivalenceTables]:
    """
        Вычисляет классы эквивалетностей таблицы, максимально имеющих общие индексы
    """
    pairwise_primary_intersections_in_tables = get_pairwise_primary_intersections_in_tables(
        schemas, table_names
    )
    all_equalience_tables: List[EquivalenceTables] = []
    for table_name in table_names:
        # Проверяем, что у этой таблички должно быть непустым пересечение всех непустых пар
        non_empty_sets_intersection = None
        pairs = []
        for table_name1, table_name2 in pairwise_primary_intersections_in_tables:
            if table_name1 == table_name:
                pair_intersection = pairwise_primary_intersections_in_tables[table_name, table_name2]
                pairs.append((table_name, table_name2))
            elif table_name2 == table_name:
                pair_intersection = pairwise_primary_intersections_in_tables[table_name1, table_name]
                pairs.append((table_name1, table_name))
            else:
                continue
            if len(pair_intersection) > 0:
                if non_empty_sets_intersection is None:
                    non_empty_sets_intersection = pair_intersection
                else:
                    non_empty_sets_intersection = non_empty_sets_intersection.intersection(pair_intersection)
        if non_empty_sets_intersection is None:
            idxs = [x.name for x in schemas[table_names.index(table_name)] if x.primary_key]
            all_equalience_tables.append(
                EquivalenceTables(table_names=[table_name], idxs=sorted(idxs))
            )
        if non_empty_sets_intersection is not None and len(non_empty_sets_intersection) > 0:
            have_idxs = False
            for tables_with_idxs in all_equalience_tables:
                for idx in non_empty_sets_intersection:
                    if idx in tables_with_idxs.idxs:
                        tables_with_idxs.idxs = sorted(
                            set(tables_with_idxs.idxs).intersection(non_empty_sets_intersection)
                        )
                        tables_with_idxs.table_names.append(table_name)
                        have_idxs = True
                if have_idxs:
                    break
            if not have_idxs:
                all_equalience_tables.append(
                    EquivalenceTables(table_names=[table_name], idxs=sorted(non_empty_sets_intersection))
                )
        if non_empty_sets_intersection is not None and len(non_empty_sets_intersection) == 0:
            raise ValueError(f"Table {table_name} has bad intersection with tables.")

    return all_equalience_tables<|MERGE_RESOLUTION|>--- conflicted
+++ resolved
@@ -1,22 +1,8 @@
 from __future__ import annotations  # NOQA
 
 from dataclasses import dataclass, field
-<<<<<<< HEAD
 from typing import Dict, List, NewType, Tuple, TypeVar, Union, cast
-=======
 import itertools
-from typing import (
-    Dict,
-    List,
-    NewType,
-    Set,
-    Tuple,
-    TypeVar,
-    Union,
-    cast,
-)
->>>>>>> b36ab899
-
 import pandas as pd
 from sqlalchemy import Column
 
