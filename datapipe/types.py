--- conflicted
+++ resolved
@@ -20,18 +20,12 @@
 from sqlalchemy import Column
 if TYPE_CHECKING:
     from sqlalchemy.orm.decl_api import DeclarativeBase
-<<<<<<< HEAD
-except ImportError: # SQLAlchemy 1.x
-    from sqlalchemy.ext.declarative import declarative_base
-    DeclarativeBase = declarative_base()
-=======
 else:
     try:                                        # SQLAlchemy ≥ 2.0
         from sqlalchemy.orm.decl_api import DeclarativeBase
     except ImportError:                         # SQLAlchemy 1.x
         from sqlalchemy.ext.declarative import declarative_base
         DeclarativeBase: Type[Any] = declarative_base()      # type: ignore[valid-type]
->>>>>>> 75fa92e8
 
 if TYPE_CHECKING:
     from datapipe.compute import Table
