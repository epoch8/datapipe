# WIP 0.12.0

## Breaking changes
* Move cli from `datapipe-app` to `datapipe`
* Remove separate `datapipe step status` command, now it's a flag: `datapipe
  step list --status`
* `DatatableTransform` moved from `datapipe.compute` to `datapipe.core_steps`
* Remove `datapipe.metastore.MetaTableData` (nobody used it anyway)

## New features

* Add command `step run_changelist` to CLI

## Refactorings
* Add `labels` arg and property to `ComputeStep` base class
* Add `labels` arg to `BatchTransform` and `BatchTransformStep`
* Add `labels` arg to `BatchGenerate` and `DatatableTransformStep`
<<<<<<< HEAD
* Add `labels` arg to `UpdateExternalTable` and `DatatableTransformStep`
=======
* Large refactoring, `ComputeStep` now contains pieces of overridable functions
  for `run_full` and `run_changelist`
>>>>>>> 93a593a8
* Add prototype events logging for steps, add
  `event_logger.log_step_full_complete`, add table `datapipe_step_events`

# 0.11.11

* Add formatting through `traceback_with_variables` in `event_logger`
* Add exception traceback to debug log output
* Install sqlite from `pysqlite3-binary` package; Add `sqlite` extra; Update
  examples; Add `docs/sqlite.md` document 
* Update type annotations for `mypy >= 0.991`

# 0.11.10

* Fix `RedisStore` and `TableDataSingleFileStore` `.read_rows` in case when
  nonexistent rows are requested, align behavior with `TableStoreDB`
* Add test for nonexistent rows read

# 0.11.9

* New method `DataTable.reset_metadata()`
* Add `idx` logging on errors
* Add specialized implementation for `DataStoreFiledir` when file contents are
  not needed
* Add trace span for getting ids to process
* Add protocol in `TableStoreFiledir._read_rows_fast`
* `try/except` for `DatatableTransformStep`
* Add check for indexes uniqueness in `DataTable.store_chunk`

# 0.11.8

* Fix metadata columns in case of empty `get_metadata`

# 0.11.7

* Fix `DataTable.get_data` for large batches
* Refactored implementation for chunked storage in `MetaTable` and
  `TableStoreDB`
* Switched default Python version to 3.9
* Fix `DataTable.get_data` indices in returned DataFrame

# 0.11.6

* Fix `RedisStore.read_rows`

# 0.11.5

* Force initialization of all tables in catalog in `build_compute`
* Do not throw `NotImplementedError` in `run_changelist`
* Fix some more Pandas warnings in `metastore`
* New table store: `RedisStore`

# 0.11.4

* Fix [#178](https://github.com/epoch8/datapipe/issues/178)

# 0.11.3

* Added `DataTable.get_size()` method

# 0.11.2

* `DatatableTransform`, `DatatableTransformStep`, `BatchGenerate`,
  `BatchGenerateStep`, `BatchTransform`, `BatchTransformStep` now accepts
  keyworded arguments `**kwargs` to parametrize arguments of corresponding
  function `func` (https://github.com/epoch8/datapipe/pull/150)

# 0.11.1

* Column `filepath` is now written to meta-pseudo-df of `TableStoreFiledir` when
  `add_filepath_column` is enabled (https://github.com/epoch8/datapipe/pull/149)
* Fix `TableStoreFiledir` issues with regular expressions:
  https://github.com/epoch8/datapipe/issues/146 and
  https://github.com/epoch8/datapipe/issues/147
  (https://github.com/epoch8/datapipe/pull/149)
* Added new arguments `readonly` and `disable_rm` in `TableStoreFiledir`. By
  default `TableStoreFiledir` is running as reader and writer, but if
  `enable_rm=True` then it also removes files. When `readonly=None` (defualt),
  it checks for patterns `*` to disable/enable writing files, but if it needed
  to force enable or disable writing, `readonly` should be changed accordingly.
* Addeed OR patterns support in format `(aaa|bbb|ccc)` in `TableStoreFiledir`.
  For example: `/path/to/(folder1|folder2|folder3)/to/the/files.(jpg|png|jpeg)`.
* Fix: `read_rows()` should return `DataFrame` with primary key columns even if
  empty

# 0.11.0

## 0.11.0-beta.7 - UI and CLI

**Backwards incompatible changes**

* Move `datapipe.cli` and `datapipe.debug_ui` to `datapipe_app`
* Remove obsolete dependencies: `requests` and `toml`
* Changed default of `create_table` parameters to `False`; now by default no
  tables will be created. Needed for Alembic migrations autogeneration

## 0.11.0-beta.6

* Make `gcsfs` and `s3fs` dependencies optional
* Remove `poetry.lock` from project

## 0.11.0-beta.5

* Split `run_changelist` into `run_changelist` and `run_steps_changelist`

## 0.11.0-beta.4

* Add `create_meta_table` flag in `DataStore` - controls automatic creation of
  meta tables.
* Fix optionality for opentelemetry packages

## 0.11.0-beta.3

* Relax dependencies for `fsspec`

## 0.11.0-beta.2

* New table store: `MilvusStore`
* fix: Fixed pipeline run with changlist by chunk_size

## 0.11.0-beta.1 - Realtime

**Несовместимые изменения**

* Вернулся класс `ComputeStep` как основа вычислительного пайплайна
* Введено понятие `full` и `changelist` обработки
* `batch_transform_wrapper` переименован в `do_full_batch_transform`
* Появился метод `do_batch_transform` который принимает итератор индексов и
  делает итерационную обработку
* `batch_generate_wrapper` переименован в `do_batch_generate`
* Исключения в `do_batch_generate` больше не скрываются
* По всему коду параметр `batchsize` переименован в `batch_size` для
  консистентности с `input_dts`, `change_list` и тп
* `DataStore.get_process_ids` переименован в `get_full_process_ids`
* Добавлен метод `get_change_list_process_ids`

# 0.10.9

* Fix SettingWithCopyWarning in `MetaTable`
* Add `MetaKey()` support for `MetaTable` columns. Now it's possible to add
  non-primary keys into MetaTable for joins. See example:
  `examples/meta_key_pipeline.py`

# 0.10.8

* Add `read_data` parameter to `TableStoreFiledir`
  (https://github.com/epoch8/datapipe/pull/132)
* Fix fields order for compound indexes in `get_process_idx`
  (https://github.com/epoch8/datapipe/pull/136)
* Add `check_for_changes` parameter to `DatatableTransform` step
  (https://github.com/epoch8/datapipe/pull/131)
* Update `Pillow` to version `9.0.0`

# 0.10.7

* Move LabelStudio support to separate repo
* Move LevelDB TableStore to separate repo
* Remove `UPDATE FROM VALUES` support for SQLite
* Add methods `Catalog.add_datatable`, `Catalog.remove_datatable`,
  `DataStore.get_datatable`
* Add methods `index_intersection`, `index_to_data`

# 0.10.6

* Disable SQLAlchemy compiled cache for `UPDATE FROM VALUES` query
* Backport from 0.11.0-alpha.1: Фикс для join-а таблиц без пересекающихся
  индексов

# 0.10.5

* Fix `DBConn.supports_update_from` serialization

# 0.10.4

* Ускорение обновления метаданных через UPDATE FROM

# 0.10.3

* Добавлено инструментирование для трейсинга выполнения пайплайнов в Jaeger

# 0.10.2

* Исправлен баг с падением проверки типов в `DatatableTransformStep` при
  несколькох входных и выходных таблицах

# 0.10.1

* Поддержка явного задания `primary_schema` для `TableStoreFiledir`
* Первичная проверка корректности схем данных в `DatatableTransformStep`

# 0.10.0

* Не считать отсутствие строки в одной из входных таблиц необходимым условием
  для повторной обработки

## 0.10.0-alpha.2

* Добавлен `LevelDBStore`
* Трансформация может работать без пересекающихся ключей (любая строка слева
  сравнивается со строкой справа)
* `ComputeStep` объединен с `DatatableTransformStep`

## 0.10.0-alpha.1

**Несовместимые изменения**

* Удален класс `ExternalTable`, теперь это явный шаг пайплайна
  `UpdateExternalTable`
* Удален модуль `dsl`, классы переехали в `compute` и `core_steps`
* Удален модуль `step`, классы переехали в `run_config` и `compute`
* Исправлена проблема обновления `ExternalTable` с фильтрацией через `RunConfig`

# 0.9.20

* Фикс сохранения пустого DF

# 0.9.19

* Исправить удаление строк в `DataTable.store_chunk` при пустом входном DF

# 0.9.18

* Логгировать количество обработанных записей в `event_logger`

# 0.9.17

* Фикс получения данных из входной таблицы с фильтрацией

# 0.9.16

* Фикс для `read_rows` в `TableStore`, для случая когда передаеться пустой
  `IndexDF`

# 0.9.15

* Фикс для случая когда одна и та же таблица является и входом и выходом в
  трансформацию

# 0.9.14

* Ускорение работы `TableStoreDB`

# 0.9.13

* Фикс фильтрации `get_process_ids` из `RunConfig`

# 0.9.12

* Логгирование меты из `run_config` в `datapipe_events`.

# 0.9.11

* Метадата использует `JSONB` поле в случае Postgres соединения
* Багфикс: assert путей, содержащие протоколы, и `w{mode}+` -> `w{mode}`
* Фикс бага с добавлением и обновление пустых табличек
* Учет `RunConfig.filters` при обновлении `ExternalTable` с `TableStoreDB`

# 0.9.10

* Новый класс `RunConfig` который можно передать в `run_pipeline`. Предоставляет
  возможность фильтрации данных по конкретному значению одного или нескольких
  индексов.

# 0.9.9

* Фикс для кейса повторного добавления строк в `TableStoreDB`

# 0.9.8

* Фикс работы с SQLite для чанков больше 1000
  (https://github.com/epoch8/datapipe/issues/63)

# 0.9.7

* Новый CLI параметр `--debug-sql`
* Стриминг реализация чтения данных из БД в `ExternalTable` сценарии

## Minor breaking changes: code

* теперь нужно создавать отдельный `DBConn` для данных и метаданных из-за
  стримингового чтения

# 0.9.6

* Исправлена запись пустого `DataDF` в `DataTable`

# 0.9.5

* Исправлено несоответствие типов для поля `hash` в sqlite

## Breaking changes DB

* Поле `hash` метадаты теперь имеет тип `int32` и считается с помощью модуля
  `cityhash`

# 0.9.4

* update SQLAlchemy to 1.4 version

# 0.9.3

* FileDir DataStore поддерживает множественную идентификацию.

# 0.9.0

## Обратной совместимости нет

* **Индексация данных теперь множественная**
* Класса `MetaStore` больше нет, его роль выполняет `DataStore`
* `DataTable.store_chunk` теперь принимает `processed_idx`, отдельного метода
  `sync_meta_for_store_chunk` больше нет

# 0.8.2

* `inc_process_many` работает полностью инкрементально

# 0.8.1

* Функция `MetaStore.get_process_chunks` перестала быть методом `MetaStore` и
  переехала в модуль `datatable`

# 0.8.0

* Добавлена обработка ошибок в gen_process: исключение ловится, логгируется и
  выполнение переходит к следующим шагам
* Добавлена обработка ошибок в inc_process: исключение ловится, чанк с ошибкой
  игнорируется и выполнение продолжается

## Breaking changes DB

* Таблица datapipe_events изменила структуру (требует пересоздания)

## Breaking changes code

* агрумент ф-ии в gen_process всегда должен быть генератором

# 0.7.0

* Добавлен аттрибут `const_idx` в `TableStoreDB`, позволяет хранить данные
  разных шагов/пайплайнов в одной физической таблице с помощью
  доп.идентификаторов
* Добавлен класс `metastore.MetaTable`, который собирает в себе все задачи по
  работе с метаданными одной таблицы.

**Важно**: Поменялся интерфейс создания `DataTable`.

Было: `DataTable(meta_store, name, data_store)`

Стало: `DataTable(name, meta_store.create_meta_table(name), data_store)`

# 0.2.0 (2021-02-01)
- Add major code with Label Studio implementation
- Add Data cataloges and Nodes<|MERGE_RESOLUTION|>--- conflicted
+++ resolved
@@ -15,12 +15,9 @@
 * Add `labels` arg and property to `ComputeStep` base class
 * Add `labels` arg to `BatchTransform` and `BatchTransformStep`
 * Add `labels` arg to `BatchGenerate` and `DatatableTransformStep`
-<<<<<<< HEAD
 * Add `labels` arg to `UpdateExternalTable` and `DatatableTransformStep`
-=======
 * Large refactoring, `ComputeStep` now contains pieces of overridable functions
   for `run_full` and `run_changelist`
->>>>>>> 93a593a8
 * Add prototype events logging for steps, add
   `event_logger.log_step_full_complete`, add table `datapipe_step_events`
 
