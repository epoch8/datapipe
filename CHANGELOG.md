--- conflicted
+++ resolved
@@ -1,16 +1,18 @@
-<<<<<<< HEAD
-# WIP 0.10.9
-* Fix SettingWithCopyWarning in `MetaTable`
-* Column `filepath` is now written to meta-pseudo-df of `TableStoreFiledir` when `add_filepath_column` is enabled (https://github.com/epoch8/datapipe/pull/149)
-* Fix `TableStoreFiledir` issues with regular expressions: https://github.com/epoch8/datapipe/issues/146 and https://github.com/epoch8/datapipe/issues/147 (https://github.com/epoch8/datapipe/pull/149)
-=======
+# WIP 0.10.10
+
+* Column `filepath` is now written to meta-pseudo-df of `TableStoreFiledir` when
+  `add_filepath_column` is enabled (https://github.com/epoch8/datapipe/pull/149)
+* Fix `TableStoreFiledir` issues with regular expressions:
+  https://github.com/epoch8/datapipe/issues/146 and
+  https://github.com/epoch8/datapipe/issues/147
+  (https://github.com/epoch8/datapipe/pull/149)
+
 # 0.10.9
 
 * Fix SettingWithCopyWarning in `MetaTable`
 * Add `MetaKey()` support for `MetaTable` columns. Now it's possible to add
   non-primary keys into MetaTable for joins. See example:
   `examples/meta_key_pipeline.py`
->>>>>>> 99e1aa1e
 
 # 0.10.8
 
