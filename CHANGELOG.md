--- conflicted
+++ resolved
@@ -1,18 +1,15 @@
 # WIP: 0.14.6
 
 * Add backward compatibility for DataTable API in BatchTransformStep
+* Add optional `force_vectors_to_ram` parameter to `QdrantStore`
 
 # 0.14.5
 
 * Fix for getting existing idx of empy meta-table
-<<<<<<< HEAD
-* Add optional `force_vectors_to_ram` parameter to `QdrantStore`
-=======
 * Add `keep_existing=True` to `TransformMetaTable` to prevent table metadata
   conflicts
 * Enhance `RedisStore` with multi-node cluster support and password
   authentication
->>>>>>> fbc726ec
 
 # 0.14.4
 
