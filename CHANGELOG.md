<<<<<<< HEAD
# WIP 0.11.0 - Realtime

## Несовместимые изменения

* Вернулся класс `ComputeStep` как основа вычислительного пайплайна
* Введено понятие `full` и `changelist` обработки
* `batch_transform_wrapper` переименован в `do_full_batch_transform`
* Появился метод `do_batch_transform` который принимает итератор индексов и
  делает итерационную обработку
* `batch_generate_wrapper` переименован в `do_batch_generate`
* Исключения в `do_batch_generate` больше не скрываются
* По всему коду параметр `batchsize` переименован в `batch_size` для
  консистентности с `input_dts`, `change_list` и тп
* `DataStore.get_process_ids` переименован в `get_full_process_ids`
* Добавлен метод `get_change_list_process_ids`

# WIP 0.10.10
=======
# 0.10.10
>>>>>>> b0ab541e

* Fix: `read_rows()` should return `DataFrame` with primary key columns even if empty

# 0.10.9

* Fix SettingWithCopyWarning in `MetaTable`
* Add `MetaKey()` support for `MetaTable` columns. Now it's possible to add
  non-primary keys into MetaTable for joins. See example:
  `examples/meta_key_pipeline.py`

# 0.10.8

* Add `read_data` parameter to `TableStoreFiledir` (https://github.com/epoch8/datapipe/pull/132)
* Fix fields order for compound indexes in `get_process_idx` (https://github.com/epoch8/datapipe/pull/136)
* Add `check_for_changes` parameter to `DatatableTransform` step (https://github.com/epoch8/datapipe/pull/131)
* Update `Pillow` to version `9.0.0`

# 0.10.7

* Move LabelStudio support to separate repo
* Move LevelDB TableStore to separate repo
* Remove `UPDATE FROM VALUES` support for SQLite
* Add methods `Catalog.add_datatable`, `Catalog.remove_datatable`, `DataStore.get_datatable`
* Add methods `index_intersection`, `index_to_data`

# 0.10.6

* Disable SQLAlchemy compiled cache for `UPDATE FROM VALUES` query
* Backport from 0.11.0-alpha.1: Фикс для join-а таблиц без пересекающихся индексов

# 0.10.5

* Fix `DBConn.supports_update_from` serialization

# 0.10.4

* Ускорение обновления метаданных через UPDATE FROM

# 0.10.3

* Добавлено инструментирование для трейсинга выполнения пайплайнов в Jaeger

# 0.10.2

* Исправлен баг с падением проверки типов в `DatatableTransformStep` при несколькох входных и выходных таблицах

# 0.10.1

* Поддержка явного задания `primary_schema` для `TableStoreFiledir`
* Первичная проверка корректности схем данных в `DatatableTransformStep`

# 0.10.0

* Не считать отсутствие строки в одной из входных таблиц необходимым условием
  для повторной обработки

# 0.10.0-alpha.2

* Добавлен `LevelDBStore`
* Трансформация может работать без пересекающихся ключей (любая строка слева
  сравнивается со строкой справа)
* `ComputeStep` объединен с `DatatableTransformStep`

# 0.10.0-alpha.1

* Удален класс `ExternalTable`, теперь это явный шаг пайплайна
  `UpdateExternalTable`
* Удален модуль `dsl`, классы переехали в `compute` и `core_steps`
* Удален модуль `step`, классы переехали в `run_config` и `compute`
* Исправлена проблема обновления `ExternalTable` с фильтрацией через `RunConfig`

# 0.9.20

* Фикс сохранения пустого DF

# 0.9.19

* Исправить удаление строк в `DataTable.store_chunk` при пустом входном DF

# 0.9.18

* Логгировать количество обработанных записей в `event_logger`

# 0.9.17

* Фикс получения данных из входной таблицы с фильтрацией

# 0.9.16

* Фикс для `read_rows` в `TableStore`, для случая когда передаеться пустой
  `IndexDF`

# 0.9.15

* Фикс для случая когда одна и та же таблица является и входом и выходом в
  трансформацию

# 0.9.14

* Ускорение работы `TableStoreDB`

# 0.9.13

* Фикс фильтрации `get_process_ids` из `RunConfig`

# 0.9.12

* Логгирование меты из `run_config` в `datapipe_events`.

# 0.9.11

* Метадата использует `JSONB` поле в случае Postgres соединения
* Багфикс: assert путей, содержащие протоколы, и `w{mode}+` -> `w{mode}`
* Фикс бага с добавлением и обновление пустых табличек
* Учет `RunConfig.filters` при обновлении `ExternalTable` с `TableStoreDB`

# 0.9.10

* Новый класс `RunConfig` который можно передать в `run_pipeline`. Предоставляет
  возможность фильтрации данных по конкретному значению одного или нескольких
  индексов.

# 0.9.9

* Фикс для кейса повторного добавления строк в `TableStoreDB`

# 0.9.8

* Фикс работы с SQLite для чанков больше 1000
  (https://github.com/epoch8/datapipe/issues/63)

# 0.9.7

* Новый CLI параметр `--debug-sql`
* Стриминг реализация чтения данных из БД в `ExternalTable` сценарии

## Minor breaking changes: code

* теперь нужно создавать отдельный `DBConn` для данных и метаданных из-за
  стримингового чтения

# 0.9.6

* Исправлена запись пустого `DataDF` в `DataTable`

# 0.9.5

* Исправлено несоответствие типов для поля `hash` в sqlite

## Breaking changes DB

* Поле `hash` метадаты теперь имеет тип `int32` и считается с помощью модуля
  `cityhash`

# 0.9.4

* update SQLAlchemy to 1.4 version

# 0.9.3

* FileDir DataStore поддерживает множественную идентификацию.

# 0.9.0

## Обратной совместимости нет

* **Индексация данных теперь множественная**
* Класса `MetaStore` больше нет, его роль выполняет `DataStore`
* `DataTable.store_chunk` теперь принимает `processed_idx`, отдельного метода
  `sync_meta_for_store_chunk` больше нет

# 0.8.2

* `inc_process_many` работает полностью инкрементально

# 0.8.1

* Функция `MetaStore.get_process_chunks` перестала быть методом `MetaStore` и
  переехала в модуль `datatable`

# 0.8.0

* Добавлена обработка ошибок в gen_process: исключение ловится, логгируется и
  выполнение переходит к следующим шагам
* Добавлена обработка ошибок в inc_process: исключение ловится, чанк с ошибкой
  игнорируется и выполнение продолжается

## Breaking changes DB

* Таблица datapipe_events изменила структуру (требует пересоздания)

## Breaking changes code

* агрумент ф-ии в gen_process всегда должен быть генератором

# 0.7.0

* Добавлен аттрибут `const_idx` в `TableStoreDB`, позволяет хранить данные
  разных шагов/пайплайнов в одной физической таблице с помощью
  доп.идентификаторов
* Добавлен класс `metastore.MetaTable`, который собирает в себе все задачи по
  работе с метаданными одной таблицы.

**Важно**: Поменялся интерфейс создания `DataTable`.

Было: `DataTable(meta_store, name, data_store)`

Стало: `DataTable(name, meta_store.create_meta_table(name), data_store)`

# 0.2.0 (2021-02-01)
- Add major code with Label Studio implementation
- Add Data cataloges and Nodes<|MERGE_RESOLUTION|>--- conflicted
+++ resolved
@@ -1,4 +1,3 @@
-<<<<<<< HEAD
 # WIP 0.11.0 - Realtime
 
 ## Несовместимые изменения
@@ -15,10 +14,7 @@
 * `DataStore.get_process_ids` переименован в `get_full_process_ids`
 * Добавлен метод `get_change_list_process_ids`
 
-# WIP 0.10.10
-=======
 # 0.10.10
->>>>>>> b0ab541e
 
 * Fix: `read_rows()` should return `DataFrame` with primary key columns even if empty
 
