# WIP 0.12.0

## Breaking changes
* Move cli from `datapipe-app` to `datapipe`
* Remove separate `datapipe step status` command, now it's a flag: `datapipe step list --status`
* `DatatableTransform` moved from `datapipe.compute` to `datapipe.core_steps`

## Refactorings
* Add `labels` arg and property to `ComputeStep` base class
* Add `labels` arg to `BatchTransform` and `BatchTransformStep`
* Add `labels` arg to `BatchGenerate` and `DatatableTransformStep`
<<<<<<< HEAD
* Add `labels` arg to `UpdateExternalTable` and `DatatableTransformStep`
=======
* Large refactoring, `ComputeStep` now contains pieces of overridable functions
  for `run_full` and `run_changelist`
>>>>>>> b85d957a
* Add prototype events logging for steps, add
  `event_logger.log_step_full_complete`, add table `datapipe_step_events`

# 0.11.11

* Add formatting through `traceback_with_variables` in `event_logger`
* Add exception traceback to debug log output
* Install sqlite from `pysqlite3-binary` package; Add `sqlite` extra; Update
  examples; Add `docs/sqlite.md` document 
* Update type annotations for `mypy >= 0.991`

# 0.11.10

* Fix `RedisStore` and `TableDataSingleFileStore` `.read_rows` in case when
  nonexistent rows are requested, align behavior with `TableStoreDB`
* Add test for nonexistent rows read

# 0.11.9

* New method `DataTable.reset_metadata()`
* Add `idx` logging on errors
* Add specialized implementation for `DataStoreFiledir` when file contents are
  not needed
* Add trace span for getting ids to process
* Add protocol in `TableStoreFiledir._read_rows_fast`
* `try/except` for `DatatableTransformStep`
* Add check for indexes uniqueness in `DataTable.store_chunk`

# 0.11.8

* Fix metadata columns in case of empty `get_metadata`

# 0.11.7

* Fix `DataTable.get_data` for large batches
* Refactored implementation for chunked storage in `MetaTable` and
  `TableStoreDB`
* Switched default Python version to 3.9
* Fix `DataTable.get_data` indices in returned DataFrame

# 0.11.6

* Fix `RedisStore.read_rows`

# 0.11.5

* Force initialization of all tables in catalog in `build_compute`
* Do not throw `NotImplementedError` in `run_changelist`
* Fix some more Pandas warnings in `metastore`
* New table store: `RedisStore`

# 0.11.4

* Fix [#178](https://github.com/epoch8/datapipe/issues/178)

# 0.11.3

* Added `DataTable.get_size()` method

# 0.11.2

* `DatatableTransform`, `DatatableTransformStep`, `BatchGenerate`,
  `BatchGenerateStep`, `BatchTransform`, `BatchTransformStep` now accepts
  keyworded arguments `**kwargs` to parametrize arguments of corresponding
  function `func` (https://github.com/epoch8/datapipe/pull/150)

# 0.11.1

* Column `filepath` is now written to meta-pseudo-df of `TableStoreFiledir` when
  `add_filepath_column` is enabled (https://github.com/epoch8/datapipe/pull/149)
* Fix `TableStoreFiledir` issues with regular expressions:
  https://github.com/epoch8/datapipe/issues/146 and
  https://github.com/epoch8/datapipe/issues/147
  (https://github.com/epoch8/datapipe/pull/149)
* Added new arguments `readonly` and `disable_rm` in `TableStoreFiledir`. By
  default `TableStoreFiledir` is running as reader and writer, but if
  `enable_rm=True` then it also removes files. When `readonly=None` (defualt),
  it checks for patterns `*` to disable/enable writing files, but if it needed
  to force enable or disable writing, `readonly` should be changed accordingly.
* Addeed OR patterns support in format `(aaa|bbb|ccc)` in `TableStoreFiledir`.
  For example: `/path/to/(folder1|folder2|folder3)/to/the/files.(jpg|png|jpeg)`.
* Fix: `read_rows()` should return `DataFrame` with primary key columns even if
  empty

# 0.11.0

## 0.11.0-beta.7 - UI and CLI

**Backwards incompatible changes**

* Move `datapipe.cli` and `datapipe.debug_ui` to `datapipe_app`
* Remove obsolete dependencies: `requests` and `toml`
* Changed default of `create_table` parameters to `False`; now by default no
  tables will be created. Needed for Alembic migrations autogeneration

## 0.11.0-beta.6

* Make `gcsfs` and `s3fs` dependencies optional
* Remove `poetry.lock` from project

## 0.11.0-beta.5

* Split `run_changelist` into `run_changelist` and `run_steps_changelist`

## 0.11.0-beta.4

* Add `create_meta_table` flag in `DataStore` - controls automatic creation of
  meta tables.
* Fix optionality for opentelemetry packages

## 0.11.0-beta.3

* Relax dependencies for `fsspec`

## 0.11.0-beta.2

* New table store: `MilvusStore`
* fix: Fixed pipeline run with changlist by chunk_size

## 0.11.0-beta.1 - Realtime

**Несовместимые изменения**

* Вернулся класс `ComputeStep` как основа вычислительного пайплайна
* Введено понятие `full` и `changelist` обработки
* `batch_transform_wrapper` переименован в `do_full_batch_transform`
* Появился метод `do_batch_transform` который принимает итератор индексов и
  делает итерационную обработку
* `batch_generate_wrapper` переименован в `do_batch_generate`
* Исключения в `do_batch_generate` больше не скрываются
* По всему коду параметр `batchsize` переименован в `batch_size` для
  консистентности с `input_dts`, `change_list` и тп
* `DataStore.get_process_ids` переименован в `get_full_process_ids`
* Добавлен метод `get_change_list_process_ids`

# 0.10.9

* Fix SettingWithCopyWarning in `MetaTable`
* Add `MetaKey()` support for `MetaTable` columns. Now it's possible to add
  non-primary keys into MetaTable for joins. See example:
  `examples/meta_key_pipeline.py`

# 0.10.8

* Add `read_data` parameter to `TableStoreFiledir`
  (https://github.com/epoch8/datapipe/pull/132)
* Fix fields order for compound indexes in `get_process_idx`
  (https://github.com/epoch8/datapipe/pull/136)
* Add `check_for_changes` parameter to `DatatableTransform` step
  (https://github.com/epoch8/datapipe/pull/131)
* Update `Pillow` to version `9.0.0`

# 0.10.7

* Move LabelStudio support to separate repo
* Move LevelDB TableStore to separate repo
* Remove `UPDATE FROM VALUES` support for SQLite
* Add methods `Catalog.add_datatable`, `Catalog.remove_datatable`,
  `DataStore.get_datatable`
* Add methods `index_intersection`, `index_to_data`

# 0.10.6

* Disable SQLAlchemy compiled cache for `UPDATE FROM VALUES` query
* Backport from 0.11.0-alpha.1: Фикс для join-а таблиц без пересекающихся
  индексов

# 0.10.5

* Fix `DBConn.supports_update_from` serialization

# 0.10.4

* Ускорение обновления метаданных через UPDATE FROM

# 0.10.3

* Добавлено инструментирование для трейсинга выполнения пайплайнов в Jaeger

# 0.10.2

* Исправлен баг с падением проверки типов в `DatatableTransformStep` при
  несколькох входных и выходных таблицах

# 0.10.1

* Поддержка явного задания `primary_schema` для `TableStoreFiledir`
* Первичная проверка корректности схем данных в `DatatableTransformStep`

# 0.10.0

* Не считать отсутствие строки в одной из входных таблиц необходимым условием
  для повторной обработки

## 0.10.0-alpha.2

* Добавлен `LevelDBStore`
* Трансформация может работать без пересекающихся ключей (любая строка слева
  сравнивается со строкой справа)
* `ComputeStep` объединен с `DatatableTransformStep`

## 0.10.0-alpha.1

**Несовместимые изменения**

* Удален класс `ExternalTable`, теперь это явный шаг пайплайна
  `UpdateExternalTable`
* Удален модуль `dsl`, классы переехали в `compute` и `core_steps`
* Удален модуль `step`, классы переехали в `run_config` и `compute`
* Исправлена проблема обновления `ExternalTable` с фильтрацией через `RunConfig`

# 0.9.20

* Фикс сохранения пустого DF

# 0.9.19

* Исправить удаление строк в `DataTable.store_chunk` при пустом входном DF

# 0.9.18

* Логгировать количество обработанных записей в `event_logger`

# 0.9.17

* Фикс получения данных из входной таблицы с фильтрацией

# 0.9.16

* Фикс для `read_rows` в `TableStore`, для случая когда передаеться пустой
  `IndexDF`

# 0.9.15

* Фикс для случая когда одна и та же таблица является и входом и выходом в
  трансформацию

# 0.9.14

* Ускорение работы `TableStoreDB`

# 0.9.13

* Фикс фильтрации `get_process_ids` из `RunConfig`

# 0.9.12

* Логгирование меты из `run_config` в `datapipe_events`.

# 0.9.11

* Метадата использует `JSONB` поле в случае Postgres соединения
* Багфикс: assert путей, содержащие протоколы, и `w{mode}+` -> `w{mode}`
* Фикс бага с добавлением и обновление пустых табличек
* Учет `RunConfig.filters` при обновлении `ExternalTable` с `TableStoreDB`

# 0.9.10

* Новый класс `RunConfig` который можно передать в `run_pipeline`. Предоставляет
  возможность фильтрации данных по конкретному значению одного или нескольких
  индексов.

# 0.9.9

* Фикс для кейса повторного добавления строк в `TableStoreDB`

# 0.9.8

* Фикс работы с SQLite для чанков больше 1000
  (https://github.com/epoch8/datapipe/issues/63)

# 0.9.7

* Новый CLI параметр `--debug-sql`
* Стриминг реализация чтения данных из БД в `ExternalTable` сценарии

## Minor breaking changes: code

* теперь нужно создавать отдельный `DBConn` для данных и метаданных из-за
  стримингового чтения

# 0.9.6

* Исправлена запись пустого `DataDF` в `DataTable`

# 0.9.5

* Исправлено несоответствие типов для поля `hash` в sqlite

## Breaking changes DB

* Поле `hash` метадаты теперь имеет тип `int32` и считается с помощью модуля
  `cityhash`

# 0.9.4

* update SQLAlchemy to 1.4 version

# 0.9.3

* FileDir DataStore поддерживает множественную идентификацию.

# 0.9.0

## Обратной совместимости нет

* **Индексация данных теперь множественная**
* Класса `MetaStore` больше нет, его роль выполняет `DataStore`
* `DataTable.store_chunk` теперь принимает `processed_idx`, отдельного метода
  `sync_meta_for_store_chunk` больше нет

# 0.8.2

* `inc_process_many` работает полностью инкрементально

# 0.8.1

* Функция `MetaStore.get_process_chunks` перестала быть методом `MetaStore` и
  переехала в модуль `datatable`

# 0.8.0

* Добавлена обработка ошибок в gen_process: исключение ловится, логгируется и
  выполнение переходит к следующим шагам
* Добавлена обработка ошибок в inc_process: исключение ловится, чанк с ошибкой
  игнорируется и выполнение продолжается

## Breaking changes DB

* Таблица datapipe_events изменила структуру (требует пересоздания)

## Breaking changes code

* агрумент ф-ии в gen_process всегда должен быть генератором

# 0.7.0

* Добавлен аттрибут `const_idx` в `TableStoreDB`, позволяет хранить данные
  разных шагов/пайплайнов в одной физической таблице с помощью
  доп.идентификаторов
* Добавлен класс `metastore.MetaTable`, который собирает в себе все задачи по
  работе с метаданными одной таблицы.

**Важно**: Поменялся интерфейс создания `DataTable`.

Было: `DataTable(meta_store, name, data_store)`

Стало: `DataTable(name, meta_store.create_meta_table(name), data_store)`

# 0.2.0 (2021-02-01)
- Add major code with Label Studio implementation
- Add Data cataloges and Nodes<|MERGE_RESOLUTION|>--- conflicted
+++ resolved
@@ -9,12 +9,9 @@
 * Add `labels` arg and property to `ComputeStep` base class
 * Add `labels` arg to `BatchTransform` and `BatchTransformStep`
 * Add `labels` arg to `BatchGenerate` and `DatatableTransformStep`
-<<<<<<< HEAD
 * Add `labels` arg to `UpdateExternalTable` and `DatatableTransformStep`
-=======
 * Large refactoring, `ComputeStep` now contains pieces of overridable functions
   for `run_full` and `run_changelist`
->>>>>>> b85d957a
 * Add prototype events logging for steps, add
   `event_logger.log_step_full_complete`, add table `datapipe_step_events`
 
