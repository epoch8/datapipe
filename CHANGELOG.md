<<<<<<< HEAD
# WIP 0.11.0 - Realtime

## Обратно несовместимые изменения

* Вернулся класс `ComputeStep` как основа вычислительного пайплайна
* Введено понятие `full` и `changelist` обработки
* `batch_transform_wrapper` переименован в `do_full_batch_transform`
* Появился метод `do_batch_transform` который принимает итератор индексов и
  делает итерационную обработку
* `batch_generate_wrapper` переименован в `do_batch_generate`
* Исключения в `do_batch_generate` больше не скрываются
* По всему коду параметр `batchsize` переименован в `batch_size` для
  консистентности с `input_dts`, `change_list` и тп
* `DataStore.get_process_ids` переименован в `get_full_process_ids`
* Добавлен метод `get_change_list_process_ids`
=======
# 0.10.1

* Поддержка явного задания `primary_schema` для `TableStoreFiledir`
* Первичная проверка корректности схем данных в `DatatableTransformStep`
>>>>>>> 05fa4699

# 0.10.0

* Не считать отсутствие строки в одной из входных таблиц необходимым условием
  для повторной обработки

# 0.10.0-alpha.2

* Добавлен `LevelDBStore`
* Трансформация может работать без пересекающихся ключей (любая строка слева
  сравнивается со строкой справа)
* `ComputeStep` объединен с `DatatableTransformStep`

# 0.10.0-alpha.1

* Удален класс `ExternalTable`, теперь это явный шаг пайплайна
  `UpdateExternalTable`
* Удален модуль `dsl`, классы переехали в `compute` и `core_steps`
* Удален модуль `step`, классы переехали в `run_config` и `compute`
* Исправлена проблема обновления `ExternalTable` с фильтрацией через `RunConfig`

# 0.9.20

* Фикс сохранения пустого DF

# 0.9.19

* Исправить удаление строк в `DataTable.store_chunk` при пустом входном DF

# 0.9.18

* Логгировать количество обработанных записей в `event_logger`

# 0.9.17

* Фикс получения данных из входной таблицы с фильтрацией

# 0.9.16

* Фикс для `read_rows` в `TableStore`, для случая когда передаеться пустой
  `IndexDF`

# 0.9.15

* Фикс для случая когда одна и та же таблица является и входом и выходом в
  трансформацию

# 0.9.14

* Ускорение работы `TableStoreDB`

# 0.9.13

* Фикс фильтрации `get_process_ids` из `RunConfig`

# 0.9.12

* Логгирование меты из `run_config` в `datapipe_events`.

# 0.9.11

* Метадата использует `JSONB` поле в случае Postgres соединения
* Багфикс: assert путей, содержащие протоколы, и `w{mode}+` -> `w{mode}`
* Фикс бага с добавлением и обновление пустых табличек
* Учет `RunConfig.filters` при обновлении `ExternalTable` с `TableStoreDB`

# 0.9.10

* Новый класс `RunConfig` который можно передать в `run_pipeline`. Предоставляет
  возможность фильтрации данных по конкретному значению одного или нескольких
  индексов.

# 0.9.9

* Фикс для кейса повторного добавления строк в `TableStoreDB`

# 0.9.8

* Фикс работы с SQLite для чанков больше 1000
  (https://github.com/epoch8/datapipe/issues/63)

# 0.9.7

* Новый CLI параметр `--debug-sql`
* Стриминг реализация чтения данных из БД в `ExternalTable` сценарии

## Minor breaking changes: code

* теперь нужно создавать отдельный `DBConn` для данных и метаданных из-за
  стримингового чтения

# 0.9.6

* Исправлена запись пустого `DataDF` в `DataTable`

# 0.9.5

* Исправлено несоответствие типов для поля `hash` в sqlite

## Breaking changes DB

* Поле `hash` метадаты теперь имеет тип `int32` и считается с помощью модуля
  `cityhash`

# 0.9.4

* update SQLAlchemy to 1.4 version

# 0.9.3

* FileDir DataStore поддерживает множественную идентификацию.

# 0.9.0

## Обратной совместимости нет

* **Индексация данных теперь множественная**
* Класса `MetaStore` больше нет, его роль выполняет `DataStore`
* `DataTable.store_chunk` теперь принимает `processed_idx`, отдельного метода
  `sync_meta_for_store_chunk` больше нет

# 0.8.2

* `inc_process_many` работает полностью инкрементально

# 0.8.1

* Функция `MetaStore.get_process_chunks` перестала быть методом `MetaStore` и
  переехала в модуль `datatable`

# 0.8.0

* Добавлена обработка ошибок в gen_process: исключение ловится, логгируется и
  выполнение переходит к следующим шагам
* Добавлена обработка ошибок в inc_process: исключение ловится, чанк с ошибкой
  игнорируется и выполнение продолжается

## Breaking changes DB

* Таблица datapipe_events изменила структуру (требует пересоздания)

## Breaking changes code

* агрумент ф-ии в gen_process всегда должен быть генератором

# 0.7.0

* Добавлен аттрибут `const_idx` в `TableStoreDB`, позволяет хранить данные
  разных шагов/пайплайнов в одной физической таблице с помощью
  доп.идентификаторов
* Добавлен класс `metastore.MetaTable`, который собирает в себе все задачи по
  работе с метаданными одной таблицы.

**Важно**: Поменялся интерфейс создания `DataTable`.

Было: `DataTable(meta_store, name, data_store)`

Стало: `DataTable(name, meta_store.create_meta_table(name), data_store)`

# 0.2.0 (2021-02-01)
- Add major code with Label Studio implementation
- Add Data cataloges and Nodes<|MERGE_RESOLUTION|>--- conflicted
+++ resolved
@@ -1,4 +1,3 @@
-<<<<<<< HEAD
 # WIP 0.11.0 - Realtime
 
 ## Обратно несовместимые изменения
@@ -14,12 +13,11 @@
   консистентности с `input_dts`, `change_list` и тп
 * `DataStore.get_process_ids` переименован в `get_full_process_ids`
 * Добавлен метод `get_change_list_process_ids`
-=======
+
 # 0.10.1
 
 * Поддержка явного задания `primary_schema` для `TableStoreFiledir`
 * Первичная проверка корректности схем данных в `DatatableTransformStep`
->>>>>>> 05fa4699
 
 # 0.10.0
 
