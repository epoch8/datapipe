# 0.13.2
<<<<<<< HEAD
* Add `GPU` support for RayExecutor
=======
* Add Python3.11 support.
>>>>>>> 60394663

# 0.13.1

* Add `api_key` to `QdrantStore` constructor. Now can run pipelines with Qdrant
  authentication
* Fix `TableStoreDB.update_rows` method crashing when trying to store pandas
  none-types

# 0.13.0

## Changes

### Core

* Add `datapipe.metastore.TransformMetaTable`. Now each transform gets it's own
  meta table that tracks status of each transformation
* Generalize `BatchTransform` and `DatatableBatchTransform` through
  `BaseBatchTransformStep`
* Add `transform_keys` to `*BatchTransform`
* Move changed idx computation out of `DataStore` to `BaseBatchTransformStep`
* Add column `priority` to transform meta table, sort work by priority
* Switch from vanilla `tqdm` to `tqdm_loggable` for better display in logs
* `TableStoreFiledir` constructor accepts new argument `fsspec_kwargs`
* Add `filters`, `order_by`, `order` arguments to `*BatchTransformStep`
* Add magic injection of `ds`, `idx`, `run_config` to transform function via
  parameters introspection to `BatchTransform`
* Add magic `ds` inject into `BatchGenerate`
* Split `core_steps` into `step.batch_transform`, `step.batch_generate`,
  `step.datatable_transform`, `step.update_external_table`
* Move `metatable.MetaTable` to `datatable`
* Enable WAL mode for sqlite database by default

### CLI

* Add `step reset-metadata` CLI command
* Add `step fill-metadata` CLI command that populates transform meta-table with
  all indices to process
* Add `step run-idx` CLI command
* CLI `step run_changelist` command accepts new argument `--chunk-size`
* New CLI command `table migrate_transform_tables` for `0.13` migration
* Add `--start-step` parameter to `step run-changelist` CLI
* Move `--executor` parameter from `datapipe step` to `datapipe` command

### Execution

* Executors: `datapipe.executor.SingleThreadExecutor`,
  `datapipe.executor.ray.RayExecutor`

## Bugfixes

* Fix `QdrantStore.read_rows` when no idx is specified
* Fix `RedisStore` serialization for Ray

# 0.13.0-beta.4

* Fix `RedisStore` serialization for Ray

# 0.13.0-beta.3

* Enable WAL mode for sqlite database by default

# 0.13.0-beta.2

* Refactor all database writes to `insert on conflict update`
* Remove check for non-overlapping input indices because they are supported now
* Add `transform_keys` to `DatatableBatchTransform`
* Fix `BatchTransformStep.get_full_process_ids` ids duplication
* Add `MetaTable.get_changed_rows_count_after_timestamp`

# 0.13.0-beta.1

* Split `core_steps` into `step.batch_transform`, `step.batch_generate`,
  `step.datatable_transform`, `step.update_external_table`
* Move `metatable.MetaTable` to `datatable`

# 0.13.0-alpha.8

* Fix SingleThreadExecutor initialization
* Fix CLI `table migrate-transform-tables` for complex case
* Add magic `ds` inject into `BatchGenerate`

# 0.13.0-alpha.7

* Try to setup logging in RayExecutor (fails so far)
* Lazy initialisation of Ray to speedup things in CLI
* Add `ExecutorConfig.parallelism` parameter
* Add `name` parameter to `executor.run_process_batch` to customize task name in
  ray dashboard
* Migrate `run_changelist` to executor, possible parallelisation
* Limit number of in-flight Ray tasks in one `run_process_batch` to 100
* Fix batch count in tqdm in `run_changelist`

* Add `--start-step` parameter to `step run-changelist` CLI
* Move `--executor` parameter from `datapipe step` to `datapipe` command

# 0.13.0-alpha.6

* Move batch functions to `BaseBatchTransformStep`
* fix index_difference index assert

# 0.13.0-alpha.5

* Allow passing empty dfs when idx is passed to func

# 0.13.0-alpha.4

* `TableStoreFiledir` constructor accepts new argument `fsspec_kwargs`
* Add `filters`, `order_by`, `order` arguments to `*BatchTransformStep`
* Add magic injection of `ds`, `idx`, `run_config` to transform function via
  parameters introspection
* CLI `step run_changelist` command accepts new argument `--chunk-size`
* New CLI command `table migrate_transform_tables` for `0.13` migration

# 0.13.0-alpha.3

* Switch from vanilla `tqdm` to `tqdm_loggable` for better display in logs

# 0.12.0

## Breaking changes
* Move cli from `datapipe-app` to `datapipe`
* Remove separate `datapipe step status` command, now it's a flag: `datapipe
  step list --status`
* `DatatableTransform` moved from `datapipe.compute` to `datapipe.core_steps`
* Remove `datapipe.metastore.MetaTableData` (nobody used it anyway)

## New features

* Add command `step run_changelist` to CLI
* Add `datapipe.store.qdrant.QdrantStore`

## Refactorings
* Add `labels` arg and property to `ComputeStep` base class
* Add `labels` arg to `BatchTransform` and `BatchTransformStep`
* Add `labels` arg to `BatchGenerate` and `DatatableTransformStep`
* Add `labels` arg to `UpdateExternalTable` and `DatatableTransformStep`
* Large refactoring, `ComputeStep` now contains pieces of overridable functions
  for `run_full` and `run_changelist`
* Add prototype events logging for steps, add
  `event_logger.log_step_full_complete`, add table `datapipe_step_events`

# 0.11.11

* Add formatting through `traceback_with_variables` in `event_logger`
* Add exception traceback to debug log output
* Install sqlite from `pysqlite3-binary` package; Add `sqlite` extra; Update
  examples; Add `docs/sqlite.md` document 
* Update type annotations for `mypy >= 0.991`

# 0.11.10

* Fix `RedisStore` and `TableDataSingleFileStore` `.read_rows` in case when
  nonexistent rows are requested, align behavior with `TableStoreDB`
* Add test for nonexistent rows read

# 0.11.9

* New method `DataTable.reset_metadata()`
* Add `idx` logging on errors
* Add specialized implementation for `DataStoreFiledir` when file contents are
  not needed
* Add trace span for getting ids to process
* Add protocol in `TableStoreFiledir._read_rows_fast`
* `try/except` for `DatatableTransformStep`
* Add check for indexes uniqueness in `DataTable.store_chunk`

# 0.11.8

* Fix metadata columns in case of empty `get_metadata`

# 0.11.7

* Fix `DataTable.get_data` for large batches
* Refactored implementation for chunked storage in `MetaTable` and
  `TableStoreDB`
* Switched default Python version to 3.9
* Fix `DataTable.get_data` indices in returned DataFrame

# 0.11.6

* Fix `RedisStore.read_rows`

# 0.11.5

* Force initialization of all tables in catalog in `build_compute`
* Do not throw `NotImplementedError` in `run_changelist`
* Fix some more Pandas warnings in `metastore`
* New table store: `RedisStore`

# 0.11.4

* Fix [#178](https://github.com/epoch8/datapipe/issues/178)

# 0.11.3

* Added `DataTable.get_size()` method

# 0.11.2

* `DatatableTransform`, `DatatableTransformStep`, `BatchGenerate`,
  `BatchGenerateStep`, `BatchTransform`, `BatchTransformStep` now accepts
  keyworded arguments `**kwargs` to parametrize arguments of corresponding
  function `func` (https://github.com/epoch8/datapipe/pull/150)

# 0.11.1

* Column `filepath` is now written to meta-pseudo-df of `TableStoreFiledir` when
  `add_filepath_column` is enabled (https://github.com/epoch8/datapipe/pull/149)
* Fix `TableStoreFiledir` issues with regular expressions:
  https://github.com/epoch8/datapipe/issues/146 and
  https://github.com/epoch8/datapipe/issues/147
  (https://github.com/epoch8/datapipe/pull/149)
* Added new arguments `readonly` and `disable_rm` in `TableStoreFiledir`. By
  default `TableStoreFiledir` is running as reader and writer, but if
  `enable_rm=True` then it also removes files. When `readonly=None` (defualt),
  it checks for patterns `*` to disable/enable writing files, but if it needed
  to force enable or disable writing, `readonly` should be changed accordingly.
* Addeed OR patterns support in format `(aaa|bbb|ccc)` in `TableStoreFiledir`.
  For example: `/path/to/(folder1|folder2|folder3)/to/the/files.(jpg|png|jpeg)`.
* Fix: `read_rows()` should return `DataFrame` with primary key columns even if
  empty

# 0.11.0

## 0.11.0-beta.7 - UI and CLI

**Backwards incompatible changes**

* Move `datapipe.cli` and `datapipe.debug_ui` to `datapipe_app`
* Remove obsolete dependencies: `requests` and `toml`
* Changed default of `create_table` parameters to `False`; now by default no
  tables will be created. Needed for Alembic migrations autogeneration

## 0.11.0-beta.6

* Make `gcsfs` and `s3fs` dependencies optional
* Remove `poetry.lock` from project

## 0.11.0-beta.5

* Split `run_changelist` into `run_changelist` and `run_steps_changelist`

## 0.11.0-beta.4

* Add `create_meta_table` flag in `DataStore` - controls automatic creation of
  meta tables.
* Fix optionality for opentelemetry packages

## 0.11.0-beta.3

* Relax dependencies for `fsspec`

## 0.11.0-beta.2

* New table store: `MilvusStore`
* fix: Fixed pipeline run with changlist by chunk_size

## 0.11.0-beta.1 - Realtime

**Несовместимые изменения**

* Вернулся класс `ComputeStep` как основа вычислительного пайплайна
* Введено понятие `full` и `changelist` обработки
* `batch_transform_wrapper` переименован в `do_full_batch_transform`
* Появился метод `do_batch_transform` который принимает итератор индексов и
  делает итерационную обработку
* `batch_generate_wrapper` переименован в `do_batch_generate`
* Исключения в `do_batch_generate` больше не скрываются
* По всему коду параметр `batchsize` переименован в `batch_size` для
  консистентности с `input_dts`, `change_list` и тп
* `DataStore.get_process_ids` переименован в `get_full_process_ids`
* Добавлен метод `get_change_list_process_ids`

# 0.10.9

* Fix SettingWithCopyWarning in `MetaTable`
* Add `MetaKey()` support for `MetaTable` columns. Now it's possible to add
  non-primary keys into MetaTable for joins. See example:
  `examples/meta_key_pipeline.py`

# 0.10.8

* Add `read_data` parameter to `TableStoreFiledir`
  (https://github.com/epoch8/datapipe/pull/132)
* Fix fields order for compound indexes in `get_process_idx`
  (https://github.com/epoch8/datapipe/pull/136)
* Add `check_for_changes` parameter to `DatatableTransform` step
  (https://github.com/epoch8/datapipe/pull/131)
* Update `Pillow` to version `9.0.0`

# 0.10.7

* Move LabelStudio support to separate repo
* Move LevelDB TableStore to separate repo
* Remove `UPDATE FROM VALUES` support for SQLite
* Add methods `Catalog.add_datatable`, `Catalog.remove_datatable`,
  `DataStore.get_datatable`
* Add methods `index_intersection`, `index_to_data`

# 0.10.6

* Disable SQLAlchemy compiled cache for `UPDATE FROM VALUES` query
* Backport from 0.11.0-alpha.1: Фикс для join-а таблиц без пересекающихся
  индексов

# 0.10.5

* Fix `DBConn.supports_update_from` serialization

# 0.10.4

* Ускорение обновления метаданных через UPDATE FROM

# 0.10.3

* Добавлено инструментирование для трейсинга выполнения пайплайнов в Jaeger

# 0.10.2

* Исправлен баг с падением проверки типов в `DatatableTransformStep` при
  несколькох входных и выходных таблицах

# 0.10.1

* Поддержка явного задания `primary_schema` для `TableStoreFiledir`
* Первичная проверка корректности схем данных в `DatatableTransformStep`

# 0.10.0

* Не считать отсутствие строки в одной из входных таблиц необходимым условием
  для повторной обработки

## 0.10.0-alpha.2

* Добавлен `LevelDBStore`
* Трансформация может работать без пересекающихся ключей (любая строка слева
  сравнивается со строкой справа)
* `ComputeStep` объединен с `DatatableTransformStep`

## 0.10.0-alpha.1

**Несовместимые изменения**

* Удален класс `ExternalTable`, теперь это явный шаг пайплайна
  `UpdateExternalTable`
* Удален модуль `dsl`, классы переехали в `compute` и `core_steps`
* Удален модуль `step`, классы переехали в `run_config` и `compute`
* Исправлена проблема обновления `ExternalTable` с фильтрацией через `RunConfig`

# 0.9.20

* Фикс сохранения пустого DF

# 0.9.19

* Исправить удаление строк в `DataTable.store_chunk` при пустом входном DF

# 0.9.18

* Логгировать количество обработанных записей в `event_logger`

# 0.9.17

* Фикс получения данных из входной таблицы с фильтрацией

# 0.9.16

* Фикс для `read_rows` в `TableStore`, для случая когда передаеться пустой
  `IndexDF`

# 0.9.15

* Фикс для случая когда одна и та же таблица является и входом и выходом в
  трансформацию

# 0.9.14

* Ускорение работы `TableStoreDB`

# 0.9.13

* Фикс фильтрации `get_process_ids` из `RunConfig`

# 0.9.12

* Логгирование меты из `run_config` в `datapipe_events`.

# 0.9.11

* Метадата использует `JSONB` поле в случае Postgres соединения
* Багфикс: assert путей, содержащие протоколы, и `w{mode}+` -> `w{mode}`
* Фикс бага с добавлением и обновление пустых табличек
* Учет `RunConfig.filters` при обновлении `ExternalTable` с `TableStoreDB`

# 0.9.10

* Новый класс `RunConfig` который можно передать в `run_pipeline`. Предоставляет
  возможность фильтрации данных по конкретному значению одного или нескольких
  индексов.

# 0.9.9

* Фикс для кейса повторного добавления строк в `TableStoreDB`

# 0.9.8

* Фикс работы с SQLite для чанков больше 1000
  (https://github.com/epoch8/datapipe/issues/63)

# 0.9.7

* Новый CLI параметр `--debug-sql`
* Стриминг реализация чтения данных из БД в `ExternalTable` сценарии

## Minor breaking changes: code

* теперь нужно создавать отдельный `DBConn` для данных и метаданных из-за
  стримингового чтения

# 0.9.6

* Исправлена запись пустого `DataDF` в `DataTable`

# 0.9.5

* Исправлено несоответствие типов для поля `hash` в sqlite

## Breaking changes DB

* Поле `hash` метадаты теперь имеет тип `int32` и считается с помощью модуля
  `cityhash`

# 0.9.4

* update SQLAlchemy to 1.4 version

# 0.9.3

* FileDir DataStore поддерживает множественную идентификацию.

# 0.9.0

## Обратной совместимости нет

* **Индексация данных теперь множественная**
* Класса `MetaStore` больше нет, его роль выполняет `DataStore`
* `DataTable.store_chunk` теперь принимает `processed_idx`, отдельного метода
  `sync_meta_for_store_chunk` больше нет

# 0.8.2

* `inc_process_many` работает полностью инкрементально

# 0.8.1

* Функция `MetaStore.get_process_chunks` перестала быть методом `MetaStore` и
  переехала в модуль `datatable`

# 0.8.0

* Добавлена обработка ошибок в gen_process: исключение ловится, логгируется и
  выполнение переходит к следующим шагам
* Добавлена обработка ошибок в inc_process: исключение ловится, чанк с ошибкой
  игнорируется и выполнение продолжается

## Breaking changes DB

* Таблица datapipe_events изменила структуру (требует пересоздания)

## Breaking changes code

* агрумент ф-ии в gen_process всегда должен быть генератором

# 0.7.0

* Добавлен аттрибут `const_idx` в `TableStoreDB`, позволяет хранить данные
  разных шагов/пайплайнов в одной физической таблице с помощью
  доп.идентификаторов
* Добавлен класс `metastore.MetaTable`, который собирает в себе все задачи по
  работе с метаданными одной таблицы.

**Важно**: Поменялся интерфейс создания `DataTable`.

Было: `DataTable(meta_store, name, data_store)`

Стало: `DataTable(name, meta_store.create_meta_table(name), data_store)`

# 0.2.0 (2021-02-01)
- Add major code with Label Studio implementation
- Add Data cataloges and Nodes<|MERGE_RESOLUTION|>--- conflicted
+++ resolved
@@ -1,9 +1,6 @@
 # 0.13.2
-<<<<<<< HEAD
 * Add `GPU` support for RayExecutor
-=======
 * Add Python3.11 support.
->>>>>>> 60394663
 
 # 0.13.1
 
