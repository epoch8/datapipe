--- conflicted
+++ resolved
@@ -1,19 +1,20 @@
-<<<<<<< HEAD
-# 0.10.10
+# WIP 0.10.10
+
 * Column `filepath` is now written to meta-pseudo-df of `TableStoreFiledir` when
   `add_filepath_column` is enabled (https://github.com/epoch8/datapipe/pull/149)
 * Fix `TableStoreFiledir` issues with regular expressions:
   https://github.com/epoch8/datapipe/issues/146 and
   https://github.com/epoch8/datapipe/issues/147
   (https://github.com/epoch8/datapipe/pull/149)
-* Added new arguments `readonly` and `disable_rm` in `TableStoreFiledir`. By default `TableStoreFiledir` is running as reader and writer, but if `enable_rm=True` then it also removes files. When `readonly=None` (defualt), it checks for patterns `*` to disable/enable writing files, but if it needed to force enable or disable writing, `readonly` should be changed accordingly.
-* Addeed OR patterns support in format `(aaa|bbb|ccc)` in `TableStoreFiledir`. For example: `/path/to/(folder1|folder2|folder3)/to/the/files.(jpg|png|jpeg)`.
-=======
-# WIP 0.10.10
-
+* Added new arguments `readonly` and `disable_rm` in `TableStoreFiledir`. By
+  default `TableStoreFiledir` is running as reader and writer, but if
+  `enable_rm=True` then it also removes files. When `readonly=None` (defualt),
+  it checks for patterns `*` to disable/enable writing files, but if it needed
+  to force enable or disable writing, `readonly` should be changed accordingly.
+* Addeed OR patterns support in format `(aaa|bbb|ccc)` in `TableStoreFiledir`.
+  For example: `/path/to/(folder1|folder2|folder3)/to/the/files.(jpg|png|jpeg)`.
 * Fix: `read_rows()` should return `DataFrame` with primary key columns even if empty
 
->>>>>>> e4dbf6dc
 # 0.10.9
 
 * Fix SettingWithCopyWarning in `MetaTable`
