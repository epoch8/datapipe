<<<<<<< HEAD
## 0.12.x
* `DatatableTransform`, `DatatableTransformStep`, `BatchGenerate`, `BatchGenerateStep`, `BatchTransform`, `BatchTransformStep` now accepts keyworded arguments `**kwargs` to parametrize arguments of corresponding function `func` (https://github.com/epoch8/datapipe/pull/150)
=======
# 0.11.1

* Column `filepath` is now written to meta-pseudo-df of `TableStoreFiledir` when
  `add_filepath_column` is enabled (https://github.com/epoch8/datapipe/pull/149)
* Fix `TableStoreFiledir` issues with regular expressions:
  https://github.com/epoch8/datapipe/issues/146 and
  https://github.com/epoch8/datapipe/issues/147
  (https://github.com/epoch8/datapipe/pull/149)
* Added new arguments `readonly` and `disable_rm` in `TableStoreFiledir`. By
  default `TableStoreFiledir` is running as reader and writer, but if
  `enable_rm=True` then it also removes files. When `readonly=None` (defualt),
  it checks for patterns `*` to disable/enable writing files, but if it needed
  to force enable or disable writing, `readonly` should be changed accordingly.
* Addeed OR patterns support in format `(aaa|bbb|ccc)` in `TableStoreFiledir`.
  For example: `/path/to/(folder1|folder2|folder3)/to/the/files.(jpg|png|jpeg)`.
* Fix: `read_rows()` should return `DataFrame` with primary key columns even if
  empty

# 0.11.0
>>>>>>> 26fb9462

## 0.11.0-beta.7 - UI and CLI

**Backwards incompatible changes**

* Move `datapipe.cli` and `datapipe.debug_ui` to `datapipe_app`
* Remove obsolete dependencies: `requests` and `toml`
* Changed default of `create_table` parameters to `False`; now by default no
  tables will be created. Needed for Alembic migrations autogeneration

## 0.11.0-beta.6

* Make `gcsfs` and `s3fs` dependencies optional
* Remove `poetry.lock` from project

## 0.11.0-beta.5

* Split `run_changelist` into `run_changelist` and `run_steps_changelist`

## 0.11.0-beta.4

* Add `create_meta_table` flag in `DataStore` - controls automatic creation of
  meta tables.
* Fix optionality for opentelemetry packages

## 0.11.0-beta.3

* Relax dependencies for `fsspec`

## 0.11.0-beta.2

* New table store: `MilvusStore`
* fix: Fixed pipeline run with changlist by chunk_size

## 0.11.0-beta.1 - Realtime

**Несовместимые изменения**

* Вернулся класс `ComputeStep` как основа вычислительного пайплайна
* Введено понятие `full` и `changelist` обработки
* `batch_transform_wrapper` переименован в `do_full_batch_transform`
* Появился метод `do_batch_transform` который принимает итератор индексов и
  делает итерационную обработку
* `batch_generate_wrapper` переименован в `do_batch_generate`
* Исключения в `do_batch_generate` больше не скрываются
* По всему коду параметр `batchsize` переименован в `batch_size` для
  консистентности с `input_dts`, `change_list` и тп
* `DataStore.get_process_ids` переименован в `get_full_process_ids`
* Добавлен метод `get_change_list_process_ids`

# 0.10.9
>>>>>>> master

# 0.10.9
* Fix SettingWithCopyWarning in `MetaTable`
* Add `MetaKey()` support for `MetaTable` columns. Now it's possible to add
  non-primary keys into MetaTable for joins. See example:
  `examples/meta_key_pipeline.py`

# 0.10.8

* Add `read_data` parameter to `TableStoreFiledir` (https://github.com/epoch8/datapipe/pull/132)
* Fix fields order for compound indexes in `get_process_idx` (https://github.com/epoch8/datapipe/pull/136)
* Add `check_for_changes` parameter to `DatatableTransform` step (https://github.com/epoch8/datapipe/pull/131)
* Update `Pillow` to version `9.0.0`

# 0.10.7

* Move LabelStudio support to separate repo
* Move LevelDB TableStore to separate repo
* Remove `UPDATE FROM VALUES` support for SQLite
* Add methods `Catalog.add_datatable`, `Catalog.remove_datatable`, `DataStore.get_datatable`
* Add methods `index_intersection`, `index_to_data`

# 0.10.6

* Disable SQLAlchemy compiled cache for `UPDATE FROM VALUES` query
* Backport from 0.11.0-alpha.1: Фикс для join-а таблиц без пересекающихся индексов

# 0.10.5

* Fix `DBConn.supports_update_from` serialization

# 0.10.4

* Ускорение обновления метаданных через UPDATE FROM

# 0.10.3

* Добавлено инструментирование для трейсинга выполнения пайплайнов в Jaeger

# 0.10.2

* Исправлен баг с падением проверки типов в `DatatableTransformStep` при несколькох входных и выходных таблицах

# 0.10.1

* Поддержка явного задания `primary_schema` для `TableStoreFiledir`
* Первичная проверка корректности схем данных в `DatatableTransformStep`

# 0.10.0

* Не считать отсутствие строки в одной из входных таблиц необходимым условием
  для повторной обработки

## 0.10.0-alpha.2

* Добавлен `LevelDBStore`
* Трансформация может работать без пересекающихся ключей (любая строка слева
  сравнивается со строкой справа)
* `ComputeStep` объединен с `DatatableTransformStep`

## 0.10.0-alpha.1

**Несовместимые изменения**

* Удален класс `ExternalTable`, теперь это явный шаг пайплайна
  `UpdateExternalTable`
* Удален модуль `dsl`, классы переехали в `compute` и `core_steps`
* Удален модуль `step`, классы переехали в `run_config` и `compute`
* Исправлена проблема обновления `ExternalTable` с фильтрацией через `RunConfig`

# 0.9.20

* Фикс сохранения пустого DF

# 0.9.19

* Исправить удаление строк в `DataTable.store_chunk` при пустом входном DF

# 0.9.18

* Логгировать количество обработанных записей в `event_logger`

# 0.9.17

* Фикс получения данных из входной таблицы с фильтрацией

# 0.9.16

* Фикс для `read_rows` в `TableStore`, для случая когда передаеться пустой
  `IndexDF`

# 0.9.15

* Фикс для случая когда одна и та же таблица является и входом и выходом в
  трансформацию

# 0.9.14

* Ускорение работы `TableStoreDB`

# 0.9.13

* Фикс фильтрации `get_process_ids` из `RunConfig`

# 0.9.12

* Логгирование меты из `run_config` в `datapipe_events`.

# 0.9.11

* Метадата использует `JSONB` поле в случае Postgres соединения
* Багфикс: assert путей, содержащие протоколы, и `w{mode}+` -> `w{mode}`
* Фикс бага с добавлением и обновление пустых табличек
* Учет `RunConfig.filters` при обновлении `ExternalTable` с `TableStoreDB`

# 0.9.10

* Новый класс `RunConfig` который можно передать в `run_pipeline`. Предоставляет
  возможность фильтрации данных по конкретному значению одного или нескольких
  индексов.

# 0.9.9

* Фикс для кейса повторного добавления строк в `TableStoreDB`

# 0.9.8

* Фикс работы с SQLite для чанков больше 1000
  (https://github.com/epoch8/datapipe/issues/63)

# 0.9.7

* Новый CLI параметр `--debug-sql`
* Стриминг реализация чтения данных из БД в `ExternalTable` сценарии

## Minor breaking changes: code

* теперь нужно создавать отдельный `DBConn` для данных и метаданных из-за
  стримингового чтения

# 0.9.6

* Исправлена запись пустого `DataDF` в `DataTable`

# 0.9.5

* Исправлено несоответствие типов для поля `hash` в sqlite

## Breaking changes DB

* Поле `hash` метадаты теперь имеет тип `int32` и считается с помощью модуля
  `cityhash`

# 0.9.4

* update SQLAlchemy to 1.4 version

# 0.9.3

* FileDir DataStore поддерживает множественную идентификацию.

# 0.9.0

## Обратной совместимости нет

* **Индексация данных теперь множественная**
* Класса `MetaStore` больше нет, его роль выполняет `DataStore`
* `DataTable.store_chunk` теперь принимает `processed_idx`, отдельного метода
  `sync_meta_for_store_chunk` больше нет

# 0.8.2

* `inc_process_many` работает полностью инкрементально

# 0.8.1

* Функция `MetaStore.get_process_chunks` перестала быть методом `MetaStore` и
  переехала в модуль `datatable`

# 0.8.0

* Добавлена обработка ошибок в gen_process: исключение ловится, логгируется и
  выполнение переходит к следующим шагам
* Добавлена обработка ошибок в inc_process: исключение ловится, чанк с ошибкой
  игнорируется и выполнение продолжается

## Breaking changes DB

* Таблица datapipe_events изменила структуру (требует пересоздания)

## Breaking changes code

* агрумент ф-ии в gen_process всегда должен быть генератором

# 0.7.0

* Добавлен аттрибут `const_idx` в `TableStoreDB`, позволяет хранить данные
  разных шагов/пайплайнов в одной физической таблице с помощью
  доп.идентификаторов
* Добавлен класс `metastore.MetaTable`, который собирает в себе все задачи по
  работе с метаданными одной таблицы.

**Важно**: Поменялся интерфейс создания `DataTable`.

Было: `DataTable(meta_store, name, data_store)`

Стало: `DataTable(name, meta_store.create_meta_table(name), data_store)`

# 0.2.0 (2021-02-01)
- Add major code with Label Studio implementation
- Add Data cataloges and Nodes<|MERGE_RESOLUTION|>--- conflicted
+++ resolved
@@ -1,7 +1,10 @@
-<<<<<<< HEAD
-## 0.12.x
-* `DatatableTransform`, `DatatableTransformStep`, `BatchGenerate`, `BatchGenerateStep`, `BatchTransform`, `BatchTransformStep` now accepts keyworded arguments `**kwargs` to parametrize arguments of corresponding function `func` (https://github.com/epoch8/datapipe/pull/150)
-=======
+# 0.11.2
+
+* `DatatableTransform`, `DatatableTransformStep`, `BatchGenerate`,
+  `BatchGenerateStep`, `BatchTransform`, `BatchTransformStep` now accepts
+  keyworded arguments `**kwargs` to parametrize arguments of corresponding
+  function `func` (https://github.com/epoch8/datapipe/pull/150)
+
 # 0.11.1
 
 * Column `filepath` is now written to meta-pseudo-df of `TableStoreFiledir` when
@@ -21,7 +24,6 @@
   empty
 
 # 0.11.0
->>>>>>> 26fb9462
 
 ## 0.11.0-beta.7 - UI and CLI
 
@@ -73,9 +75,6 @@
 * Добавлен метод `get_change_list_process_ids`
 
 # 0.10.9
->>>>>>> master
-
-# 0.10.9
 * Fix SettingWithCopyWarning in `MetaTable`
 * Add `MetaKey()` support for `MetaTable` columns. Now it's possible to add
   non-primary keys into MetaTable for joins. See example:
