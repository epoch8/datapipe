--- conflicted
+++ resolved
@@ -1,5 +1,4 @@
-<<<<<<< HEAD
-# 0.11.x
+# 0.12.x
 * Column `filepath` is now written to meta-pseudo-df of `TableStoreFiledir` when
   `add_filepath_column` is enabled (https://github.com/epoch8/datapipe/pull/149)
 * Fix `TableStoreFiledir` issues with regular expressions:
@@ -15,8 +14,6 @@
   For example: `/path/to/(folder1|folder2|folder3)/to/the/files.(jpg|png|jpeg)`.
 * Fix: `read_rows()` should return `DataFrame` with primary key columns even if empty
 
-# 0.11.0-beta.6
-=======
 # 0.11.0
 
 ## 0.11.0-beta.7 - UI and CLI
@@ -29,7 +26,6 @@
   tables will be created. Needed for Alembic migrations autogeneration
 
 ## 0.11.0-beta.6
->>>>>>> 3ce5aed8
 
 * Make `gcsfs` and `s3fs` dependencies optional
 * Remove `poetry.lock` from project
