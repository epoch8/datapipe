--- conflicted
+++ resolved
@@ -1,5 +1,4 @@
-<<<<<<< HEAD
-# WIP Next major release
+# WIP
 
 ## Significant changes
 
@@ -7,10 +6,7 @@
 * BatchTransform metadata has status "pending"/"clean"/"failed"
 * `DatapipeApp.ingest_data` updates BatchTransform metadata on write
 
-# WIP 0.14.1
-=======
 # 0.14.1
->>>>>>> 7a84a4f7
 
 * Refactor metadata handling into `datapipe.meta` submodule
 * Add `Required` qualifier for `inputs`
