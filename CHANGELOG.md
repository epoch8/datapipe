# 0.10.9

* Fix SettingWithCopyWarning in `MetaTable`
<<<<<<< HEAD
* Replace the module `click` with `simple-parser` for `datapipe.cli` (https://github.com/epoch8/datapipe/pull/152)
=======
* Add `MetaKey()` support for `MetaTable` columns. Now it's possible to add
  non-primary keys into MetaTable for joins. See example:
  `examples/meta_key_pipeline.py`
>>>>>>> 99e1aa1e

# 0.10.8

* Add `read_data` parameter to `TableStoreFiledir` (https://github.com/epoch8/datapipe/pull/132)
* Fix fields order for compound indexes in `get_process_idx` (https://github.com/epoch8/datapipe/pull/136)
* Add `check_for_changes` parameter to `DatatableTransform` step (https://github.com/epoch8/datapipe/pull/131)
* Update `Pillow` to version `9.0.0`

# 0.10.7

* Move LabelStudio support to separate repo
* Move LevelDB TableStore to separate repo
* Remove `UPDATE FROM VALUES` support for SQLite
* Add methods `Catalog.add_datatable`, `Catalog.remove_datatable`, `DataStore.get_datatable`
* Add methods `index_intersection`, `index_to_data`

# 0.10.6

* Disable SQLAlchemy compiled cache for `UPDATE FROM VALUES` query
* Backport from 0.11.0-alpha.1: Фикс для join-а таблиц без пересекающихся индексов

# 0.10.5

* Fix `DBConn.supports_update_from` serialization

# 0.10.4

* Ускорение обновления метаданных через UPDATE FROM

# 0.10.3

* Добавлено инструментирование для трейсинга выполнения пайплайнов в Jaeger

# 0.10.2

* Исправлен баг с падением проверки типов в `DatatableTransformStep` при несколькох входных и выходных таблицах

# 0.10.1

* Поддержка явного задания `primary_schema` для `TableStoreFiledir`
* Первичная проверка корректности схем данных в `DatatableTransformStep`

# 0.10.0

* Не считать отсутствие строки в одной из входных таблиц необходимым условием для повторной обработки

# 0.10.0-alpha.2

* Добавлен `LevelDBStore`
* Трансформация может работать без пересекающихся ключей (любая строка слева сравнивается со строкой справа)
* `ComputeStep` объединен с `DatatableTransformStep`

# 0.10.0-alpha.1

* Удален класс `ExternalTable`, теперь это явный шаг пайплайна `UpdateExternalTable`
* Удален модуль `dsl`, классы переехали в `compute` и `core_steps`
* Удален модуль `step`, классы переехали в `run_config` и `compute`
* Исправлена проблема обновления `ExternalTable` с фильтрацией через `RunConfig`

# 0.9.20

* Фикс сохранения пустого DF

# 0.9.19

* Исправить удаление строк в `DataTable.store_chunk` при пустом входном DF

# 0.9.18

* Логгировать количество обработанных записей в `event_logger`

# 0.9.17

* Фикс получения данных из входной таблицы с фильтрацией

# 0.9.16

* Фикс для `read_rows` в `TableStore`, для случая когда передаеться пустой `IndexDF`

# 0.9.15

* Фикс для случая когда одна и та же таблица является и входом и выходом в трансформацию

# 0.9.14

* Ускорение работы `TableStoreDB`

# 0.9.13

* Фикс фильтрации `get_process_ids` из `RunConfig`

# 0.9.12

* Логгирование меты из `run_config` в `datapipe_events`.

# 0.9.11

* Метадата использует `JSONB` поле в случае Postgres соединения
* Багфикс: assert путей, содержащие протоколы, и `w{mode}+` -> `w{mode}`
* Фикс бага с добавлением и обновление пустых табличек
* Учет `RunConfig.filters` при обновлении `ExternalTable` с `TableStoreDB`

# 0.9.10

* Новый класс `RunConfig` который можно передать в `run_pipeline`. Предоставляет возможность фильтрации данных по конкретному значению одного или нескольких индексов.

# 0.9.9

* Фикс для кейса повторного добавления строк в `TableStoreDB`

# 0.9.8

* Фикс работы с SQLite для чанков больше 1000 (https://github.com/epoch8/datapipe/issues/63)

# 0.9.7

* Новый CLI параметр `--debug-sql`
* Стриминг реализация чтения данных из БД в `ExternalTable` сценарии

## Minor breaking changes: code

* теперь нужно создавать отдельный `DBConn` для данных и метаданных из-за стримингового чтения

# 0.9.6

* Исправлена запись пустого `DataDF` в `DataTable`

# 0.9.5

* Исправлено несоответствие типов для поля `hash` в sqlite

## Breaking changes DB

* Поле `hash` метадаты теперь имеет тип `int32` и считается с помощью модуля `cityhash`

# 0.9.4

* update SQLAlchemy to 1.4 version

# 0.9.3

* FileDir DataStore поддерживает множественную идентификацию.

# 0.9.0

## Обратной совместимости нет

* **Индексация данных теперь множественная**
* Класса `MetaStore` больше нет, его роль выполняет `DataStore`
* `DataTable.store_chunk` теперь принимает `processed_idx`, отдельного метода `sync_meta_for_store_chunk` больше нет

# 0.8.2

* `inc_process_many` работает полностью инкрементально

# 0.8.1

* Функция `MetaStore.get_process_chunks` перестала быть методом `MetaStore` и переехала в модуль `datatable`

# 0.8.0

* Добавлена обработка ошибок в gen_process: исключение ловится, логгируется и выполнение переходит к следующим шагам
* Добавлена обработка ошибок в inc_process: исключение ловится, чанк с ошибкой игнорируется и выполнение продолжается

## Breaking changes DB

* Таблица datapipe_events изменила структуру (требует пересоздания)

## Breaking changes code

* агрумент ф-ии в gen_process всегда должен быть генератором

# 0.7.0

* Добавлен аттрибут `const_idx` в `TableStoreDB`, позволяет хранить данные разных шагов/пайплайнов в одной физической таблице с помощью доп.идентификаторов
* Добавлен класс `metastore.MetaTable`, который собирает в себе все задачи по работе с метаданными одной таблицы.

**Важно**: Поменялся интерфейс создания `DataTable`.

Было: `DataTable(meta_store, name, data_store)`

Стало: `DataTable(name, meta_store.create_meta_table(name), data_store)`

# 0.2.0 (2021-02-01)
- Add major code with Label Studio implementation
- Add Data cataloges and Nodes<|MERGE_RESOLUTION|>--- conflicted
+++ resolved
@@ -1,13 +1,12 @@
+# 0.10.10
+* Replace the module `click` with `simple-parser` for `datapipe.cli` (https://github.com/epoch8/datapipe/pull/152)
+
 # 0.10.9
 
 * Fix SettingWithCopyWarning in `MetaTable`
-<<<<<<< HEAD
-* Replace the module `click` with `simple-parser` for `datapipe.cli` (https://github.com/epoch8/datapipe/pull/152)
-=======
 * Add `MetaKey()` support for `MetaTable` columns. Now it's possible to add
   non-primary keys into MetaTable for joins. See example:
   `examples/meta_key_pipeline.py`
->>>>>>> 99e1aa1e
 
 # 0.10.8
 
