--- conflicted
+++ resolved
@@ -1,10 +1,10 @@
+# WIP
+
+* Новый класс `RunConfig` который можно передать в `run_pipeline`. Предоставляет возможность фильтрации данных по конкретному значению одного или нескольких индексов.
+
 # 0.9.9
 
-<<<<<<< HEAD
-* Новый класс `RunConfig` который можно передать в `run_pipeline`. Предоставляет возможность фильтрации данных по конкретному значению одного или нескольких индексов.
-=======
 * Фикс для кейса повторного добавления строк в `TableStoreDB`
->>>>>>> a62f9ce7
 
 # 0.9.8
 
