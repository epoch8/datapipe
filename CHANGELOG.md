<<<<<<< HEAD
# 0.10.0-alpha.2

* Добавлен `LevelDBStore`

# 0.10.0-alpha.1

* Удален класс `ExternalTable`, теперь это явный шаг пайплайна `UpdateExternalTable`
* Удален модуль `dsl`, классы переехали в `compute` и `core_steps`
* Удален модуль `step`, классы переехали в `run_config` и `compute`
* Исправлена проблема обновления `ExternalTable` с фильтрацией через `RunConfig`
=======
# 0.9.20

* Фикс сохранения пустого DF
>>>>>>> 5c5d35a2

# 0.9.19

* Исправить удаление строк в `DataTable.store_chunk` при пустом входном DF

# 0.9.18

* Логгировать количество обработанных записей в `event_logger`

# 0.9.17

* Фикс получения данных из входной таблицы с фильтрацией

# 0.9.16

* Фикс для `read_rows` в `TableStore`, для случая когда передаеться пустой `IndexDF`

# 0.9.15

* Фикс для случая когда одна и та же таблица является и входом и выходом в трансформацию

# 0.9.14

* Ускорение работы `TableStoreDB`

# 0.9.13

* Фикс фильтрации `get_process_ids` из `RunConfig`

# 0.9.12

* Логгирование меты из `run_config` в `datapipe_events`.

# 0.9.11

* Метадата использует `JSONB` поле в случае Postgres соединения
* Багфикс: assert путей, содержащие протоколы, и `w{mode}+` -> `w{mode}`
* Фикс бага с добавлением и обновление пустых табличек
* Учет `RunConfig.filters` при обновлении `ExternalTable` с `TableStoreDB`

# 0.9.10

* Новый класс `RunConfig` который можно передать в `run_pipeline`. Предоставляет возможность фильтрации данных по конкретному значению одного или нескольких индексов.

# 0.9.9

* Фикс для кейса повторного добавления строк в `TableStoreDB`

# 0.9.8

* Фикс работы с SQLite для чанков больше 1000 (https://github.com/epoch8/datapipe/issues/63)

# 0.9.7

* Новый CLI параметр `--debug-sql`
* Стриминг реализация чтения данных из БД в `ExternalTable` сценарии

## Minor breaking changes: code

* теперь нужно создавать отдельный `DBConn` для данных и метаданных из-за стримингового чтения

# 0.9.6

* Исправлена запись пустого `DataDF` в `DataTable`

# 0.9.5

* Исправлено несоответствие типов для поля `hash` в sqlite

## Breaking changes DB

* Поле `hash` метадаты теперь имеет тип `int32` и считается с помощью модуля `cityhash`

# 0.9.4

* update SQLAlchemy to 1.4 version

# 0.9.3

* FileDir DataStore поддерживает множественную идентификацию.

# 0.9.0

## Обратной совместимости нет

* **Индексация данных теперь множественная**
* Класса `MetaStore` больше нет, его роль выполняет `DataStore`
* `DataTable.store_chunk` теперь принимает `processed_idx`, отдельного метода `sync_meta_for_store_chunk` больше нет

# 0.8.2

* `inc_process_many` работает полностью инкрементально

# 0.8.1

* Функция `MetaStore.get_process_chunks` перестала быть методом `MetaStore` и переехала в модуль `datatable`

# 0.8.0

* Добавлена обработка ошибок в gen_process: исключение ловится, логгируется и выполнение переходит к следующим шагам
* Добавлена обработка ошибок в inc_process: исключение ловится, чанк с ошибкой игнорируется и выполнение продолжается

## Breaking changes DB

* Таблица datapipe_events изменила структуру (требует пересоздания)

## Breaking changes code

* агрумент ф-ии в gen_process всегда должен быть генератором

# 0.7.0

* Добавлен аттрибут `const_idx` в `TableStoreDB`, позволяет хранить данные разных шагов/пайплайнов в одной физической таблице с помощью доп.идентификаторов
* Добавлен класс `metastore.MetaTable`, который собирает в себе все задачи по работе с метаданными одной таблицы.

**Важно**: Поменялся интерфейс создания `DataTable`.

Было: `DataTable(meta_store, name, data_store)`

Стало: `DataTable(name, meta_store.create_meta_table(name), data_store)`

# 0.2.0 (2021-02-01)
- Add major code with Label Studio implementation
- Add Data cataloges and Nodes<|MERGE_RESOLUTION|>--- conflicted
+++ resolved
@@ -1,4 +1,3 @@
-<<<<<<< HEAD
 # 0.10.0-alpha.2
 
 * Добавлен `LevelDBStore`
@@ -9,11 +8,10 @@
 * Удален модуль `dsl`, классы переехали в `compute` и `core_steps`
 * Удален модуль `step`, классы переехали в `run_config` и `compute`
 * Исправлена проблема обновления `ExternalTable` с фильтрацией через `RunConfig`
-=======
+
 # 0.9.20
 
 * Фикс сохранения пустого DF
->>>>>>> 5c5d35a2
 
 # 0.9.19
 
