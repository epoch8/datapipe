--- conflicted
+++ resolved
@@ -23,11 +23,8 @@
 click = ">=7.1.2"
 requests = ">=2.24.0"
 iteration-utilities = ">=0.11.0"
-<<<<<<< HEAD
 toloka-kit = "^0.1.19"
-=======
 plyvel = ">=1.3.0"
->>>>>>> 0be7e2fc
 
 xlrd = {version=">=2.0.1", optional=true}
 openpyxl = {version=">=3.0.7", optional=true}
