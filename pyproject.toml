[tool.poetry]
name = "datapipe-core"
<<<<<<< HEAD
version = "0.14.0-dev.1"
=======
version = "0.14.1-alpha.1"
>>>>>>> 7670ab56
description = "`datapipe` is a realtime incremental ETL library for Python application"
readme = "README.md"
repository = "https://github.com/epoch8/datapipe"
authors = ["Andrey Tatarinov <a@tatarinov.co>"]
packages = [{ include = "datapipe" }]

include = ["datapipe/py.typed"]

[tool.poetry.dependencies]
python = ">=3.9,<3.13"
fsspec = ">=2021.11.1"

gcsfs = { version = ">=2021.11.1", optional = true }
s3fs = { version = ">=2021.11.1", optional = true }

# TODO Fix incompatibility between sqlalchemy < 2 and pandas 2.2
pandas = ">=1.2.0"

numpy = ">=1.21.0, <2.0"
SQLAlchemy = ">=1.4.25, <3.0.0"
psycopg2_binary = ">=2.8.4"
cloudpickle = ">=1.6.0"
PyYAML = ">=5.3.1"
iteration-utilities = ">=0.11.0"
cityhash = "^0.4.2"

# TODO 0.14: make it optional
Pillow = "^10.0.0"

tqdm-loggable = "^0.2"
traceback-with-variables = "^2.0.4"

pymilvus = { version = "^2.0.2", optional = true }

opentelemetry-api = "^1.8.0"
opentelemetry-sdk = "^1.8.0"
opentelemetry-instrumentation-sqlalchemy = "*"
opentelemetry-exporter-gcp-trace = { version = "*", optional = true }

xlrd = { version = ">=2.0.1", optional = true }
openpyxl = { version = ">=3.0.7", optional = true }
redis = { version = "^4.3.4", optional = true }

pysqlite3-binary = { version = "^0.5.0", optional = true, markers = "sys_platform != 'darwin'" }
sqlalchemy-pysqlite3-binary = { version = "^0.0.4", optional = true, markers = "sys_platform != 'darwin'" }
qdrant-client = { version = "^1.1.7", optional = true }

click = ">=7.1.2"
rich = "^13.3.2"

ray = { version = "^2.5.0", optional = true, extras = ["default"] }

[tool.poetry.extras]

sqlite = ["pysqlite3-binary", "sqlalchemy-pysqlite3-binary"]
excel = ["xlrd", "openpyxl"]
milvus = ["pymilvus"]
gcsfs = ["gcsfs"]
s3fs = ["s3fs"]
redis = ["redis"]
qdrant = ["qdrant-client"]
ray = ["ray"]
gcp = ["opentelemetry-exporter-gcp-trace"]

[tool.poetry.group.dev.dependencies]
# TODO migrate to pytest 8.0.0+ when pytest-cases will be compatible
# https://github.com/smarie/python-pytest-cases/issues/330
pytest = "7.*"
pytest-cases = "*"

flake8 = "*"
black = "*"

mypy = "*"
pandas-stubs = "*"
types-setuptools = "*"
types-redis = "*"
types-tqdm = "*"
types-pillow = "*"
types-PyYAML = "*"

[tool.poetry.scripts]
datapipe = 'datapipe.cli:main'

[build-system]
requires = ["poetry-core>=1.0.0"]
build-backend = "poetry.core.masonry.api"<|MERGE_RESOLUTION|>--- conflicted
+++ resolved
@@ -1,10 +1,6 @@
 [tool.poetry]
 name = "datapipe-core"
-<<<<<<< HEAD
-version = "0.14.0-dev.1"
-=======
-version = "0.14.1-alpha.1"
->>>>>>> 7670ab56
+version = "0.14.2-dev.1"
 description = "`datapipe` is a realtime incremental ETL library for Python application"
 readme = "README.md"
 repository = "https://github.com/epoch8/datapipe"
