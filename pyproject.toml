--- conflicted
+++ resolved
@@ -1,10 +1,6 @@
 [tool.poetry]
 name = "datapipe-core"
-<<<<<<< HEAD
-version = "0.11.0-beta.8"
-=======
-version = "0.11.5-alpha.4"
->>>>>>> 01d2474a
+version = "0.11.5-alpha.5"
 description = ""
 authors = ["Andrey Tatarinov <a@tatarinov.co>"]
 packages = [
