[tool.poetry]
name = "datapipe-core"
version = "0.11.0-beta.7"
description = ""
authors = ["Andrey Tatarinov <a@tatarinov.co>"]
packages = [
    { include = "datapipe" }
]

[tool.poetry.dependencies]
python = "^3.8"
fsspec = ">=2021.11.1"

gcsfs = {version=">=2021.11.1", optional=true}
s3fs = {version=">=2021.11.1", optional=true}

pandas = "^1.2.0"
numpy = "^1.21.0"
SQLAlchemy = "^1.4.25"
psycopg2_binary = ">=2.8.4"
cloudpickle = ">=1.6.0"
PyYAML = ">=5.3.1"
Pillow = "^9.0.0"
tqdm = ">=4.60.0"
iteration-utilities = ">=0.11.0"
cityhash = "^0.2.3"

pymilvus = {version="^2.0.2", optional=true}

opentelemetry-api = "^1.8.0"
opentelemetry-sdk = "^1.8.0"
opentelemetry-instrumentation-sqlalchemy = "^0.27b0"
opentelemetry-exporter-jaeger = {version="^1.8.0", optional=true}

xlrd = {version=">=2.0.1", optional=true}
openpyxl = {version=">=3.0.7", optional=true}

<<<<<<< HEAD
dash = {version="==2.3.*", optional=true}
dash_bootstrap_components = {version="== 0.12.*", optional=true}
dash_interactive_graphviz = {version="==0.3.*", optional=true}
redis = {version="^4.3.4", optional=true}

=======
>>>>>>> 92541473
[tool.poetry.extras]

excel = ["xlrd", "openpyxl"]
milvus = ["pymilvus"]
opentelemetry = ["opentelemetry-exporter-jaeger"]
gcsfs = ["gcsfs"]
s3fs = ["s3fs"]

[tool.poetry.dev-dependencies]
pytest = "^6.2.5"
flake8 = "^3.9.2"
mypy = "^0.910"
black = "^22.3.0"
pandas-stubs = "^1.2.0"
pytest-cases = "^3.6.4"
types-setuptools = "^57.4.7"
types-redis = "^4.3.10"

[build-system]
requires = ["poetry-core>=1.0.0"]
build-backend = "poetry.core.masonry.api"<|MERGE_RESOLUTION|>--- conflicted
+++ resolved
@@ -1,6 +1,6 @@
 [tool.poetry]
 name = "datapipe-core"
-version = "0.11.0-beta.7"
+version = "0.11.0-beta.8"
 description = ""
 authors = ["Andrey Tatarinov <a@tatarinov.co>"]
 packages = [
@@ -35,14 +35,8 @@
 xlrd = {version=">=2.0.1", optional=true}
 openpyxl = {version=">=3.0.7", optional=true}
 
-<<<<<<< HEAD
-dash = {version="==2.3.*", optional=true}
-dash_bootstrap_components = {version="== 0.12.*", optional=true}
-dash_interactive_graphviz = {version="==0.3.*", optional=true}
 redis = {version="^4.3.4", optional=true}
 
-=======
->>>>>>> 92541473
 [tool.poetry.extras]
 
 excel = ["xlrd", "openpyxl"]
