--- conflicted
+++ resolved
@@ -1,11 +1,6 @@
 [tool.poetry]
-<<<<<<< HEAD
-name = "datapipe"
-version = "0.11.0-alpha.1"
-=======
 name = "datapipe-core"
 version = "0.10.9"
->>>>>>> 99e1aa1e
 description = ""
 authors = ["Andrey Tatarinov <a@tatarinov.co>"]
 packages = [
