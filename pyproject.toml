--- conflicted
+++ resolved
@@ -1,10 +1,6 @@
 [tool.poetry]
 name = "datapipe-core"
-<<<<<<< HEAD
-version = "0.14.2-dev.1"
-=======
-version = "0.14.1"
->>>>>>> 7a84a4f7
+version = "0.15.0-dev.1"
 description = "`datapipe` is a realtime incremental ETL library for Python application"
 readme = "README.md"
 repository = "https://github.com/epoch8/datapipe"
