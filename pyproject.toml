--- conflicted
+++ resolved
@@ -1,10 +1,6 @@
 [tool.poetry]
 name = "datapipe-core"
-<<<<<<< HEAD
-version = "0.11.12-dev.2"
-=======
-version = "0.12.0-alpha.1"
->>>>>>> 93a593a8
+version = "0.12.0-alpha.2"
 description = ""
 authors = ["Andrey Tatarinov <a@tatarinov.co>"]
 packages = [
